{
  "name": "RealityServer",
  "version": "0.3.1",
  "description": "",
  "main": "server.js",
  "dependencies": {
    "archiver": "^0.14.2",
    "body-parser": "^1.18.3",
    "change-case": "^2.2.0",
    "cheerio": "0.19.0",
    "cors": "^2.5.0",
    "decompress-zip": "^0.3.1",
    "directory-tree": "^2.1.0",
    "express": "^4.16.3",
    "express-handlebars": "^3.0.0",
    "forever": "^0.15.3",
    "forever-monitor": "^1.7.1",
    "formidable": "^1.2.1",
    "fs-extra": "^0.12.0",
    "fstream": "^1.0.4",
    "getmac": "^1.4.5",
    "ip": "^0.3.2",
    "lodash": "^3.10.1",
    "monaco-editor": "^0.5.1",
    "nan": "^2.11.1",
    "node-rest-client": "^3.1.0",
    "node-watch": "^0.3.4",
    "readdirp": "^2.1.0",
<<<<<<< HEAD
    "request": "^2.*",
    "safer-buffer": "^2.1.2",
    "serialport": "^6.0.4",
    "sharp": "^0.20.8",
=======
    "request": "^2.88.0",
    "serialport": "^6.2.2",
    "sharp": "^0.20.7",
>>>>>>> 5bcd5717
    "simple-git": "^1.96.0",
    "smtp-server": "^1.16.1",
    "socket.io": "^1.2.0",
    "socket.io-client": "^1.2.0",
    "unzip": "^0.1.11",
    "watch": "^0.13.0",
    "wedo2": "^1.5.10",
    "xml2js": "^0.4.4"
  },
  "repository": {
    "type": "git",
    "url": "https://github.com/realityEditor/object"
  },
  "devDependencies": {},
  "scripts": {
    "test": "echo \"Error: no test specified\" && exit 1",
    "start": "node server.js"
  },
  "author": {
    "name": "Valentin Heun",
    "email": "heun@media.mit.edu"
  },
  "contributors": [
    {
      "name": "Shunichi Kasahara",
      "email": ""
    },
    {
      "name": "James Hobin",
      "email": ""
    },
    {
      "name": "Kevin Wong",
      "email": ""
    },
    {
      "name": "Kenny Friedman",
      "email": ""
    },
    {
      "name": "Michelle Suh",
      "email": ""
    },
    {
      "name": "Benjamin F Reynolds ",
      "email": ""
    },
    {
      "name": "Eva Stern-Rodriguez",
      "email": ""
    },
    {
      "name": "Carsten Strunk",
      "email": ""
    }
  ],
  "license": "MPL-2.0"
}<|MERGE_RESOLUTION|>--- conflicted
+++ resolved
@@ -26,16 +26,10 @@
     "node-rest-client": "^3.1.0",
     "node-watch": "^0.3.4",
     "readdirp": "^2.1.0",
-<<<<<<< HEAD
     "request": "^2.*",
     "safer-buffer": "^2.1.2",
     "serialport": "^6.0.4",
     "sharp": "^0.20.8",
-=======
-    "request": "^2.88.0",
-    "serialport": "^6.2.2",
-    "sharp": "^0.20.7",
->>>>>>> 5bcd5717
     "simple-git": "^1.96.0",
     "smtp-server": "^1.16.1",
     "socket.io": "^1.2.0",
