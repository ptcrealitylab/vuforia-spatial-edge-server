--- conflicted
+++ resolved
@@ -22,17 +22,10 @@
     "node-fetch": "^2.6.7",
     "node-persist": "^2.1.0",
     "request": "^2.*",
-<<<<<<< HEAD
-    "simple-git": "^2.48.0",
+    "simple-git": "^3.1.1",
     "toolsocket": "github:ptcrealitylab/toolsocket#main",
-    "winston": "^3.3.3",
+    "winston": "^3.5.1",
     "ws": "^8.2.0",
-=======
-    "simple-git": "^3.1.1",
-    "socket.io": "2.4.1",
-    "socket.io-client": "^2.*",
-    "winston": "^3.5.1",
->>>>>>> 15c66a8b
     "xml2js": "^0.4.23"
   },
   "repository": {
