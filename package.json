--- conflicted
+++ resolved
@@ -22,13 +22,7 @@
     "node-fetch": "^2.6.5",
     "node-persist": "^2.1.0",
     "request": "^2.*",
-<<<<<<< HEAD
     "simple-git": "^2.43.0",
-=======
-    "simple-git": "^2.47.0",
-    "socket.io": "~2.2.0",
-    "socket.io-client": "~2.3.1",
->>>>>>> 69a367be
     "toolsocket": "github:ptcrealitylab/toolsocket#main",
     "winston": "^3.3.3",
     "ws": "^8.2.0",
