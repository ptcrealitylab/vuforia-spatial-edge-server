{
  "name": "vuforia-spatial-edge-server",
  "version": "0.3.1",
  "description": "Vuforia Spatial Edge Server",
  "main": "server.js",
  "dependencies": {
<<<<<<< HEAD
    "@azure/openai": "^1.0.0-beta.8",
    "archiver": "^6.0.1",
=======
    "archiver": "^7.0.1",
>>>>>>> 8ac94345
    "cheerio": "^1.0.0-rc.12",
    "cors": "^2.8.5",
    "decompress-zip": "github:hobinjk-ptc/decompress-zip",
    "directory-tree": "^3.5.1",
    "express": "^4.18.3",
    "express-handlebars": "^5.3.5",
    "formidable": "^2.1.1",
    "ip": "^2.0.1",
    "jimp": "^0.22.12",
    "ml-matrix": "^6.11.0",
    "module-alias": "^2.2.3",
    "monaco-editor": "^0.47.0",
    "network-interfaces": "^1.1.0",
    "node-fetch": "^2.7.0",
    "node-persist": "^2.1.0",
    "request": "^2.*",
    "simple-git": "^3.23.0",
    "toolsocket": "github:ptcrealitylab/toolsocket",
    "winston": "^3.12.0",
    "ws": "^8.15.1",
    "xml2js": "^0.6.2",
    "yargs": "^17.7.2"
  },
  "repository": {
    "type": "git",
    "url": "https://github.com/ptcrealitylab/vuforia-spatial-edge-server"
  },
  "devDependencies": {
    "eslint": "^8.57.0",
    "jest": "^29.7.0",
    "jest-cli": "^29.7.0",
    "jsdoc": "^4.0.2",
    "minami": "^1.2.3",
    "mock-fs": "^5.2.0",
    "puppeteer": "^22.5.0"
  },
  "scripts": {
    "test": "npm run lint && jest --forceExit --runInBand",
    "test-older": "jest server-simple.test.js",
    "lint": "eslint .",
    "lint-quiet": "eslint . --quiet",
    "generate-docs": "jsdoc -c .jsdoc.conf -r .",
    "start": "node index.js"
  },
  "_moduleAliases": {
    "@libraries": "./libraries"
  },
  "author": {
    "name": "Valentin Heun",
    "email": "heun@media.mit.edu"
  },
  "contributors": [
    {
      "name": "Shunichi Kasahara",
      "email": ""
    },
    {
      "name": "James Hobin",
      "email": ""
    },
    {
      "name": "Kevin Wong",
      "email": ""
    },
    {
      "name": "Kenny Friedman",
      "email": ""
    },
    {
      "name": "Michelle Suh",
      "email": ""
    },
    {
      "name": "Benjamin F Reynolds ",
      "email": ""
    },
    {
      "name": "Eva Stern-Rodriguez",
      "email": ""
    },
    {
      "name": "Carsten Strunk",
      "email": ""
    }
  ],
  "license": "MPL-2.0"
}<|MERGE_RESOLUTION|>--- conflicted
+++ resolved
@@ -4,12 +4,8 @@
   "description": "Vuforia Spatial Edge Server",
   "main": "server.js",
   "dependencies": {
-<<<<<<< HEAD
     "@azure/openai": "^1.0.0-beta.8",
-    "archiver": "^6.0.1",
-=======
     "archiver": "^7.0.1",
->>>>>>> 8ac94345
     "cheerio": "^1.0.0-rc.12",
     "cors": "^2.8.5",
     "decompress-zip": "github:hobinjk-ptc/decompress-zip",
