/**
 * @preserve
 *
 *                                     .,,,;;,'''..
 *                                 .'','...     ..',,,.
 *                               .,,,,,,',,',;;:;,.  .,l,
 *                              .,',.     ...     ,;,   :l.
 *                             ':;.    .'.:do;;.    .c   ol;'.
 *      ';;'                   ;.;    ', .dkl';,    .c   :; .'.',::,,'''.
 *     ',,;;;,.                ; .,'     .'''.    .'.   .d;''.''''.
 *    .oxddl;::,,.             ',  .'''.   .... .'.   ,:;..
 *     .'cOX0OOkdoc.            .,'.   .. .....     'lc.
 *    .:;,,::co0XOko'              ....''..'.'''''''.
 *    .dxk0KKdc:cdOXKl............. .. ..,c....
 *     .',lxOOxl:'':xkl,',......'....    ,'.
 *          .';:oo:...                        .
 *               .cd,    ╔═╗┌─┐┬─┐┬  ┬┌─┐┬─┐   .
 *                 .l;   ╚═╗├┤ ├┬┘└┐┌┘├┤ ├┬┘   '
 *                   'l. ╚═╝└─┘┴└─ └┘ └─┘┴└─  '.
 *                    .o.                   ...
 *                     .''''','.;:''.........
 *                          .'  .l
 *                         .:.   l'
 *                        .:.    .l.
 *                       .x:      :k;,.
 *                       cxlc;    cdc,,;;.
 *                      'l :..   .c  ,
 *                      o.
 *                     .,
 *
 *             ╦ ╦┬ ┬┌┐ ┬─┐┬┌┬┐  ╔═╗┌┐  ┬┌─┐┌─┐┌┬┐┌─┐
 *             ╠═╣└┬┘├┴┐├┬┘│ ││  ║ ║├┴┐ │├┤ │   │ └─┐
 *             ╩ ╩ ┴ └─┘┴└─┴─┴┘  ╚═╝└─┘└┘└─┘└─┘ ┴ └─┘
 *
 * Created by Valentin on 10/22/14.
 * Modified by Carsten on 12/06/15.
 *
 * Copyright (c) 2015 Valentin Heun
 *
 * All ascii characters above must be included in any redistribution.
 *
 * This Source Code Form is subject to the terms of the Mozilla Public
 * License, v. 2.0. If a copy of the MPL was not distributed with this
 * file, You can obtain one at http://mozilla.org/MPL/2.0/.
 */

/*********************************************************************************************************************
 ******************************************** TODOS *******************************************************************
 **********************************************************************************************************************

 **

 * TODO - Only allow upload backups and not any other data....
 *
 *  something to remember: hexString = yourNumber.toString(16); and reverse the process with: yourNumber = parseInt(hexString, 16);
 *
 * TODO - check any collision with knownObjects -> Show collision with other object....
 * TODO - Check if Targets are double somehwere. And iff Target has more than one target in the file...
 *
 * TODO - Check the socket connections
 * TODO - stream of values for the user device
 * TODO - Plugin Structure  - check how good it works
 * TODO - check if objectlinks are pointing to values that actually exist. - (happens in browser at the moment)
 * TODO - Test self linking from internal to internal value (endless loop) - (happens in browser at the moment)
 *
 *
 * TODO - mark object functional only if:   if(thisId in objectExp && thisId.length>12)
 **

 **********************************************************************************************************************
 ******************************************** constant settings *******************************************************
 **********************************************************************************************************************/

var globalVariables = {
    developer: true, // show developer web GUI
    debug: true      // debug messages to console
};

// ports used to define the server behaviour
const serverPort = 8080;
const socketPort = serverPort;     // server and socket port are always identical
const beatPort = 52316;            // this is the port for UDP broadcasting so that the objects find each other.
const beatInterval = 3000;         // how often is the heartbeat sent
const socketUpdateInterval = 2000; // how often the system checks if the socket connections are still up and running.

//origins
const objectPath   = __dirname + "/objects";             // where all the objects are stored.
const modulePath   = __dirname + "/dataPointInterfaces"; // all the visual UI interfaces are stored here.
const internalPath = __dirname + "/hardwareInterfaces";  // all the visual UI interfaces are stored here.
const objectInterfaceFolder = "/";                       // the level on which the webservice is accessible

/**********************************************************************************************************************
 ******************************************** Requirements ************************************************************
 **********************************************************************************************************************/

var _ = require('lodash');
var fs = require('fs');       // Filesystem library
var dgram = require('dgram'); // UDP Broadcasting library
var ip = require("ip");       // get the device IP address library
var bodyParser = require('body-parser');
var express = require('express');
var webServer = express();
var http = require('http').createServer(webServer).listen(serverPort, function () {
    if (globalVariables.debug) console.log('webserver + socket.io is listening on port: ' + serverPort);
});
var io = require('socket.io')(http);
var socket = require('socket.io-client');
var cors = require('cors');             // Library for HTTP Cross-Origin-Resource-Sharing
var formidable = require('formidable'); // Multiple file upload library
//var xml2js = require('xml2js');

// additional required code
var HybridObjectsUtilities   = require(__dirname + '/libraries/HybridObjectsUtilities');
var HybridObjectsWebFrontend = require(__dirname + '/libraries/HybridObjectsWebFrontend');
var HybridObjectsHardwareInterfaces = require(__dirname + '/libraries/HybridObjectsHardwareInterfaces');
var templateModule           = require(__dirname + '/libraries/templateModule');

// Set web frontend debug to inherit from global debug
HybridObjectsWebFrontend.debug = globalVariables.debug;

/**********************************************************************************************************************
 ******************************************** Constructors ************************************************************
 **********************************************************************************************************************/

/**
 * @desc Constructor for the the object
 **/

function ObjectExp() {
    this.objectId = null;
    this.name = "";
    this.ip = ip.address();
    this.version = "0.3.2";
    this.rotation = 0;
    this.x = 0;
    this.y = 0;
    this.scale = 1;
    this.visible = false;
    this.visibleText = false;
    this.visibleEditing = false;
    this.developer = false;
    this.matrix3dMemory = [0, 0, 0, 0, 0, 0, 0, 0, 0, 0, 0, 0, 0, 0, 0, 0]; // TODO use this to store UI interface for image later.
    this.objectLinks = {}; // Array of ObjectLink()
    this.objectValues = {}; // Array of ObjectValue()
}

/**
 * @desc Constructor for each link
 **/

function ObjectLink() {
    this.ObjectA = null;
    this.locationInA = 0;
    this.typeA = "";
    this.ObjectB = null;
    this.locationInB = 0;
    this.typeB = "";
    this.countLinkExistance = 0; // todo use this to test if link is still valid. If not able to send for some while, kill link.
}

/**
 * @desc Constructor for each object value
 **/

ObjectValue = function () {
    this.name = "";
    this.value = null;
    this.mode = "f"; // this is for (f) floating point, (d) digital or (s) step and finally (m) media
    this.rotation = 0;
    this.x = 0;
    this.y = 0;
    this.scale = 1;
    this.plugin = "default";
    this.pluginParameter = null;
    this.type = "arduinoYun"; // todo "arduinoYun", "virtual", "edison", ... make sure to define yours in your internal_module file
}

/**
 * @desc Constructor for the socket.io web sockets
 **/

function ObjectSockets(socketPort, ip) {
    this.ip = ip;
    this.io = socket.connect('http://' + ip + ':' + socketPort, {
        'connect timeout': 5000,
        'reconnect': true,
        'reconnection delay': 500,
        'max reconnection attempts': 20,
        'auto connect': true,
        'transports': [
            'websocket'
            , 'flashsocket'
            , 'htmlfile'
            , 'xhr-multipart'
            , 'xhr-polling'
            , 'jsonp-polling']
    });
}

/**********************************************************************************************************************
 ******************************************** Initialisations *********************************************************
 **********************************************************************************************************************/

// Initializing the object tree
var objectExp = {};


var pluginModules = {};   // the pluginModule, that will hold all available plugins
var internalModules = {}; // the modules that will hold all internal connectors
var knownObjects = {};    // list of ids linked with ips of all objects found via udp heartbeats
var objectLookup = {};    // objectID lookup table
var socketArray = {};     // all socket connections that are kept alive

// counter for the socket connections
var sockets = {
    sockets: 0,
    connected: 0,
    notConnected: 0,
    socketsOld: 0,
    connectedOld: 0,
    notConnectedOld: 0
};

if (globalVariables.debug) console.log("got it started");

// get the directory names of all available plugins for the 3D-UI
var tempFiles = fs.readdirSync(modulePath).filter(function (file) {
    return fs.statSync(modulePath + '/' + file).isDirectory();
});
// remove hidden directories
while (tempFiles[0][0] === ".") {
    tempFiles.splice(0, 1);
}
// add all plugins to the pluginModules object.
for (var i = 0; i < tempFiles.length; i++) {
    pluginModules[tempFiles[i]] = require(__dirname + "/dataPointInterfaces/" + tempFiles[i] + "/index.js").render;
}


var modulesList = ['base',
    'documentation',
    'header',
    'home-object',
    'home-object-add',
    'interface',
    'interface-rowitem',
    'monitor',
    'sidebar',
    'target'];

templateModule.loadAllModules(modulesList, function () {
    // start system
<<<<<<< HEAD


});

loadHybridObjects();
startSystem();

=======
    //if (globalVariables.debug) console.log("Starting System: ");
    //loadHybridObjects();
    //startSystem();

});

if (globalVariables.debug) console.log("Starting System: ");
HybridObjectsHardwareInterfaces.setup(objectExp, objectLookup, globalVariables, __dirname, pluginModules, function (objKey2, valueKey, objectExp, pluginModules) {
    objectEngine(objKey2, valueKey, objectExp, pluginModules);
}, ObjectValue);
loadHybridObjects();
startSystem();
>>>>>>> 0a9320db

// add all modules for internal communication

// get the directory names of all available plugins for the 3D-UI
var tempFilesInternal = fs.readdirSync(internalPath).filter(function (file) {
    return fs.statSync(internalPath + '/' + file).isDirectory();
});
// remove hidden directories
while (tempFilesInternal[0][0] === ".") {
    tempFilesInternal.splice(0, 1);
}
// add all plugins to the pluginModules object. Iterate backwards because splice works inplace
for (var i = tempFiles.length - 1; i >= 0; i--) {
    //check if hardwareInterface is enabled, if it is, add it to the internalModules
    if (require(internalPath + "/" + tempFilesInternal[i] + "/index.js").enabled) {
        internalModules[tempFilesInternal[i]] = require(internalPath + "/" + tempFilesInternal[i] + "/index.js");
    } else {
        tempFilesInternal.splice(i, 1);
    }
}


// starting the internal servers (receive)
for (var i = 0; i < tempFilesInternal.length; i++) {
    internalModules[tempFilesInternal[i]].receive();
}

if (globalVariables.debug) console.log("found " + tempFilesInternal.length + " internal server");
if (globalVariables.debug) console.log("starting internal Server.");


/**
 * Returns the file extension (portion after the last dot) of the given filename.
 * If a file name starts with a dot, returns an empty string.
 *
 * @author VisioN @ StackOverflow
 * @param {string} fileName - The name of the file, such as foo.zip
 * @return {string} The lowercase extension of the file, such has "zip"
 */
function getFileExtension(fileName) {
  return fileName.substr((~-fileName.lastIndexOf(".") >>> 0) + 2).toLowerCase();
}

/**
 * @desc Add objects from the objects folder to the system
 **/
function loadHybridObjects() {
    if (globalVariables.debug) console.log("Enter loadHybridObjects");
    // check for objects in the objects folder by reading the objects directory content.
    // get all directory names within the objects directory
    var tempFiles = fs.readdirSync(objectPath).filter(function (file) {
        return fs.statSync(objectPath + '/' + file).isDirectory();
    });

    // remove hidden directories
    try {
        while (tempFiles[0][0] === ".") {
            tempFiles.splice(0, 1);
        }
    } catch (e) {
        if (globalVariables.debug) console.log("no hidden files");
    }

    for (var i = 0; i < tempFiles.length; i++) {
        var tempFolderName = HybridObjectsUtilities.getObjectIdFromTarget(tempFiles[i], __dirname);
        if (globalVariables.debug) console.log("TempFolderName: " + tempFolderName);

        if (tempFolderName !== null) {
            // fill objectExp with objects named by the folders in objects
            objectExp[tempFolderName] = new ObjectExp();
            objectExp[tempFolderName].folder = tempFiles[i];

            // add object to object lookup table
            HybridObjectsUtilities.writeObject(objectLookup, tempFiles[i], tempFolderName);

            // try to read a saved previous state of the object
            try {
                objectExp[tempFolderName] = JSON.parse(fs.readFileSync(__dirname + "/objects/" + tempFiles[i] + "/object.json", "utf8"));
                objectExp[tempFolderName].ip = ip.address();

// adding the values to the arduino lookup table so that the serial connection can take place.
                // todo this is maybe obsolete.
                for (var tempkey in objectExp[tempFolderName].objectValues) {
                    ArduinoLookupTable.push({obj: tempFiles[i], pos: tempkey});
                }
// todo the sizes do not really save...


                // todo new Data points are never writen in to the file. So this full code produces no value
                // todo Instead keep the board clear=false forces to read the data points from the arduino every time.
                // todo this is not true the datapoints are writen in to the object. the sizes are wrong
                // if not uncommented the code does not connect to the arduino side.
                // data comes always from the arduino....
                // clear = true;

                if (globalVariables.debug) {
                    console.log("I found objects that I want to add");
                    console.log("---");
                    console.log(ArduinoLookupTable);
                    console.log("---");
                }

            } catch (e) {
                objectExp[tempFolderName].ip = ip.address();
                objectExp[tempFolderName].objectId = tempFolderName;
                if (globalVariables.debug) console.log("No saved data for: " + tempFolderName);
            }

        } else {
            if (globalVariables.debug) console.log(" object " + tempFolderName + " has no marker yet");
        }
    }

    for (var keyint in internalModules) {
        internalModules[keyint].init();
    }
}

/**********************************************************************************************************************
 ******************************************** Starting the System ******************************************************
 **********************************************************************************************************************/

/**
 * @desc starting the system
 **/

function startSystem() {

    // generating a udp heartbeat signal for every object that is hosted in this device
    for (var key in objectExp) {
        objectBeatSender(beatPort, key, objectExp[key].ip);
    }

    // receiving heartbeat messages and adding new objects to the knownObjects Array
    objectBeatServer();

    // serving the visual frontend with web content as well serving the REST API for add/remove links and changing
    // object sizes and positions
    objectWebServer();

    // receives all socket connections and processes the data
    socketServer();

    // receives all serial calls and processes the data


    // initializes the first sockets to be opened to other objects
    socketUpdater();
    // keeps sockets to other objects alive based on the links found in the local objects
    // removes socket connections to objects that are no longer linked.
    socketUpdaterInterval();

    // blink the LED at the arduino board

}

/**********************************************************************************************************************
 ******************************************** Emitter/Client/Sender Objects *******************************************
 **********************************************************************************************************************/

/**
 * @desc Sends out a Heartbeat broadcast via UDP in the local network.
 * @param {Number} PORT The port where to start the Beat
 * @param {string} thisId The name of the Object
 * @param {string} thisIp The IP of the Object
 * @param {boolean} oneTimeOnly if true the beat will only be sent once.
 **/

function objectBeatSender(PORT, thisId, thisIp, oneTimeOnly) {
    if (_.isUndefined(oneTimeOnly)) {
        oneTimeOnly = false;
    }

    var HOST = '255.255.255.255';

    // json string to be send
    var message = new Buffer(JSON.stringify({id: thisId, ip: thisIp}));

    if (globalVariables.debug) console.log("UDP broadcasting on port: " + PORT);
    if (globalVariables.debug) console.log("Sending beats... Content: " + JSON.stringify({id: thisId, ip: thisIp}));

    // creating the datagram
    var client = dgram.createSocket('udp4');
    client.bind(function () {
        client.setBroadcast(true);
        client.setTTL(2);
        client.setMulticastTTL(2);
    });

    if (!oneTimeOnly) {
        setInterval(function () {
            // send the beat#
            // if(thisId in objectLookup)

            //console.log(JSON.stringify(thisId));
            // console.log(JSON.stringify( objectExp));
            if (thisId in objectExp && thisId.length > 12) {
                //  if (globalVariables.debug) console.log("Sending beats... Content: " + JSON.stringify({id: thisId, ip: thisIp}));

                // this is an ugly hack to sync each object with being a developer object
                //objectExp[thisId].developer = globalVariables.developer;

                client.send(message, 0, message.length, PORT, HOST, function (err) {
                    if (err) {
                        console.log("error ");
                        throw err;
                    }
                    // client is not being closed, as the beat is send ongoing
                });
            }
        }, beatInterval + _.random(-250, 250));
    }
    else {
        // Single-shot, one-time heartbeat
        // delay the signal with timeout so that not all objects send the beat in the same time.
        setTimeout(function () {
            // send the beat
            if (thisId in objectExp) {
                client.send(message, 0, message.length, PORT, HOST, function (err) {
                    if (err) throw err;
                    // close the socket as the function is only called once.
                    client.close();
                });
            }
        }, _.random(1, 250));
    }
}

/**
 * @desc sends out an action json object via udp. Actions are used to cause actions in all objects and devices within the network.
 * @param {Object} action string of the action to be send to the system. this can be a jason object
 **/

function actionSender(action) {

    var HOST = '255.255.255.255';
    var message;

    message = new Buffer(JSON.stringify({action: action}));

    // creating the datagram
    var client = dgram.createSocket('udp4');
    client.bind(function () {
        client.setBroadcast(true);
        client.setTTL(64);
        client.setMulticastTTL(64);
    });
    // send the datagram
    client.send(message, 0, message.length, beatPort, HOST, function (err) {
        if (err) {
            throw err;
        }
        client.close();
    });
}


/**********************************************************************************************************************
 ******************************************** Server Objects **********************************************************
 **********************************************************************************************************************/


/**
 * @desc Receives a Heartbeat broadcast via UDP in the local network and updates the knownObjects Array in case of a
 * new object
 * @note if action "ping" is received, the object calls a heartbeat that is send one time.
 **/

function objectBeatServer() {

    // creating the udp server
    var udpServer = dgram.createSocket("udp4");
    udpServer.on("error", function (err) {
        console.log("server error:\n" + err);
        udpServer.close();
    });

    udpServer.on("message", function (msg) {
        var msgContent;
        // check if object ping
        // if (globalVariables.debug)  console.log("I found new Objects: " + msg);
        msgContent = JSON.parse(msg);
        if (msgContent.hasOwnProperty("id") && msgContent.hasOwnProperty("ip") && !(msgContent.id in objectExp) && !(msgContent.id in knownObjects)) {
            knownObjects[msgContent.id] = msgContent.ip;
            if (globalVariables.debug)  console.log("I found new Objects: " + JSON.stringify({
                    id: msgContent.id,
                    ip: msgContent.ip
                }));
            if (globalVariables.debug) console.log("knownObjectfound:" + knownObjects + "this message: ");
        }
        // check if action 'ping'
        if (msgContent.action === "ping") {
            if (globalVariables.debug)  console.log(msgContent.action);
            for (var key in objectExp) {
                objectBeatSender(beatPort, key, objectExp[key].ip, true);
            }
        }
    });

    udpServer.on("listening", function () {
        var address = udpServer.address();
        if (globalVariables.debug)  console.log("UDP listening on port: " + address.port);
    });

    // bind the udp server to the udp beatPort

    udpServer.bind(beatPort);
}

/**
 * @desc A static Server that serves the user, handles the links and
 * additional provides active modification for objectDefinition.
 **/

function objectWebServer() {

    // define the body parser
    webServer.use(bodyParser.urlencoded({
        extended: true
    }));
    webServer.use(bodyParser.json());
    // devine a couple of static directory routs
    webServer.use("/obj", express.static(__dirname + '/objects/'));

    if (globalVariables.developer === true) {
        webServer.use("/public", express.static(__dirname + '/libraries/webInterface/'));
        webServer.use(express.static(__dirname + '/libraries/webInterface/'));
    }

    // use the cors cross origin REST model
    webServer.use(cors());
    // allow requests from all origins with '*'. TODO make it dependent on the local network. this is important for security
    webServer.options('*', cors());

    // adding a new link to an object. *1 is the object *2 is the link id
    // ****************************************************************************************************************
    webServer.post('/object/*/link/*/', function (req, res) {

        //  if(globalVariables.debug) console.log("post 1");

        var updateStatus = "nothing happened";

        if (objectExp.hasOwnProperty(req.params[0])) {
            objectExp[req.params[0]].objectLinks[req.params[1]] = req.body;

            // call an action that asks all devices to reload their links, once the links are changed.
            actionSender(JSON.stringify({reloadLink: {id: req.params[0], ip: objectExp[req.params[0]].ip}}));
            updateStatus = "added";

            // check if there are new connections associated with the new link.
            socketUpdater();

            // write the object state to the permanent storage.
            HybridObjectsUtilities.writeObjectToFile(objectExp, req.params[0], __dirname);
            res.send(updateStatus);
        }
    });

    // changing the size and possition of an item. *1 is the object *2 is the datapoint id
    // ****************************************************************************************************************
    webServer.post('/object/*/size/*/', function (req, res) {
        // if(globalVariables.debug) console.log("post 2");
        var updateStatus = "nothing happened";
        var thisObject = req.params[0];
        var thisValue = req.params[1];

        // check that the numbers are valid numbers..
        if (typeof req.body.x === "number" && typeof req.body.y === "number" && typeof req.body.scale === "number") {

            // if the object is equal the datapoint id, the item is actually the object it self.
            if (thisObject === thisValue) {
                objectExp[thisObject].x = req.body.x;
                objectExp[thisObject].y = req.body.y;
                objectExp[thisObject].scale = req.body.scale;
            }
            else {
                objectExp[thisObject].objectValues[thisValue].x = req.body.x;
                objectExp[thisObject].objectValues[thisValue].y = req.body.y;
                objectExp[thisObject].objectValues[thisValue].scale = req.body.scale;
            }
            // console.log(req.body);
            // ask the devices to reload the objects
            actionSender(JSON.stringify({reloadObject: {id: thisObject, ip: objectExp[thisObject].ip}}));
            updateStatus = "added";

            // write the object state to the permanent storage.
            HybridObjectsUtilities.writeObjectToFile(objectExp, req.params[0], __dirname);
        }
        res.send(updateStatus);
    });

    // delete a link. *1 is the object *2 is the link id
    // ****************************************************************************************************************
    webServer.delete('/object/*/link/*/', function (req, res) {
        if (globalVariables.debug) console.log("delete 1");

        if (globalVariables.debug) console.log("i got a delete message");
        var thisLinkId = req.params[1];
        var fullEntry = objectExp[req.params[0]].objectLinks[thisLinkId];
        var destinationIp = knownObjects[fullEntry.ObjectB];

        delete objectExp[req.params[0]].objectLinks[thisLinkId];

        if (globalVariables.debug) console.log(objectExp[req.params[0]].objectLinks);
        actionSender(JSON.stringify({reloadLink: {id: req.params[0], ip: objectExp[req.params[0]].ip}}));
        HybridObjectsUtilities.writeObjectToFile(objectExp, req.params[0], __dirname);
        res.send("deleted: " + thisLinkId + " in object: " + req.params[0]);

        var checkIfIpIsUsed = false;
        var checkerKey, subCheckerKey;
        for (checkerKey in objectExp) {
            for (subCheckerKey in objectExp[checkerKey].objectLinks) {
                if (objectExp[checkerKey].objectLinks[subCheckerKey].ObjectB === fullEntry.ObjectB) {
                    checkIfIpIsUsed = true;
                }
            }
        }

        if (fullEntry.ObjectB !== fullEntry.ObjectA && !checkIfIpIsUsed) {
            // socketArray.splice(destinationIp, 1);
            delete socketArray[destinationIp];
        }
    });

    // request a link. *1 is the object *2 is the link id
    // ****************************************************************************************************************
    webServer.get('/object/*/link/:id', function (req, res) {
        // if(globalVariables.debug) console.log("get 1");
        res.send(objectExp[req.params[0]].objectLinks[req.params.id]);
    });

    // request all link. *1 is the object
    // ****************************************************************************************************************
    webServer.get('/object/*/link', function (req, res) {
        //  if(globalVariables.debug) console.log("get 2");
        res.send(objectExp[req.params[0]].objectLinks);
    });

    // request a zip-file with the object stored inside. *1 is the object
    // ****************************************************************************************************************
    webServer.get('/object/*/zipBackup/', function (req, res) {
        //  if(globalVariables.debug) console.log("get 3");
        res.writeHead(200, {
            'Content-Type': 'application/zip',
            'Content-disposition': 'attachment; filename=HybridObjectBackup.zip'
        });

        var Archiver = require('archiver');

        var zip = Archiver('zip', false);
        zip.pipe(res);
        zip.directory(__dirname + "/objects/" + req.params[0], req.params[0] + "/");
        zip.finalize();
    });

    // Send the programming interface static web content
    // ****************************************************************************************************************
    webServer.get('/obj/dataPointInterfaces/*/*/', function (req, res) {   // watch out that you need to make a "/" behind request.
        res.sendFile(__dirname + "/dataPointInterfaces/" + req.params[0] + '/www/' + req.params[1]);
    });


    // general overview of all the hybrid objects - html response
    // ****************************************************************************************************************
    webServer.get('/object/*/html', function (req, res) {
        var msg = [];
        var hoVals, hoLinks, subKey;
        var objectName = req.params[0];
        var hybridObject = objectExp[objectName];

        msg.push("<html><head><meta http-equiv='refresh' content='3.3' /><title>", objectName, "</title></head>\n<body>\n");
        msg.push("<table border='0' cellpadding='10'>\n<tr>\n<td align='left' valign='top'>\n");
        msg.push("Values for ", objectName, ":<br>\n\n<table border='1'>\n<tr><td>ID</td><td>Value</td></tr>\n");

        if (!_.isUndefined(hybridObject)) {
            hoVals = hybridObject.objectValues;
            for (subKey in hoVals) {
                msg.push("<tr><td>", subKey, "</td><td>", hoVals[subKey].value, "</td></tr>\n");
            }
        }
        msg.push("</table>\n</td>\n<td align='left' valign='top'>\n\n");

        msg.push("Links:<br>\n\n<table border='1'>\n<tr><td>ID</td><td>ObjectA</td><td>locationInA</td><td>ObjectB</td><td>locationInB</td></tr>\n");
        
        if (!_.isUndefined(hybridObject)) {
            hoLinks = hybridObject.objectLinks;
            for (subKey in hoLinks) {
                msg.push("  <tr><td>", subKey, "</td><td>", hoLinks[subKey].ObjectA, "</td><td>", hoLinks[subKey].locationInA, "</td>");
                msg.push("<td>", hoLinks[subKey].ObjectB, "</td><td>", hoLinks[subKey].locationInB, "</td></tr>\n");
            }
        }

        msg.push("</table>\n</td></tr>\n</table>\n");

        msg.push("<table border='0' cellpadding='10'>\n<tr><td align='left' valign='top'>\n");
        msg.push("Interface:<br>\n\n<table border='1'>\n");
        
        for (subKey in hybridObject) {
            msg.push("  <tr><td>", subKey, "</td><td>", hybridObject[subKey], "</td></tr>\n");
        }
        msg.push("</table>\n</td>\n<td align='left' valign='top'>");


        msg.push("Known Objects:<br>\n\n<table border='1'>\n");
        for (subKey in knownObjects) {
            msg.push("  <tr><td>", subKey, "</td><td>", knownObjects[subKey], "</td></tr>\n");
        }
        msg.push("</table>\n</td><td align='left' valign='top'>");

        socketIndicator();

        msg.push("Socket Activity:<br>\n<table border='1'>\n");
        for (subKey in sockets) {
            if (subKey !== "socketsOld" && subKey !== "connectedOld" && subKey !== "notConnectedOld")
                msg.push("  <tr><td>", subKey, "</td><td>", sockets[subKey], "</td></tr>\n");
        }

        msg.push("</table>\n</td></tr>\n</table>\n");
        msg.push("</body></html>");

        res.send(msg.join(""));


    });

    // sends json object for a specific hybrid object. * is the object name
    // ****************************************************************************************************************
    webServer.get('/object/*/', function (req, res) {
        //  if(globalVariables.debug) console.log("get 7");
        res.json(objectExp[req.params[0]]);
    });

    webServer.get('/object/*/thisObject', function (req, res) {
        //  if(globalVariables.debug) console.log("get 8");
        res.json(objectExp[req.params[0]]);
    });

    // sends all json object values for a specific hybrid object. * is the object name
    // ****************************************************************************************************************
    webServer.get('/object/*/value', function (req, res) {
        //   if(globalVariables.debug) console.log("get 9");
        res.json(objectExp[req.params[0]].objectValues);
    });

    // sends a specific value for a specific hybrid object. * is the object name :id is the value name
    // ****************************************************************************************************************
    webServer.get('/object/*/value/:id', function (req, res) {
        //  if(globalVariables.debug) console.log("get 10");
        res.send({value: objectExp[req.params[0]].objectValues[req.params.id].value});
    });

    // sends a specific json object value for a specific hybrid object. * is the object name :id is the value name
    // ****************************************************************************************************************

    webServer.get('/object/*/value/full/:id', function (req, res) {
        //  if(globalVariables.debug) console.log("get 11");
        res.json(objectExp[req.params[0]].objectValues[req.params.id]);
    });

    // ****************************************************************************************************************
    // frontend interface
    // ****************************************************************************************************************


    if (globalVariables.developer === true) {

        // sends the info page for the object :id
        // ****************************************************************************************************************
        webServer.get(objectInterfaceFolder + 'info/:id', function (req, res) {
            // if(globalVariables.debug) console.log("get 12");
            res.send(HybridObjectsWebFrontend.uploadInfoText(req.params.id, objectLookup, objectExp, knownObjects, io, sockets));
        });

        // sends the content page for the object :id
        // ****************************************************************************************************************
        webServer.get(objectInterfaceFolder + 'content/:id', function (req, res) {
            // if(globalVariables.debug) console.log("get 13");
            res.send(HybridObjectsWebFrontend.uploadTargetContent(req.params.id, __dirname, objectInterfaceFolder));
        });

        // sends the target page for the object :id
        // ****************************************************************************************************************
        webServer.get(objectInterfaceFolder + 'target/:id', function (req, res) {
            //   if(globalVariables.debug) console.log("get 14");
            res.send(HybridObjectsWebFrontend.uploadTargetText(req.params.id, objectLookup, objectExp, globalVariables.debug));
            // res.sendFile(__dirname + '/'+ "index2.html");
        });

        webServer.get(objectInterfaceFolder + 'target/*/*/', function (req, res) {
            //  if(globalVariables.debug) console.log("get 15");
            res.sendFile(__dirname + '/' + req.params[0] + '/' + req.params[1]);
        });

        // sends the object folder?? //todo what is this for?
        // ****************************************************************************************************************
        webServer.get(objectInterfaceFolder, function (req, res) {
            // if(globalVariables.debug) console.log("get 16");
            res.send(HybridObjectsWebFrontend.printFolder(objectExp, __dirname, globalVariables.debug, objectInterfaceFolder, objectLookup));
        });

        // ****************************************************************************************************************
        // post interfaces
        // ****************************************************************************************************************

        webServer.post(objectInterfaceFolder + "contentDelete/:id", function (req, res) {
            // if(globalVariables.debug) console.log("post 21");
            if (req.body.action === "delete") {
                var folderDel = __dirname + '/objects/' + req.body.folder;

                if (fs.lstatSync(folderDel).isDirectory()) {
                    var deleteFolderRecursive = function (folderDel) {
                        if (fs.existsSync(folderDel)) {
                            fs.readdirSync(folderDel).forEach(function (file, index) {
                                var curPath = folderDel + "/" + file;
                                if (fs.lstatSync(curPath).isDirectory()) { // recurse
                                    deleteFolderRecursive(curPath);
                                } else { // delete file
                                    fs.unlinkSync(curPath);
                                }
                            });
                            fs.rmdirSync(folderDel);
                        }
                    };

                    deleteFolderRecursive(folderDel);
                }
                else {
                    fs.unlinkSync(folderDel);
                }

                res.send(HybridObjectsWebFrontend.uploadTargetContent(req.params.id, __dirname, objectInterfaceFolder));
            }

        });

//*****************************************************************************************
        webServer.post(objectInterfaceFolder, function (req, res) {
            // if(globalVariables.debug) console.log("post 22");
            if (req.body.action === "new") {
                // console.log(req.body);
                if (req.body.folder !== "") {

                    HybridObjectsUtilities.createFolder(req.body.folder, __dirname, globalVariables.debug);

                }
                res.send(HybridObjectsWebFrontend.printFolder(objectExp, __dirname, globalVariables.debug, objectInterfaceFolder, objectLookup));
            }
            if (req.body.action === "delete") {
                var folderDel = __dirname + '/objects/' + req.body.folder;

                var deleteFolderRecursive = function (folderDel) {
                    if (fs.existsSync(folderDel)) {
                        fs.readdirSync(folderDel).forEach(function (file, index) {
                            var curPath = folderDel + "/" + file;
                            if (fs.lstatSync(curPath).isDirectory()) { // recurse
                                deleteFolderRecursive(curPath);
                            } else { // delete file
                                fs.unlinkSync(curPath);
                            }
                        });
                        fs.rmdirSync(folderDel);
                    }
                };

                deleteFolderRecursive(folderDel);

                var tempFolderName2 = HybridObjectsUtilities.readObject(objectLookup, req.body.folder);// req.body.folder + thisMacAddress;

                if (tempFolderName2 !== null) {
                    if (tempFolderName2 in objectExp) {
                        if (globalVariables.debug)  console.log("ist noch da");
                    } else {
                        if (globalVariables.debug)  console.log("ist weg");
                    }
                    if (tempFolderName2 in knownObjects) {
                        if (globalVariables.debug) console.log("ist noch da");
                    } else {
                        if (globalVariables.debug) console.log("ist weg");
                    }

                    // remove object from tree
                    delete objectExp[tempFolderName2];
                    delete knownObjects[tempFolderName2];
                    delete objectLookup[req.body.folder];

                    if (tempFolderName2 in objectExp) {
                        if (globalVariables.debug)  console.log("ist noch da");
                    } else {
                        if (globalVariables.debug)  console.log("ist weg");
                    }
                    if (tempFolderName2 in knownObjects) {
                        if (globalVariables.debug)  console.log("ist noch da");
                    } else {
                        if (globalVariables.debug) console.log("ist weg");
                    }
                }

                if (globalVariables.debug) console.log("i deleted: " + tempFolderName2);

                res.send(HybridObjectsWebFrontend.printFolder(objectExp, __dirname, globalVariables.debug, objectInterfaceFolder, objectLookup));
            }

        });

        var tmpFolderFile = "";


        // this is all used just for the backup folder
        //*************************************************************************************
        webServer.post(objectInterfaceFolder + 'backup/',
            function (req, res) {
                // if(globalVariables.debug) console.log("post 23");

                if (globalVariables.debug)console.log("komm ich hier hin?");

                var form = new formidable.IncomingForm({
                    uploadDir: __dirname + '/objects',  // don't forget the __dirname here
                    keepExtensions: true
                });

                var filename = "";

                form.on('error', function (err) {
                    throw err;
                });

                form.on('fileBegin', function (name, file) {
                    filename = file.name;
                    //rename the incoming file to the file's name
                    file.path = form.uploadDir + "/" + file.name;
                });

                form.parse(req, function (err, fields, files) {
                    var old_path = files.file.path,
                        file_size = files.file.size;
                });

                form.on('end', function () {
                    var folderD = form.uploadDir;
                    if (globalVariables.debug) console.log("------------" + form.uploadDir + " " + filename);

                    if (getFileExtension(filename) === "zip") {

                        if (globalVariables.debug) console.log("I found a zip file");

                        try {
                            var DecompressZip = require('decompress-zip');
                            var unzipper = new DecompressZip(folderD + "/" + filename);

                            unzipper.on('error', function (err) {
                                if (globalVariables.debug)  console.log('Caught an error');
                            });

                            unzipper.on('extract', function (log) {
                                if (globalVariables.debug) console.log('Finished extracting');
                                console.log("have created a new object");
                                //createObjectFromTarget(filename.substr(0, filename.lastIndexOf('.')));
                                createObjectFromTarget(ObjectExp, objectExp, filename.substr(0, filename.lastIndexOf('.')), __dirname, objectLookup, internalModules, objectBeatSender, beatPort, globalVariables.debug);

//todo add object to the beatsender.

                                console.log("have created a new object");
                                fs.unlinkSync(folderD + "/" + filename);

                                res.status(200);
                                res.send("done");

                            });

                            unzipper.on('progress', function (fileIndex, fileCount) {
                                if (globalVariables.debug) console.log('Extracted file ' + (fileIndex + 1) + ' of ' + fileCount);
                            });

                            unzipper.extract({
                                path: folderD + "/",
                                filter: function (file) {
                                    return file.type !== "SymbolicLink";
                                }
                            });

                            if (globalVariables.debug) console.log("extracting: " + filename + "  " + folderD);

                        } catch (err) {
                            if (globalVariables.debug)  console.log("could not unzip file");
                        }
                    }
                });
            });


        // this for all the upload to content
        //***********************************************************************

        webServer.post(objectInterfaceFolder + 'content/:id',
            function (req, res) {

                console.log(req.params.id);

                // if(globalVariables.debug) console.log("post 24");
                if (globalVariables.debug) console.log(req.body);
                tmpFolderFile = req.params.id;
                if (globalVariables.debug) console.log("parameter is: " + req.params.id);
                if (req.body.action === "delete") {
                    var folderDel = __dirname + '/objects/' + req.body.folder;


                    if (fs.existsSync(folderDel)) {
                        if (fs.lstatSync(folderDel).isDirectory()) {
                            var deleteFolderRecursive = function (folderDel) {
                                if (fs.existsSync(folderDel)) {
                                    fs.readdirSync(folderDel).forEach(function (file, index) {
                                        var curPath = folderDel + "/" + file;
                                        if (fs.lstatSync(curPath).isDirectory()) { // recurse
                                            deleteFolderRecursive(curPath);
                                        } else { // delete file
                                            fs.unlinkSync(curPath);
                                        }
                                    });
                                    fs.rmdirSync(folderDel);
                                }
                            };

                            deleteFolderRecursive(folderDel);
                        }
                        else {
                            fs.unlinkSync(folderDel);
                        }
                    }

                    var tempFolderName2 = HybridObjectsUtilities.readObject(objectLookup, req.body.folder);//req.body.folder + thisMacAddress;
                    // remove object from tree
                    if (tempFolderName2 !== null) {
                        delete objectExp[tempFolderName2];
                        delete knownObjects[tempFolderName2];
                    }

                    if (globalVariables.debug) console.log("i deleted: " + tempFolderName2);

                    res.send(HybridObjectsWebFrontend.uploadTargetContent(req.params.id, __dirname, objectInterfaceFolder));
                }


                var form = new formidable.IncomingForm({
                    uploadDir: __dirname + '/objects/' + req.params.id,  // don't forget the __dirname here
                    keepExtensions: true
                });

                var filename = "";

                form.on('error', function (err) {
                    throw err;
                });

                form.on('fileBegin', function (name, file) {
                    filename = file.name;
                    //rename the incoming file to the file's name
                    if (req.headers.type === "targetUpload") {
                        file.path = form.uploadDir + "/" + file.name;
                    } else {
                        file.path = form.uploadDir + "/" + file.name;
                    }
                });

                form.parse(req, function (err, fields, files) {
                    var old_path = files.file.path,
                        file_size = files.file.size;
                    // new_path = path.join(__dirname, '/uploads/', files.file.name);
                });

                form.on('end', function () {
                    var folderD = form.uploadDir;
                    if (globalVariables.debug)  console.log("------------" + form.uploadDir + "/" + filename);

                    if (req.headers.type === "targetUpload") {
                        var fileExtension = getFileExtension(filename);
                        if (fileExtension === "jpg") {
                            if (!fs.existsSync(folderD + "/target/")) {
                                fs.mkdirSync(folderD + "/target/", 0766, function (err) {
                                    if (err) {
                                        console.log(err);
                                        res.send("ERROR! Can't make the directory! \n");    // echo the result back
                                    }
                                });
                            }

                            fs.renameSync(folderD + "/" + filename, folderD + "/target/target.jpg");


                            var objectName = req.params.id + HybridObjectsUtilities.uuidTime();

                            var documentcreate = '<?xml version="1.0" encoding="UTF-8"?>\n' +
                                '<ARConfig xmlns:xsi="http://www.w3.org/2001/XMLSchema-instance">\n' +
                                '   <Tracking>\n' +
                                '   <ImageTarget name="' + objectName + '" size="300.000000 300.000000" />\n' +
                                '   </Tracking>\n' +
                                '   </ARConfig>';

                            var xmlOutFile = folderD + "/target/target.xml";
                            if (!fs.existsSync(xmlOutFile)) {
                                fs.writeFile(xmlOutFile, documentcreate, function (err) {
                                    if (err) {
                                        console.log(err);
                                    } else {
                                        if (globalVariables.debug) console.log("XML saved to " + xmlOutFile);
                                    }
                                });
                            }

                            res.status(200);
                            res.send("done");
                            //   fs.unlinkSync(folderD + "/" + filename);
                        }


                        else if (fileExtension === "zip") {

                            if (globalVariables.debug) console.log("I found a zip file");

                            try {
                                var DecompressZip = require('decompress-zip');
                                var unzipper = new DecompressZip(folderD + "/" + filename);

                                unzipper.on('error', function (err) {
                                    if (globalVariables.debug) console.log('Caught an error');
                                });

                                unzipper.on('extract', function (log) {
                                    var folderFile = fs.readdirSync(folderD + "/target");
                                    var folderFileType;

                                    for (var i = 0; i < folderFile.length; i++) {
                                        if (globalVariables.debug) console.log(folderFile[i]);
                                        folderFileType = folderFile[i].substr(folderFile[i].lastIndexOf('.') + 1);
                                        if (folderFileType === "xml" || folderFileType === "dat") {
                                            fs.renameSync(folderD + "/target/" + folderFile[i], folderD + "/target/target." + folderFileType);
                                        }
                                    }
                                    fs.unlinkSync(folderD + "/" + filename);

                                    // evnetually create the object.

                                    if (globalVariables.debug) console.log("creating object from target file " + tmpFolderFile);
                                    // createObjectFromTarget(tmpFolderFile);
                                    createObjectFromTarget(ObjectExp, objectExp, tmpFolderFile, __dirname, objectLookup, internalModules, objectBeatSender, beatPort, globalVariables.debug);

                                    //todo send init to internal modules
                                    console.log("have created a new object");

                                    for (var keyint in internalModules) {
                                        internalModules[keyint].init();
                                    }
                                    console.log("have initialized the modules");
                                    res.status(200);
                                    res.send("done");
                                });

                                unzipper.on('progress', function (fileIndex, fileCount) {
                                    if (globalVariables.debug) console.log('Extracted file ' + (fileIndex + 1) + ' of ' + fileCount);
                                });

                                unzipper.extract({
                                    path: folderD + "/target",
                                    filter: function (file) {
                                        return file.type !== "SymbolicLink";
                                    }
                                });
                            } catch (err) {
                                if (globalVariables.debug) console.log("could not unzip file");
                            }
                        } else {
                            res.status(200);
                            res.send("done");
                        }

                    } else {
                        res.status(200);
                        res.send("done");
                    }


                });
            });
    } else {
        webServer.get(objectInterfaceFolder, function (req, res) {
            //   if(globalVariables.debug) console.log("GET 21");
            res.send("Hybrid Objects<br>Developer functions are off");
        });
    }
}

// relies on ip

//createObjectFromTarget(ObjectExp, objectExp, tmpFolderFile, __dirname, objectLookup, internalModules, objectBeatSender, beatPort, globalVariables.debug);

function createObjectFromTarget(ObjectExp, objectExp, folderVar, __dirname, objectLookup, internalModules, objectBeatSender, beatPort, debug) {
    console.log("I can start");

    var folder = __dirname + '/objects/' + folderVar + '/';
    if (globalVariables.debug) console.log(folder);

    if (fs.existsSync(folder)) {
        if (globalVariables.debug)  console.log("folder exists");
        var objectIDXML = HybridObjectsUtilities.getObjectIdFromTarget(folderVar, __dirname);
        if (globalVariables.debug) console.log("got ID: objectIDXML");
        if (!_.isUndefined(objectIDXML) && !_.isNull(objectIDXML)) {
            if (objectIDXML.length > 13) {

                objectExp[objectIDXML] = new ObjectExp();
                objectExp[objectIDXML].folder = folderVar;
                objectExp[objectIDXML].objectId = objectIDXML;

                if (globalVariables.debug) console.log("this should be the IP" + objectIDXML);

                try {
                    objectExp[objectIDXML] = JSON.parse(fs.readFileSync(__dirname + "/objects/" + folderVar + "/object.json", "utf8"));
                    objectExp[objectIDXML].ip = ip.address();
                    if (globalVariables.debug)  console.log("testing: " + objectExp[objectIDXML].ip);
                } catch (e) {
                    objectExp[objectIDXML].ip = ip.address();
                    if (globalVariables.debug) console.log("testing: " + objectExp[objectIDXML].ip);
                    if (globalVariables.debug) console.log("No saved data for: " + objectIDXML);
                }

                if (HybridObjectsUtilities.readObject(objectLookup, folderVar) !== objectIDXML) {
                    delete objectExp[HybridObjectsUtilities.readObject(objectLookup, folderVar)];
                }
                HybridObjectsUtilities.writeObject(objectLookup, folderVar, objectIDXML);
                // entering the obejct in to the lookup table

                // ask the object to reinitialize
                //serialPort.write("ok\n");
                // todo send init to internal
                for (var keyint in internalModules) {
                    internalModules[keyint].init();
                }

                if (globalVariables.debug) console.log("weiter im text " + objectIDXML);
                HybridObjectsUtilities.writeObjectToFile(objectExp, objectIDXML, __dirname);

                objectBeatSender(beatPort, objectIDXML, objectExp[objectIDXML].ip);
            }
        }
    }
}

/**
 * @desc Check for incoming MSG from other objects or the User. Make changes to the objectValues if changes occur.
 **/

function socketServer() {
    io.on('connection', function (socket) {

        socket.on('object', function (msg) {
            var msgContent = JSON.parse(msg);
            var objSend;
            if ((msgContent.obj in objectExp) && typeof msgContent.value !== "undefined") {
                if (msgContent.pos in objectExp[msgContent.obj].objectValues) {
                    objectExp[msgContent.obj].objectValues[msgContent.pos].value = msgContent.value;

                    objSend = objectExp[msgContent.obj].objectValues[msgContent.pos];
                    objSend.value = msgContent.value;

                    if (internalModules.hasOwnProperty(objSend.type)) {
                        internalModules[objSend.type].send(objectExp[msgContent.obj], objectValues[msgContent.pos].name, msgContent.value, msgContent.mode, msgContent.type);
                    }

                    // trigger the data flow engine
                    //  console.log(msgContent.value+" "+msgContent.obj+" "+msgContent.pos);

                    // internal.sender(objectExp, obj, pos, value);
                    //   serialSender(serialPort, objectExp, msgContent.obj, msgContent.pos, msgContent.value);
                    objectEngine(msgContent.obj, msgContent.pos, objectExp, pluginModules);

                } else {
                    for (var thisKey in objectExp[msgContent.obj].objectValues) {
                        if (msgContent.pos === objectExp[msgContent.obj].objectValues[thisKey].name) {
                            objSend = objectExp[msgContent.obj].objectValues[msgContent.pos + msgContent.obj];
                            objSend.value = msgContent.value;

                            if (internalModules.hasOwnProperty(objSend.type)) {
                                internalModules[objSend.type].send(objectExp[msgContent.obj], objectValues[msgContent.pos].name, msgContent.value, msgContent.mode, msgContent.type);
                            }

                            //serialSender(serialPort, objectExp, msgContent.obj, msgContent.pos + msgContent.obj, msgContent.value);
                            objectEngine(msgContent.obj, msgContent.pos + msgContent.obj, objectExp, pluginModules);
                        }
                    }
                }
            }
        });

        socket.on('/object/value', function (msg) {
            var msgContent = JSON.parse(msg);
            if (msgContent.pos) {

                var msgToSend = "";
                if (objectExp.hasOwnProperty(msgContent.obj)) {
                    if (objectExp[msgContent.obj].objectValues.hasOwnProperty(msgContent.pos + msgContent.obj)) {

                        msgToSend = JSON.stringify({
                            obj: msgContent.obj,
                            pos: msgContent.pos,
                            value: objectExp[msgContent.obj].objectValues[msgContent.pos + msgContent.obj].value
                        });
                        socket.emit('object', msgToSend);
                    }
                }

            } else {
                var valueArray = {};

                for (var thiskkey in objectExp[msgContent.obj].objectValues) {
                    valueArray[objectExp[msgContent.obj].objectValues[thiskkey].name] = objectExp[msgContent.obj].objectValues[thiskkey];
                }

                var msgToSend2 = JSON.stringify({obj: msgContent.obj, value: valueArray});
                socket.emit('object', msgToSend2);
            }
            // if (globalVariables.debug) console.log("got it");
        });

        socket.on('/object/value/full', function (msg) {
            var msgContent = JSON.parse(msg);
            var msgToSend = JSON.stringify({
                obj: msgContent.obj,
                pos: msgContent.pos,
                value: objectExp[msgContent.obj].objectValues[msgContent.pos + msgContent.obj]
            });
            socket.emit('object', msgToSend);
        });
    });
    if (globalVariables.debug) console.log('socket.io started');
}

/**********************************************************************************************************************
 ******************************************** Engine ******************************************************************
 **********************************************************************************************************************/

/**
 * @desc Take the id of a value in objectValue and look through all links, if this id is used.
 * All links that use the id will fire up the engine to process the link.
 **/

// dependencies afterPluginProcessing

function objectEngine(obj, pos, objectExp, pluginModules) {
    // console.log("engine started");
    var key;
    for (key in objectExp[obj].objectLinks) {
        if (objectExp[obj].objectLinks[key].locationInA === pos) {
            var endlessLoop = false;

            if (pos === objectExp[obj].objectLinks[key].locationInB && objectExp[obj].objectLinks[key].ObjectA === objectExp[obj].objectLinks[key].ObjectB) {
                endlessLoop = true;
            }

            if (!endlessLoop) {
                // preparation for later when values can be from different types.

                //var thisPlugin = objectExp[obj].objectValues[pos].plugin;
                // var thisData = objectExp[obj].objectValues[pos].value;

                var thisData = objectExp[obj].objectValues[pos];

                if ((thisData.plugin in pluginModules)) {
                    pluginModules[thisData.plugin](obj, key, thisData.value, thisData.mode, function (obj, linkPos, processedValue, mode) {
                        afterPluginProcessing(obj, linkPos, processedValue, mode);
                        // console.log("from the enginehouse a bit later: " + mode);
                    });
                }


            }
        }
    }
}

/**
 * @desc This has to be the callback for the processed plugin. The plugin should give back a processed object.
 * @param {Object} processedValue Any kind of object simple or complex
 * @param {String} IDinLinkArray Id to search for in the Link Array.
 **/

function afterPluginProcessing(obj, linkPos, processedValue, mode) {
    var link = objectExp[obj].objectLinks[linkPos];

    if (!(link.ObjectB in objectExp)) {
        // check if object is in the same object
        socketSender(obj, linkPos, processedValue, mode);
    }
    else {

        var objSend = objectExp[link.ObjectB].objectValues[link.locationInB];
        objSend.value = processedValue;

        // console.log("from the afterrun: " + mode);


        if (internalModules.hasOwnProperty(objSend.type)) {
            internalModules[objSend.type].send(objectExp[link.ObjectB].name, objSend.name, objSend.value, objSend.mode, objSend.type);
            //internalModules[objSend.type].send(objectExp, link.ObjectB, link.locationInB, processedValue, mode);
        }


        objectEngine(link.ObjectB, link.locationInB, objectExp, pluginModules);


        // console.log("from the second engine run: " + mode);


        // serialSender(serialPort, objectExp, link.ObjectB, link.locationInB, processedValue);
    }

}

/**
 * @desc Sends processedValue to the responding Object using the data saved in the LinkArray located by IDinLinkArray
 **/

function socketSender(obj, linkPos, processedValue, mode) {
    var link = objectExp[obj].objectLinks[linkPos];
    var msg = JSON.stringify({obj: link.ObjectB, pos: link.locationInB, value: processedValue, mode: mode});
    if (!(link.ObjectB in objectExp)) {
        try {
            var objIp = knownObjects[link.ObjectB];
            var presentObjectConnection = socketArray[objIp].io;
            if (presentObjectConnection.connected) {
                presentObjectConnection.emit("object", msg);
            }
        }
        catch (e) {
            if (globalVariables.debug)  console.log("can not emit from link ID:" + linkPos + "and object: " + obj);
        }
    }
}


/**********************************************************************************************************************
 ******************************************** Socket Utilities Section ************************************************
 **********************************************************************************************************************/


/**
 * @desc  Watches the connections to all objects that have stored links within the object.
 * If an object is disconnected, the object tries to reconnect on a regular basis.
 **/

function socketUpdater() {
    // console.log(knownObjects);
    // delete unconnected connections
    var sockKey, objKey, posKey;

    for (sockKey in  socketArray) {
        var socketIsUsed = false;

        // check if the link is used somewhere. if it is not used delete it.
        for (objKey in objectExp) {
            for (posKey in objectExp[objKey].objectLinks) {
                var thisIp = knownObjects[objectExp[objKey].objectLinks[posKey].ObjectB];

                if (thisIp === sockKey) {
                    socketIsUsed = true;
                }
            }
        }
        if (!socketArray[sockKey].io.connected || !socketIsUsed) {
            // delete socketArray[sockKey];
        }
    }
    for (objKey in objectExp) {
        for (posKey in objectExp[objKey].objectLinks) {
            var link = objectExp[objKey].objectLinks[posKey];

            if (!(link.ObjectB in objectExp) && (link.ObjectB in knownObjects)) {


                var ip = knownObjects[link.ObjectB];
//console.log("this ip: "+ip);
                if (!(ip in socketArray)) {
                    // console.log("shoudl not show up -----------");
                    socketArray[ip] = new ObjectSockets(socketPort, ip);
                }
            }
        }
    }

    socketIndicator();

    var sockKey3, objKey2;
    if (sockets.socketsOld !== sockets.sockets || sockets.notConnectedOld !== sockets.notConnected || sockets.connectedOld !== sockets.connected) {
        for (sockKey3 in socketArray) {
            if (!socketArray[sockKey3].io.connected) {
                for (objKey2 in knownObjects) {
                    if (knownObjects[objKey2] === sockKey3) {
                        if (globalVariables.debug)  console.log("Looking for: " + objKey2 + " with the ip: " + sockKey3);
                    }
                }
            }
        }

        if (globalVariables.debug)  console.log(sockets.sockets + " connections; " + sockets.connected + " connected and " + sockets.notConnected + " not connected");

    }
    sockets.socketsOld = sockets.sockets;
    sockets.connectedOld = sockets.connected;
    sockets.notConnectedOld = sockets.notConnected;
}


/**
 * Updates the global saved sockets data
 */
function socketIndicator() {
    sockets.sockets = 0;
    sockets.connected = 0;
    sockets.notConnected = 0;

    for (var sockKey2 in socketArray) {
        if (socketArray[sockKey2].io.connected) {
            sockets.connected++;
        } else {
            sockets.notConnected++;
        }
        sockets.sockets++;
    }
}

/**
 * @desc
 * @param
 * @param
 * @return
 **/

function socketUpdaterInterval() {
    setInterval(function () {
        socketUpdater();
    }, socketUpdateInterval);
}


<|MERGE_RESOLUTION|>--- conflicted
+++ resolved
@@ -250,15 +250,6 @@
 
 templateModule.loadAllModules(modulesList, function () {
     // start system
-<<<<<<< HEAD
-
-
-});
-
-loadHybridObjects();
-startSystem();
-
-=======
     //if (globalVariables.debug) console.log("Starting System: ");
     //loadHybridObjects();
     //startSystem();
@@ -271,7 +262,6 @@
 }, ObjectValue);
 loadHybridObjects();
 startSystem();
->>>>>>> 0a9320db
 
 // add all modules for internal communication
 
