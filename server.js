/**
 * @preserve
 *
 *                                     .,,,;;,'''..
 *                                 .'','...     ..',,,.
 *                               .,,,,,,',,',;;:;,.  .,l,
 *                              .,',.     ...     ,;,   :l.
 *                             ':;.    .'.:do;;.    .c   ol;'.
 *      ';;'                   ;.;    ', .dkl';,    .c   :; .'.',::,,'''.
 *     ',,;;;,.                ; .,'     .'''.    .'.   .d;''.''''.
 *    .oxddl;::,,.             ',  .'''.   .... .'.   ,:;..
 *     .'cOX0OOkdoc.            .,'.   .. .....     'lc.
 *    .:;,,::co0XOko'              ....''..'.'''''''.
 *    .dxk0KKdc:cdOXKl............. .. ..,c....
 *     .',lxOOxl:'':xkl,',......'....    ,'.
 *          .';:oo:...                        .
 *               .cd,    ╔═╗┌─┐┬─┐┬  ┬┌─┐┬─┐   .
 *                 .l;   ╚═╗├┤ ├┬┘└┐┌┘├┤ ├┬┘   '
 *                   'l. ╚═╝└─┘┴└─ └┘ └─┘┴└─  '.
 *                    .o.                   ...
 *                     .''''','.;:''.........
 *                          .'  .l
 *                         .:.   l'
 *                        .:.    .l.
 *                       .x:      :k;,.
 *                       cxlc;    cdc,,;;.
 *                      'l :..   .c  ,
 *                      o.
 *                     .,
 *
 *             ╦ ╦┬ ┬┌┐ ┬─┐┬┌┬┐  ╔═╗┌┐  ┬┌─┐┌─┐┌┬┐┌─┐
 *             ╠═╣└┬┘├┴┐├┬┘│ ││  ║ ║├┴┐ │├┤ │   │ └─┐
 *             ╩ ╩ ┴ └─┘┴└─┴─┴┘  ╚═╝└─┘└┘└─┘└─┘ ┴ └─┘
 *
 * Created by Valentin on 10/22/14.
 * Modified by Carsten on 12/06/15.
 * Modified by Psomdecerff (PCS) on 12/21/15.
 *
 * Copyright (c) 2015 Valentin Heun
 *
 * All ascii characters above must be included in any redistribution.
 *
 * This Source Code Form is subject to the terms of the Mozilla Public
 * License, v. 2.0. If a copy of the MPL was not distributed with this
 * file, You can obtain one at http://mozilla.org/MPL/2.0/.
 */


/**********************************************************************************************************************
 ******************************************** constant settings *******************************************************
 **********************************************************************************************************************/

try {
    require('module-alias/register');
} catch (err) {
    console.clear();
    console.log('\x1b[33mYou\'re not done with the installation! You need to execute the following commands:');
    console.log('\x1b[0m1.\x1b[32m npm install');
    console.log('\x1b[0m2.\x1b[32m git submodule update --init --recursive');
    console.log('\x1b[0m3.\x1b[32m cd addons/vuforia-spatial-core-addon');
    console.log('\x1b[0m4.\x1b[32m npm install', '\x1b[0m');
    console.log('');
    console.log('');
    console.log('\x1b[33mWhenever you install a new addon make sure to:', '\x1b[0m');
    console.log('\x1b[0m3.\x1b[32m cd addons/<new addon folder>');
    console.log('\x1b[0m4.\x1b[32m npm install', '\x1b[0m');

    if (process.send) {
        process.send('exit');
    }

    let keepRunning = true;
    while (keepRunning) {
        // Since process.send is async, just hold the server for preventing more errors
    }
}

const _logger = require('./logger');
const {objectsPath} = require('./config');
const {providedServices} = require('./services');

const os = require('os');
const isLightweightMobile = os.platform() === 'android' || process.env.FORCE_MOBILE;
const isStandaloneMobile = os.platform() === 'ios';

// These variables are used for global status, such as if the server sends debugging messages and if the developer
// user interfaces should be accesable
const globalVariables = {
    // Show developer web GUI
    developer: true,
    // Send more debug messages to console
    debug: false,
    isMobile: isLightweightMobile && !isStandaloneMobile,
    // Prohibit saving to file system if we're in a mobile env that doesn't
    // support that
    saveToDisk: !isLightweightMobile || isStandaloneMobile,
    // Create an object for attaching frames to the world
    worldObject: isLightweightMobile || isStandaloneMobile,
    listenForHumanPose: false,
    initializations: {
        udp: false,
        web: false,
        system: false
    }
};

// ports used to define the server behaviour
/*
 The server uses port 8080 to communicate with other servers and with the Reality Editor.
 As such the Server reacts to http and web sockets on this port.

 The beat port is used to send UDP broadcasting messages in  a local network. The Reality Editor and other Objects
 pick up these messages to identify the object.

 */

var serverPort = (isLightweightMobile || isStandaloneMobile) ? 49369 : 8080;
const serverUserInterfaceAppPort = 49368;
const socketPort = serverPort;     // server and socket port are always identical
const beatPort = 52316;            // this is the port for UDP broadcasting so that the objects find each other
exports.beatPort = beatPort;
const timeToLive = 3;                     // the amount of routers a UDP broadcast can jump. For a local network 2 is enough.
const beatInterval = 5000;         // how often is the heartbeat sent
const socketUpdateInterval = 2000; // how often the system checks if the socket connections are still up and running.

// todo why would you alter the version of the server for mobile. There should only be one version of the server.
// The version of this server
const version = '3.2.2';
// The protocol of this server
const protocol = 'R2';
const netmask = '255.255.0.0'; // define the network scope from which this server is accessable.
// for a local network 255.255.0.0 allows a 16 bit block of local network addresses to reach the object.
// basically all your local devices can see the object, however the internet is unable to reach the object.

//console.log(parseInt(version.replace(/\./g, "")));

const fs = require('fs');       // Filesystem library
const path = require('path');
const DecompressZip = require('decompress-zip');

const addonPaths = [
    path.join(__dirname, 'addons'),
    path.join(os.homedir(), 'Documents', 'spatialToolbox-addons'),
];

const Addons = require('./libraries/addons/Addons');
const AddonFolderLoader = require('./libraries/addons/AddonFolderLoader');

const addons = new Addons(addonPaths);
const addonFolders = addons.listAddonFolders();

// The path to all frames types that this server hosts, containing a directory for each frame (containing the html/etc).
const frameLibPaths = addonFolders.map(folder => path.join(folder, 'tools'));

// All visual UI representations for IO Points are stored in this folder:
const nodePaths = addonFolders.map(folder => path.join(folder, 'nodes'));
// All visual UI representations for logic blocks are stored in this folder:
const blockPaths = addonFolders.map(folder => path.join(folder, 'blocks'));
// All interfaces for different hardware such as Arduino Yun, PI, Philips Hue are stored in this folder.
const hardwareInterfacePaths = addonFolders.map(folder => path.join(folder, 'interfaces'));
console.log('loaded hardwareInterfacePaths', hardwareInterfacePaths);
// The web service level on which objects are accessable. http://<IP>:8080 <objectInterfaceFolder> <object>
const objectInterfaceFolder = '/';

/**********************************************************************************************************************
 ******************************************** Requirements ************************************************************
 **********************************************************************************************************************/
const storage = require('./libraries/storage');
let dir = path.join(require('os').homedir(), 'vst-edge-server');
//fs.mkdirSync('/Users/Anna/my-test-dir');
console.log('**** DIR: ', dir);

try {
    storage.initSync({dir: dir});
} catch (e) {
    console.log('Something went wrong with initSync', e);
}

var dgram = require('dgram'); // UDP Broadcasting library

var services = {};
if (!isLightweightMobile) {
    services.networkInterface = require('network-interfaces');
}

services.ips = {activeInterface: null, tempActiveInterface: null, interfaces: {}};
services.ip = null;
services.updateAllObjcts = function (ip) {
    console.log('updating all objects with new IP: ', ip);
    for (let key in objects) {
        objects[key].ip = ip;
    }
};
services.getIP = function () {
    this.ips.interfaces = {};
    // if this is mobile, only allow local interfaces
    if (isLightweightMobile || isStandaloneMobile) {
        this.ips.interfaces['mobile'] = '127.0.0.1';
        this.ips.activeInterface = 'mobile';
        return '127.0.0.1';
    }

    // Get All available interfaces
    let interfaceNames;
    try {
        interfaceNames = this.networkInterface.getInterfaces({ipVersion: 4});
        let interfaceNamesFiltered = interfaceNames.filter((interfaceName) => {
            return !interfaceName.startsWith('utun'); // discard docker's virtual network interface on mac
        });
        if (interfaceNamesFiltered.length > 0) {
            interfaceNames = interfaceNamesFiltered;
        }
    } catch (e) {
        console.error('getInterfaces failed', e);
        return this.ip;
    }

    for (let key in interfaceNames) {
        let tempIps = this.networkInterface.toIps(interfaceNames[key], {ipVersion: 4});
        for (let key2 in tempIps) if (tempIps[key2] === '127.0.0.1') tempIps.splice(key2, 1);
        this.ips.interfaces[interfaceNames[key]] = tempIps[0];
    }

    // if activeInterface is empty, read from storage and check if it exists in found interfaces
    if (storage.getItemSync('activeNetworkInterface') !== undefined && this.ips.activeInterface === null) {
        var storedIPS = null;
        storedIPS = storage.getItemSync('activeNetworkInterface');
        if (storedIPS in this.ips.interfaces) {
            this.ips.activeInterface = storedIPS;
        }
    }

    // if it is still empty give it a default
    if (this.ips.activeInterface === null) {
        console.warn('No active interface found, defaulting to "en0"');
        this.ips.activeInterface = 'en0';
        // make sure all objects got the memo
        this.updateAllObjcts(this.ips.interfaces[this.ips.activeInterface]);
    }

    // if activeInterface is not available, get the first available one and refresh all objects
    if (!(this.ips.activeInterface in this.ips.interfaces)) {
        console.warn(`Current activeInterface "${this.ips.activeInterface}" not found`);
        this.ips.tempActiveInterface = this.ips.activeInterface;
        for (var tempKey in this.ips.interfaces) {
            if (!this.ips.interfaces[tempKey]) {
                continue;
            }
            console.warn(`Selecting "${tempKey}" from`, this.ips.interfaces);
            this.ips.activeInterface = tempKey;
            // make sure all objects got the memo
            this.updateAllObjcts(this.ips.interfaces[this.ips.activeInterface]);
            break;
        }
    }

    // check if active interface is back
    if (this.ips.tempActiveInterface) {
        if (this.ips.tempActiveInterface in this.ips.interfaces) {
            console.warn(`Activating temp interface "${this.ips.tempActiveInterface}"`);
            this.ips.activeInterface = this.ips.tempActiveInterface;
            this.ips.tempActiveInterface = null;
        }
    }
    // return active IP
    return this.ips.interfaces[this.ips.activeInterface];
};

exports.getIP = services.getIP.bind(services);

services.ip = services.getIP(); //ip.address();

var express = require('express'); // Web Sever library

var identityFolderName = '.identity';

// This file hosts the functions related to loading the set of available frames
// from the each add-ons tools directory
const AddonFrames = require('./libraries/addons/AddonFrames');
const addonFrames = new AddonFrames();
const frameFolderLoader = new AddonFolderLoader(frameLibPaths);
frameFolderLoader.calculatePathResolution();

for (const frameLibPath of frameLibPaths) {
    if (fs.existsSync(frameLibPath)) {
        addonFrames.addFramesSource(frameLibPath, identityFolderName);
    }
}

// constrution for the werbserver using express combined with socket.io
var webServer = express();

if (!isLightweightMobile) {
    webServer.set('views', 'libraries/webInterface/views');

    var exphbs = require('express-handlebars'); // View Template library
    webServer.engine('handlebars', exphbs({
        defaultLayout: 'main',
        layoutsDir: 'libraries/webInterface/views/layouts',
        partialsDir: 'libraries/webInterface/views/partials'
    }));
    webServer.set('view engine', 'handlebars');
}

var http = require('http').createServer(webServer).listen(serverPort, function () {
    console.log('webserver + socket.io is listening on port', serverPort);
    checkInit('web');
});
const ToolSocket = require('toolsocket');
var io = new ToolSocket.Io.Server({server: http}); // Websocket library
var cors = require('cors');             // Library for HTTP Cross-Origin-Resource-Sharing
var formidable = require('formidable'); // Multiple file upload library
var cheerio = require('cheerio');

// use the cors cross origin REST model
webServer.use(cors());
// allow requests from all origins with '*'. TODO make it dependent on the local network. this is important for security
webServer.options('*', cors());

// Image resizing library, not available on mobile
let Jimp = null;
if (!isLightweightMobile) {
    try {
        Jimp = require('jimp');
    } catch (e) {
        console.warn('Image resizing unsupported', e);
    }
}

// additional files containing project code

// This file hosts all kinds of utilities programmed for the server
var utilities = require('./libraries/utilities');
var nodeUtilities = require('./libraries/nodeUtilities');
var recorder = require('./libraries/recorder');

// The web frontend a developer is able to see when creating new user interfaces.
var webFrontend;
if (isLightweightMobile) {
    webFrontend = require('./libraries/mobile/webFrontend');
} else {
    webFrontend = require('./libraries/webFrontend');
}

// Definition for a simple API for hardware interfaces talking to the server.
// This is used for the interfaces defined in the hardwareAPI folder.
var hardwareAPI = require('./libraries/hardwareInterfaces');

if (isLightweightMobile) {
    hardwareAPI = require('./libraries/mobile/hardwareInterfaces');
} else {
    hardwareAPI = require('./libraries/hardwareInterfaces');
}

// This file hosts the constructor and class methods for human pose objects (generated by human body tracking)
const HumanPoseObject = require('./libraries/HumanPoseObject');

var git;
if (isStandaloneMobile || isLightweightMobile || process.env.NODE_ENV === 'test') {
    git = null;
} else {
    git = require('./libraries/gitInterface');
}

// Set web frontend debug to inherit from global debug
webFrontend.debug = globalVariables.debug;

// Controller imports
const blockController = require('./controllers/block.js');
const blockLinkController = require('./controllers/blockLink.js');
const frameController = require('./controllers/frame.js');
const linkController = require('./controllers/link.js');
const logicNodeController = require('./controllers/logicNode.js');
const nodeController = require('./controllers/node.js');
const objectController = require('./controllers/object.js');
const spatialController = require('./controllers/spatial');

/**********************************************************************************************************************
 ******************************************** Constructors ************************************************************
 **********************************************************************************************************************/
const Frame = require('./models/Frame.js');
const Node = require('./models/Node.js');
const ObjectModel = require('./models/ObjectModel.js');
const ObjectSocket = require('./models/ObjectSocket.js');

/**
 * Various communication protocols used by the reality editor
 */
function Protocols() {
    this.R2 = {
        objectData: {},
        buffer: {},
        blockString: '',
        send: function (object, frame, node, logic, data) {
            return JSON.stringify({object: object, frame: frame, node: node, logic: logic, data: data});
        },
        // process the data received by a node
        receive: function (message) {
            if (!message) return null;
            var msgContent = typeof message === 'string' ? JSON.parse(message) : message;
            if (!msgContent.object) return null;
            if (!msgContent.frame) return null;
            if (!msgContent.node) return null;
            if (!msgContent.logic && msgContent.logic !== 0) msgContent.logic = false;
            if (!msgContent.data) return null;

            if (doesObjectExist(msgContent.object)) {

                var foundNode = getNode(msgContent.object, msgContent.frame, msgContent.node);
                if (foundNode) {

                    // if the node is a Logic Node, process the blocks/links inside of it
                    if (msgContent.logic === 0 || msgContent.logic === 1 || msgContent.logic === 2 || msgContent.logic === 3) {
                        this.blockString = 'in' + msgContent.logic;
                        if (foundNode.blocks) {
                            if (this.blockString in foundNode.blocks) {
                                this.objectData = foundNode.blocks[this.blockString];

                                for (let key in msgContent.data) {
                                    this.objectData.data[0][key] = msgContent.data[key];
                                }

                                this.buffer = foundNode;

                                // this needs to be at the beginning;
                                if (!this.buffer.routeBuffer)
                                    this.buffer.routeBuffer = [0, 0, 0, 0];

                                this.buffer.routeBuffer[msgContent.logic] = msgContent.data.value;

                                engine.blockTrigger(msgContent.object, msgContent.frame, msgContent.node, this.blockString, 0, this.objectData);
                                // return {object: msgContent.object, frame: msgContent.frame, node: msgContent.node, data: objectData};
                            }
                        }

                    } else { // otherwise this is a regular node so just continue to send the data to any linked nodes
                        this.objectData = foundNode;

                        for (let key in msgContent.data) {
                            this.objectData.data[key] = msgContent.data[key];
                        }
                        engine.trigger(msgContent.object, msgContent.frame, msgContent.node, this.objectData);
                        // return {object: msgContent.object, frame: msgContent.frame, node: msgContent.node, data: objectData};
                    }
                }

                return {
                    object: msgContent.object,
                    frame: msgContent.frame,
                    node: msgContent.node,
                    logic: msgContent.logic,
                    data: this.objectData.data
                };

            }

            // return null if we can't even find the object it belongs to
            return null;
        }
    };
    this.R1 = {
        send: function (object, node, data) {
            return JSON.stringify({object: object, node: node, data: data});
        },
        receive: function (message) {
            if (!message) return null;
            var msgContent = typeof message === 'string' ? JSON.parse(message) : message;
            if (!msgContent.object) return null;
            if (!msgContent.node) return null;
            if (!msgContent.data) return null;

            var foundNode = getNode(msgContent.object, msgContent.frame, msgContent.node);
            if (foundNode) {
                for (let key in foundNode.data) {
                    foundNode.data[key] = msgContent.data[key];
                }
                engine.trigger(msgContent.object, msgContent.object, msgContent.node, foundNode);
                return {object: msgContent.object, node: msgContent.node, data: foundNode};
            }

            return null;
        }
    };
    /**
     * @deprecated - the old protocol hasn't been tested in a long time, might not work
     */
    this.R0 = {
        send: function (object, node, data) {
            return JSON.stringify({obj: object, pos: node, value: data.value, mode: data.mode});
        },
        receive: function (message) {
            if (!message) return null;
            var msgContent = typeof message === 'string' ? JSON.parse(message) : message;
            if (!msgContent.obj) return null;
            if (!msgContent.pos) return null;
            if (!msgContent.value) msgContent.value = 0;
            if (!msgContent.mode) return null;

            if (msgContent.obj in objects) {
                if (msgContent.pos in objects[msgContent.obj].nodes) {

                    var objectData = objects[msgContent.obj].frames[msgContent.object].nodes[msgContent.pos];

                    objectData.data.value = msgContent.value;
                    objectData.data.mode = msgContent.mode;

                    engine.trigger(msgContent.object, msgContent.object, msgContent.node, objectData);

                    return {object: msgContent.obj, node: msgContent.pos, data: objectData};
                }

            }
            return null;
        }
    };
}

/**********************************************************************************************************************
 ******************************************** Variables and Objects ***************************************************
 **********************************************************************************************************************/

// This variable will hold the entire tree of all objects and their sub objects.
var objects = {};

const availableModules = require('./libraries/availableModules');

const nodeFolderLoader = new AddonFolderLoader(nodePaths);
const nodeTypeModules = nodeFolderLoader.loadModules();   // Will hold all available data point interfaces
availableModules.setNodes(nodeTypeModules);

const blockFolderLoader = new AddonFolderLoader(blockPaths);
const blockModules = blockFolderLoader.loadModules();   // Will hold all available data point interfaces
availableModules.setBlocks(blockModules);

var hardwareInterfaceModules = {}; // Will hold all available hardware interfaces.
var hardwareInterfaceLoader = null;
// A list of all objects known and their IPs in the network. The objects are found via the udp heart beat.
// If a new link is linking to another objects, this knownObjects list is used to establish the connection.
// This list is also used to keep track of the actual IP of an object. If the IP of an object in a network changes,
// It has no influance on the connectivity, as it is referenced by the object UUID through the entire time.
var protocols = new Protocols();
var knownObjects = {};
exports.knownObjects = knownObjects;
// A lookup table used to process faster through the objects.
var objectLookup = {};
// This list holds all the socket connections that are kept alive. Socket connections are kept alive if a link is
// associated with this object. Once there is no more link the socket connection is deleted.
var socketArray = {};     // all socket connections that are kept alive

var realityEditorSocketArray = {};     // all socket connections that are kept alive
var realityEditorBlockSocketArray = {};     // all socket connections that are kept alive
var realityEditorUpdateSocketArray = {};    // all socket connections to keep UIs in sync (frame position, etc)
var realityEditorCameraMatrixSocketArray = {};    // all socket connections to notify clients of each other's position
var realityEditorObjectMatrixSocketArray = {};    // all socket connections to keep object world positions in sync

var activeHeartbeats = {}; // Prevents multiple recurring beats for the same object

// counter for the socket connections
// this counter is used for the Web Developer Interface to reflect the state of the server socket connections.
var sockets = {
    sockets: 0, // amount of created socket connections
    connected: 0, // amount of connected socket connections
    notConnected: 0, // not connected
    socketsOld: 0,  // used internally to react only on updates
    connectedOld: 0, // used internally to react only on updates
    notConnectedOld: 0 // used internally to react only on updates
};

const StaleObjectCleaner = require('./libraries/StaleObjectCleaner');
const staleObjectCleaner = new StaleObjectCleaner(objects, deleteObject);
function resetObjectTimeout(objectKey) {
    staleObjectCleaner.resetObjectTimeout(objectKey);
}
exports.resetObjectTimeout = resetObjectTimeout;

var worldObjectName = '_WORLD_';
if (isLightweightMobile || isStandaloneMobile) {
    worldObjectName += 'local';
}
var worldObject;

const SceneGraph = require('./libraries/sceneGraph/SceneGraph');
const sceneGraph = new SceneGraph(true);

const WorldGraph = require('./libraries/sceneGraph/WorldGraph');
const worldGraph = new WorldGraph(sceneGraph);

const HumanPoseFuser = require('./libraries/HumanPoseFuser');
const humanPoseFuser = new HumanPoseFuser(objects, sceneGraph, objectLookup, services.ip, version, protocol, beatPort);

/**********************************************************************************************************************
 ******************************************** Initialisations *********************************************************
 **********************************************************************************************************************/


console.log('Starting the Server');
console.log('Initialize System: ');
console.log('Loading Hardware interfaces');


var hardwareAPICallbacks = {
    publicData: function (objectKey, frameKey, nodeKey) {
        socketHandler.sendPublicDataToAllSubscribers(objectKey, frameKey, nodeKey);
    },
    actions: function (thisAction) {
        utilities.actionSender(thisAction);
    },
    data: function (objectKey, frameKey, nodeKey, data, _objects, _nodeTypeModules) {
        //these are the calls that come from the objects before they get processed by the object engine.
        // send the saved value before it is processed
        sendMessagetoEditors({
            object: objectKey,
            frame: frameKey,
            node: nodeKey,
            data: data
        });
        hardwareAPI.readCall(objectKey, frameKey, nodeKey, getNode(objectKey, frameKey, nodeKey).data);
        engine.trigger(objectKey, frameKey, nodeKey, getNode(objectKey, frameKey, nodeKey));
    },
    write: function (objectID) {
        utilities.writeObjectToFile(objects, objectID, globalVariables.saveToDisk);
    }
};
// set all the initial states for the Hardware Interfaces in order to run with the Server.
hardwareAPI.setup(objects, objectLookup, knownObjects, socketArray, globalVariables, __dirname, objectsPath, nodeTypeModules, blockModules, services, version, protocol, serverPort, hardwareAPICallbacks, sceneGraph, worldGraph);

nodeUtilities.setup(objects, sceneGraph, knownObjects, socketArray, globalVariables, hardwareAPI, objectsPath, linkController);

console.log('Done');

console.log('Loading Objects');
// This function will load all the Objects
loadObjects();
console.log('Done loading objects');
if (globalVariables.worldObject) {
    loadWorldObject();
}
console.log('Done loading world object');

startSystem();
console.log('started');

// Get the directory names of all available sources for the 3D-UI
if (!isLightweightMobile) {
    hardwareInterfaceLoader = new AddonFolderLoader(hardwareInterfacePaths);
    hardwareInterfaceModules = hardwareInterfaceLoader.loadModules();
    availableModules.setHardwareInterfaces(hardwareInterfaceModules);

    // statically serve the "public" directory in each hardware interface
    for (let folderName in hardwareInterfaceLoader.folderMap) {
        let publicPath = path.join(hardwareInterfaceLoader.folderMap[folderName], folderName, 'public');
        webServer.use('/hardwareInterface/' + folderName + '/public', express.static(publicPath));
    }
}

console.log('ready to start internal servers');

hardwareAPI.reset();

console.log('found ' + Object.keys(hardwareInterfaceModules).join(', ') + ' enabled hardware interfaces');
console.log('starting internal Server.');

// This function calls an initialization callback that will help hardware interfaces to start after the entire system
// is initialized.

/**
 * Returns the file extension (portion after the last dot) of the given filename.
 * If a file name starts with a dot, returns an empty string.
 *
 * @author VisioN @ StackOverflow
 * @param {string} fileName - The name of the file, such as foo.zip
 * @return {string} The lowercase extension of the file, such has "zip"
 */
function getFileExtension(fileName) {
    return fileName.substr((~-fileName.lastIndexOf('.') >>> 0) + 2).toLowerCase();
}

/**
 * @desc Add objects from the objects folder to the system
 **/
function loadObjects() {
    console.log('Enter loadObjects');
    // check for objects in the objects folder by reading the objects directory content.
    // get all directory names within the objects directory
    var objectFolderList = fs.readdirSync(objectsPath).filter(function (file) {
        return fs.statSync(objectsPath + '/' + file).isDirectory();
    });

    // remove hidden directories
    try {
        while (objectFolderList[0][0] === '.') {
            objectFolderList.splice(0, 1);
        }
    } catch (e) {
        console.log('no hidden files', e);
    }

    for (var i = 0; i < objectFolderList.length; i++) {
        var tempFolderName = utilities.getObjectIdFromTargetOrObjectFile(objectFolderList[i]);
        console.log('TempFolderName: ' + tempFolderName);

        if (tempFolderName !== null) {
            // fill objects with objects named by the folders in objects
            objects[tempFolderName] = new ObjectModel(services.ip, version, protocol, tempFolderName);
            objects[tempFolderName].port = serverPort;
            objects[tempFolderName].name = objectFolderList[i];

            // create first frame
            // todo this need to be checked in the system
            // objects[tempFolderName].frames[tempFolderName] = new Frame();
            //objects[tempFolderName].frames[tempFolderName].name = objectFolderList[i];

            // add object to object lookup table
            utilities.writeObject(objectLookup, objectFolderList[i], tempFolderName, globalVariables.saveToDisk);

            // try to read a saved previous state of the object
            try {
                objects[tempFolderName] = JSON.parse(fs.readFileSync(objectsPath + '/' + objectFolderList[i] + '/' + identityFolderName + '/object.json', 'utf8'));
                objects[tempFolderName].ip = services.ip; // ip.address();

                // this is for transforming old lists to new lists
                if (typeof objects[tempFolderName].objectValues !== 'undefined') {
                    objects[tempFolderName].frames[tempFolderName].nodes = objects[tempFolderName].objectValues;
                    delete objects[tempFolderName].objectValues;
                }
                if (typeof objects[tempFolderName].objectLinks !== 'undefined') {
                    objects[tempFolderName].frames[tempFolderName].links = objects[tempFolderName].objectLinks;
                    delete objects[tempFolderName].objectLinks;
                }


                if (typeof objects[tempFolderName].nodes !== 'undefined') {
                    objects[tempFolderName].frames[tempFolderName].nodes = objects[tempFolderName].nodes;
                    delete objects[tempFolderName].nodes;
                }
                if (typeof objects[tempFolderName].links !== 'undefined') {
                    objects[tempFolderName].frames[tempFolderName].links = objects[tempFolderName].links;
                    delete objects[tempFolderName].links;
                }


                if (objects[tempFolderName].frames[tempFolderName]) {
                    for (var nodeKey in objects[tempFolderName].frames[tempFolderName].nodes) {

                        if (typeof objects[tempFolderName].nodes[nodeKey].item !== 'undefined') {
                            var tempItem = objects[tempFolderName].frames[tempFolderName].nodes[nodeKey].item;
                            objects[tempFolderName].frames[tempFolderName].nodes[nodeKey].data = utilities.deepCopy(tempItem[0]);
                        }
                    }
                }

                // cast everything from JSON to Object, Frame, and Node classes
                let newObj = new ObjectModel(objects[tempFolderName].ip,
                    objects[tempFolderName].version,
                    objects[tempFolderName].protocol,
                    objects[tempFolderName].objectId);
                newObj.setFromJson(objects[tempFolderName]);
                objects[tempFolderName] = newObj;

                console.log('I found objects that I want to add');

            } catch (e) {
                objects[tempFolderName].ip = services.ip; //ip.address();
                objects[tempFolderName].objectId = tempFolderName;
                console.log('No saved data for: ' + tempFolderName, e);
            }

            // add this object to the sceneGraph
            sceneGraph.addObjectAndChildren(tempFolderName, objects[tempFolderName]);
        } else {
            console.log(' object ' + objectFolderList[i] + ' has no marker yet');
        }
        utilities.actionSender({reloadObject: {object: tempFolderName}, lastEditor: null});
    }

    // update parents of any sceneGraph nodes to be relative to the world where they were localized
    for (let objectId in objects) {
        let thisObject = objects[objectId];
        if (thisObject.worldId && typeof objects[thisObject.worldId] !== 'undefined') {
            sceneGraph.updateObjectWorldId(objectId, thisObject.worldId);
        }
        if (thisObject.deactivated) {
            sceneGraph.deactivateElement(objectId);
        }
    }

    // delete each object that represented a client that was connected to the server in its last session
    // this needs to happen before hardwareAPI.reset, or the object will get corrupted when its nodes are parsed
    removeAvatarAndHumanPoseFiles();

    hardwareAPI.reset();

    sceneGraph.recomputeGraph();
    // console.log(sceneGraph.graph);
}


var executeSetups = function () {

    for (let objectKey in objects) {
        for (let frameKey in objects[objectKey].frames) {
            var thisFrame = objects[objectKey].frames[frameKey];
            for (let nodeKey in thisFrame.nodes) {
                for (let blockKey in thisFrame.nodes[nodeKey].blocks) {
                    var thisBlock = objects[objectKey].frames[frameKey].nodes[nodeKey].blocks[blockKey];
                    if (blockModules[thisBlock.type]) {
                        blockModules[thisBlock.type].setup(
                            objectKey, frameKey, nodeKey, blockKey, thisBlock,
                            function (object, frame, node, block, index, thisBlockCb) {
                                engine.processBlockLinks(object, frame, node, block, index, thisBlockCb);
                            }
                        );
                    }
                }
            }
        }
    }
};
executeSetups();

/**
 * Initialize worldObject to contents of spatialToolbox/_WORLD_local/.identity/object.json
 * Create the json file if doesn't already exist
 */
function loadWorldObject() {

    // create the file for it if necessary
    var folder = path.join(objectsPath, worldObjectName);
    var identityPath = path.join(folder, '.identity');
    var jsonFilePath = path.join(folder, 'object.json');

    // create objects folder at objectsPath if necessary
    if (globalVariables.saveToDisk && !fs.existsSync(folder)) {
        console.log('created worldObject directory at ' + folder);
        fs.mkdirSync(folder);
    }

    // create a /.identity folder within it to hold the object.json data
    if (globalVariables.saveToDisk && !fs.existsSync(identityPath)) {
        console.log('created worldObject identity at ' + identityPath);
        fs.mkdirSync(identityPath);
    }

    // create a new world object
    let thisWorldObjectId = (isLightweightMobile || isStandaloneMobile) ? worldObjectName : (worldObjectName + utilities.uuidTime());
    worldObject = new ObjectModel(services.ip, version, protocol, thisWorldObjectId);
    worldObject.port = serverPort;
    worldObject.name = worldObjectName;
    worldObject.isWorldObject = true;
    worldObject.type = 'world';

    // try to read previously saved data to overwrite the default world object
    if (globalVariables.saveToDisk) {
        try {
            worldObject = JSON.parse(fs.readFileSync(jsonFilePath, 'utf8'));
            console.log('Loaded world object for server: ' + services.ip);
        } catch (e) {
            console.log('No saved data for world object on server: ' + services.ip, e);
        }
    }

    worldObject.ip = services.ip;
    worldObject.port = serverPort;

    objects[worldObject.objectId] = worldObject;

    hardwareAPI.reset();

    if (globalVariables.saveToDisk) {

        fs.writeFile(jsonFilePath, JSON.stringify(worldObject, null, 4), function (err) {
            if (err) {
                console.log('worldObject save error', err);
            } else {
                //console.log('JSON saved to ' + jsonFilePath);
            }
        });
    } else {
        console.log('I am not allowed to save');
    }
}


function loadAnchor(anchorName) {

    // create the file for it if necessary
    var folder = path.join(objectsPath, anchorName);
    var identityPath = path.join(folder, '.identity');
    var jsonFilePath = path.join(identityPath, 'object.json');
    let anchorUuid = anchorName + utilities.uuidTime();

    // create objects folder at objectsPath if necessary
    if (globalVariables.saveToDisk && !fs.existsSync(folder)) {
        console.log('created anchor directory at ' + folder);
        fs.mkdirSync(folder);
    }

    // create a /.identity folder within it to hold the object.json data
    if (globalVariables.saveToDisk && !fs.existsSync(identityPath)) {
        console.log('created anchor identity at ' + identityPath);
        fs.mkdirSync(identityPath);
    }


    // try to read previously saved data to overwrite the default anchor object
    if (globalVariables.saveToDisk) {
        try {
            let anchor = JSON.parse(fs.readFileSync(jsonFilePath, 'utf8'));
            anchorUuid = anchor.objectId;
            if (anchorUuid) {
                objects[anchorUuid] = anchor;
            }
            console.log('Loaded anchor object for server: ' + services.ip);
            return;
        } catch (e) {
            console.log('No saved data for anchor object on server: ' + services.ip, e);
        }
    }

    // create a new anchor object
    objects[anchorUuid] = new ObjectModel(services.ip, version, protocol, anchorUuid);
    objects[anchorUuid].port = serverPort;
    objects[anchorUuid].name = anchorName;

    objects[anchorUuid].isAnchor = false;
    objects[anchorUuid].matrix = [
        1, 0, 0, 0,
        0, 1, 0, 0,
        0, 0, 1, 0,
        0, 0, 0, 1
    ];
    objects[anchorUuid].tcs = 0;

    if (globalVariables.saveToDisk) {
        fs.writeFileSync(jsonFilePath, JSON.stringify(objects[anchorUuid], null, 4));
        // console.log('JSON saved to ' + jsonFilePath);
        objectBeatSender(beatPort, anchorUuid, objects[anchorUuid].ip);
        hardwareAPI.reset();
    } else {
        console.log('I am not allowed to save');
        objectBeatSender(beatPort, anchorUuid, objects[anchorUuid].ip);
        hardwareAPI.reset();
    }

    // store in lookup table so we can correctly change ID if target data is later uploaded
    utilities.writeObject(objectLookup, anchorName, anchorUuid);

    sceneGraph.addObjectAndChildren(anchorUuid, objects[anchorUuid]);
}

function setAnchors() {
    let hasValidWorldObject = false;

    // load all object folders
    let tempFiles = fs.readdirSync(objectsPath).filter(function (file) {
        return fs.statSync(path.join(objectsPath, file)).isDirectory();
    });
    // remove hidden directories
    while (tempFiles.length > 0 && tempFiles[0][0] === '.') {
        tempFiles.splice(0, 1);
    }

    // populate all objects folders with object.json files.
    tempFiles.forEach(function (objectKey) {

        if (objectKey.indexOf('_WORLD_') === -1) {

            let thisObjectKey = null;
            let tempKey = utilities.getObjectIdFromTargetOrObjectFile(objectKey); // gets the object id from the xml target file
            if (tempKey) {
                thisObjectKey = tempKey;
            } else {
                thisObjectKey = objectKey;
            }

            if (!(thisObjectKey in objects)) {
                loadAnchor(objectKey);
            }
        }
    });


    // check if there is an initialized World Object
    for (let key in objects) {
        if (objects[key].isWorldObject || objects[key].type === 'world') {
            // check if the object is correctly initialized with tracking targets
            let datExists = fs.existsSync(path.join(objectsPath, objects[key].name, identityFolderName, '/target/target.dat'));
            let xmlExists = fs.existsSync(path.join(objectsPath, objects[key].name, identityFolderName, '/target/target.xml'));
            let jpgExists = fs.existsSync(path.join(objectsPath, objects[key].name, identityFolderName, '/target/target.jpg'));

            if ((xmlExists && datExists && jpgExists) || (xmlExists && jpgExists)) {
                hasValidWorldObject = true;
            }
            break;
        }
    }

    // check if there are uninitialized objects and turn them into anchors if an initialized world object exists.
    for (let key in objects) {
        objects[key].isAnchor = false;
        if (!(objects[key].isWorldObject || objects[key].type === 'world' || objects[key].type === 'human' || objects[key].type === 'avatar')) {
            // check if the object is correctly initialized with tracking targets
            let datExists = fs.existsSync(path.join(objectsPath, objects[key].name, identityFolderName, '/target/target.dat'));
            let xmlExists = fs.existsSync(path.join(objectsPath, objects[key].name, identityFolderName, '/target/target.xml'));
            let jpgExists = fs.existsSync(path.join(objectsPath, objects[key].name, identityFolderName, '/target/target.jpg'));

            if (!(xmlExists && (datExists || jpgExists))) {
                if (hasValidWorldObject) {
                    objects[key].isAnchor = true;
                    objects[key].tcs = 0;
                    continue;
                }
            }
        }
    }
}

function removeAvatarAndHumanPoseFiles() {
    let objectsToDelete = [];

    // load all object folders
    let tempFiles = fs.readdirSync(objectsPath).filter(function (file) {
        return fs.statSync(path.join(objectsPath, file)).isDirectory();
    });
    // remove hidden directories
    while (tempFiles.length > 0 && tempFiles[0][0] === '.') {
        tempFiles.splice(0, 1);
    }

    tempFiles.forEach(objectFolderName => {
        if (objectFolderName.indexOf('_AVATAR_') === 0 || objectFolderName.indexOf('_HUMAN_') === 0) {
            objectsToDelete.push(objectFolderName);
        }
    });

    objectsToDelete.forEach(objectFolderName => {
        let objectKey = utilities.readObject(objectLookup, objectFolderName);

        if (objects[objectKey]) {
            console.log('deleting avatar/humanPose object: ' + objectFolderName);
            deleteObject(objectKey);
        } else {
            console.warn('problem deleting avatar/humanPose object (' + objectFolderName + ') because can\'t get objectID from name');
        }
    });
}

/**********************************************************************************************************************
 ******************************************** Starting the System ******************************************************
 **********************************************************************************************************************/

/**
 * @desc starting the system
 **/

function startSystem() {
    // make sure that the system knows about the state of anchors.
    setAnchors();

    // generating a udp heartbeat signal for every object that is hosted in this device
    for (let key in objects) {
        if (!objects[key].deactivated) {
            objectBeatSender(beatPort, key, objects[key].ip);
        }
    }

    // receiving heartbeat messages and adding new objects to the knownObjects Array
    objectBeatServer();

    // serving the visual frontend with web content as well serving the REST API for add/remove links and changing
    // object sizes and positions
    objectWebServer();

    // receives all socket connections and processes the data
    socketServer();

    // initializes the first sockets to be opened to other objects
    socketUpdater();

    // keeps sockets to other objects alive based on the links found in the local objects
    // removes socket connections to objects that are no longer linked.
    socketUpdaterInterval();

    // checks if any avatar or humanPose objects haven't been updated in awhile, and deletes them
    const avatarCheckIntervalMs = 5000; // how often to check if avatar objects are inactive
    const avatarDeletionAgeMs = 15000; // how long an avatar object can stale be before being deleted
    staleObjectCleaner.createCleanupInterval(avatarCheckIntervalMs, avatarDeletionAgeMs, ['avatar']);

<<<<<<< HEAD
    const humanCheckIntervalMs = 1000; // 5000;
    const humanDeletionAgeMs = 10000; //15000; // human objects are deleted more aggressively if they haven't been seen recently
=======
    const humanCheckIntervalMs = 5000;
    const humanDeletionAgeMs = 15000; // human objects are deleted if they haven't been seen recently
>>>>>>> 3526f4e2
    staleObjectCleaner.createCleanupInterval(humanCheckIntervalMs, humanDeletionAgeMs, ['human']);

    // HACK MK
    //recorder.initRecorder(objects);

    humanPoseFuser.start();

    serverBeatSender(beatPort, false);
}

/**********************************************************************************************************************
 ******************************************** Stopping the System *****************************************************
 **********************************************************************************************************************/

async function exit() {
    hardwareAPI.shutdown();
    process.exit();
}

process.on('SIGINT', exit);

process.on('exit', function() {
    // Always, even when crashing, try to persist the recorder log
    recorder.persistToFileSync();
});

if (process.pid) {
    console.log('Reality Server server.js process is running with PID ' + process.pid);
}

/**********************************************************************************************************************
 ******************************************** Emitter/Client/Sender ***************************************************
 **********************************************************************************************************************/

// send a message on a repeated interval, advertising this server and the services it supports
function serverBeatSender(udpPort, oneTimeOnly = true) {
    if (isLightweightMobile) {
        return;
    }

    const udpHost = '255.255.255.255';

    services.ip = services.getIP();

    const messageStr = JSON.stringify({
        ip: services.ip,
        port: serverPort,
        vn: version,
        // zone: serverSettings.zone || '', // todo: provide zone on a per-server level
        services: providedServices || [] // e.g. ['world'] if it can support a world object
    });

    const message = Buffer.from(messageStr);

    // creating the datagram
    const client = dgram.createSocket('udp4');
    client.bind(function () {
        client.setBroadcast(true);
        client.setTTL(timeToLive);
        client.setMulticastTTL(timeToLive);
    });

    if (oneTimeOnly) {
        client.send(message, 0, message.length, udpPort, udpHost, function (err) {
            if (err) throw err;
            client.close(); // close the socket as the function is only called once.
        });
        return;
    }

    console.log('server has the following heartbeat services: ' + providedServices);

    // if oneTimeOnly specifically set to false, create a new update interval that broadcasts every N seconds
    setInterval(function () {
        client.send(message, 0, message.length, udpPort, udpHost, function (err) {
            if (err) {
                console.log('You\'re not on a network. Can\'t send server beat', err);
            } else if (globalVariables.debug) {
                console.log('sent server beat on port ' + udpPort + ' with services ' + JSON.stringify(providedServices || []));
            }
        });
    }, beatInterval + utilities.randomIntInc(-250, 250));
}

/**
 * @desc Sends out a Heartbeat broadcast via UDP in the local network.
 * @param {Number} PORT The port where to start the Beat
 * @param {string} thisId The name of the Object
 * @param {string} thisIp The IP of the Object
 * @param {string} thisVersion The version of the Object
 * @param {string} thisTcs The target checksum of the Object.
 * @param {boolean} oneTimeOnly if true the beat will only be sent once.
 * @param {boolean} immediate if true the firdt beat will be sent immediately, not after beatInterval (works for one-time and periodic beats)
 **/

<<<<<<< HEAD
function objectBeatSender(PORT, thisId, thisIp, oneTimeOnly, immediate) {
=======
function objectBeatSender(PORT, thisId, thisIp, oneTimeOnly = false, immediate = false) {
>>>>>>> 3526f4e2
    if (isLightweightMobile) {
        return;
    }

<<<<<<< HEAD
    if (typeof oneTimeOnly === 'undefined') {
        oneTimeOnly = false;
    }

    if (typeof immediate === 'undefined') {
        immediate = false;
    }

=======
>>>>>>> 3526f4e2
    if (!oneTimeOnly && activeHeartbeats[thisId]) {
        console.log('already created beat for object: ' + thisId);
        return;
    }

    var HOST = '255.255.255.255';

    //console.log('creating beat for object: ' + thisId);
    objects[thisId].version = version;
    objects[thisId].protocol = protocol;
    objects[thisId].port = serverPort;

    var thisVersionNumber = parseInt(objects[thisId].version.replace(/\./g, ''));

    // try re-generating checksum if it doesn't exist - in some cases it gets corrupted and beats won't send
    if (!objects[thisId].tcs) {
        let targetDir = path.join(objectsPath, objects[thisId].name, identityFolderName, 'target');
        let jpgPath = path.join(targetDir, 'target.jpg');
        let datPath = path.join(targetDir, 'target.dat');
        let xmlPath = path.join(targetDir, 'target.xml');
        let glbPath = path.join(targetDir, 'target.glb');
        let tdtPath = path.join(targetDir, 'target.3dt');
        var fileList = [jpgPath, xmlPath, datPath, glbPath, tdtPath];
        objects[thisId].tcs = utilities.generateChecksums(objects, fileList);
        console.log('regenerated checksum for ' + thisId + ': ' + objects[thisId].tcs);
    }

    // if no target files exist, checksum will be undefined, so mark with checksum 0 (anchors have this)
    if (typeof objects[thisId].tcs === 'undefined') {
        objects[thisId].tcs = 0;
    }

    // Objects
    //  console.log('with version number: ' + thisVersionNumber);

    // json string to be sent
    const messageStr = JSON.stringify({
        id: thisId,
        ip: services.ip,
        port: serverPort,
        vn: thisVersionNumber,
        pr: protocol,
        tcs: objects[thisId].tcs,
        zone: objects[thisId].zone || '',
    });

    if (globalVariables.debug) console.log('UDP broadcasting on port', PORT);
    if (globalVariables.debug) console.log('Sending beats... Content', messageStr);

    // creating the datagram
    var client = dgram.createSocket({
        type: 'udp4',
        reuseAddr: true,
    });
    client.bind(function () {
        client.setBroadcast(true);
        client.setTTL(timeToLive);
        client.setMulticastTTL(timeToLive);
    });

    if (!oneTimeOnly) {

        function sendBeat() {
            // send the beat#
            if (thisId in objects && !objects[thisId].deactivated) {
                // console.log("Sending beats... Content: " + JSON.stringify({ id: thisId, ip: thisIp, vn:thisVersionNumber, tcs: objects[thisId].tcs}));
                let zone = '';
                if (objects[thisId].zone) zone = objects[thisId].zone;
                if (!objects[thisId].hasOwnProperty('port')) objects[thisId].port = serverPort;

                services.ip = services.getIP();

                const message = Buffer.from(JSON.stringify({
                    id: thisId,
                    ip: services.ip,
                    port: serverPort,
                    vn: thisVersionNumber,
                    pr: protocol,
                    tcs: objects[thisId].tcs,
                    zone: zone
                }));
                let sendWithoutTargetFiles = objects[thisId].isAnchor || objects[thisId].type === 'anchor' || objects[thisId].type === 'human' || objects[thisId].type === 'avatar';
                if (objects[thisId].tcs || sendWithoutTargetFiles) {
                    client.send(message, 0, message.length, PORT, HOST, function (err) {
                        if (err) {
                            console.log('You\'re not on a network. Can\'t send anything', err);
                            //throw err;
                            for (var key in objects) {
                                objects[key].ip = services.ip;
                            }
                        }
                        // client is not being closed, as the beat is send ongoing
                    });
                }
            }
        };

        // send one beat immediately and then start interval timer triggering beats
        if (immediate) {
            sendBeat();
        }
        // perturb the inverval a bit so that not all objects send the beat in the same time.
        activeHeartbeats[thisId] = setInterval(sendBeat, beatInterval + utilities.randomIntInc(-250, 250));
<<<<<<< HEAD
    } 
    else {
        // Single-shot, one-time heartbeat
        // delay the signal with timeout so that not all objects send the beat in the same time.
        let interval = immediate ? 0 : utilities.randomIntInc(1, 250);
=======
    }
    else {
        // Single-shot, one-time heartbeat
        // delay the signal with timeout so that not all objects send the beat in the same time.
        let delay = immediate ? 0 : utilities.randomIntInc(1, 250);
>>>>>>> 3526f4e2

        setTimeout(function () {
            // send the beat
            if (thisId in objects && !objects[thisId].deactivated) {

                let zone = '';
                if (objects[thisId].zone) zone = objects[thisId].zone;
                if (!objects[thisId].hasOwnProperty('port')) objects[thisId].port = serverPort;

                services.ip = services.getIP();

                var message = Buffer.from(JSON.stringify({
                    id: thisId,
                    ip: services.ip,
                    port: serverPort,
                    vn: thisVersionNumber,
                    pr: protocol,
                    tcs: objects[thisId].tcs,
                    zone: zone
                }));
                client.send(message, 0, message.length, PORT, HOST, function (err) {
                    if (err) throw err;
                    // close the socket as the function is only called once.
                    client.close();
                });
            }
<<<<<<< HEAD
        }, interval);
=======
        }, delay);
>>>>>>> 3526f4e2
    }
}
exports.objectBeatSender = objectBeatSender;

/**********************************************************************************************************************
 ******************************************** Server Objects **********************************************************
 **********************************************************************************************************************/

/**
 * @desc Receives a Heartbeat broadcast via UDP in the local network and updates the knownObjects Array in case of a
 * new object
 * @note if action "ping" is received, the object calls a heartbeat that is send one time.
 **/

services.ip = services.getIP(); //ip.address();

function handleActionMessage(action) {
    if (action === 'ping') {
        for (let key in objects) {
            objectBeatSender(beatPort, key, objects[key].ip, true);
        }
        serverBeatSender(beatPort);
        return;
    }

    // non-string actions can be processed after this point
    action = (typeof action === 'string') ? JSON.parse(action) : action;

    if (action.type === 'SceneGraphEventMessage') {
        if (action.ip === services.getIP()) { // UDP also broadcasts to yourself
            return;
        }
        worldGraph.handleMessage(action);
    }

    // clients can use this to signal that the avatar objects are still being used
    if (action.type === 'keepObjectAlive') {
        // console.log('received keepObjectAlive for ' + action.objectKey);
        resetObjectTimeout(action.objectKey);
    }
}

function objectBeatServer() {
    if (isLightweightMobile) {
        return;
    }

    // creating the udp server
    var udpServer = dgram.createSocket({
        type: 'udp4',
        reuseAddr: true,
    });
    udpServer.on('error', function (err) {
        console.log('server error', err);
        udpServer.close();
    });

    udpServer.on('message', function (msg) {

        var msgContent;
        // check if object ping
        msgContent = JSON.parse(msg);

        if (msgContent.id && msgContent.ip && !checkObjectActivation(msgContent.id) && !(msgContent.id in knownObjects)) {

            if (!knownObjects[msgContent.id]) {
                knownObjects[msgContent.id] = {};
            }

            if (msgContent.vn)
                knownObjects[msgContent.id].version = msgContent.vn;

            if (msgContent.pr)
                knownObjects[msgContent.id].protocol = msgContent.pr;
            else {
                knownObjects[msgContent.id].protocol = 'R0';
            }

            if (msgContent.ip)
                knownObjects[msgContent.id].ip = msgContent.ip;

            console.log('I found new Objects: ' + JSON.stringify(knownObjects[msgContent.id]));

            // each time we discover a new object from another, also get the scene graph from that server
            getKnownSceneGraph(msgContent.ip);
        }
        // check if action 'ping'
        if (msgContent.action) {
            handleActionMessage(msgContent.action);
        }

        if (typeof msgContent.matrixBroadcast !== 'undefined') {
            // if (Object.keys(msgContent.matrixBroadcast).length > 0) {
            // console.log(msgContent.matrixBroadcast);
            hardwareAPI.triggerMatrixCallbacks(msgContent.matrixBroadcast);
            // }
        } else {
            hardwareAPI.triggerUDPCallbacks(msgContent);
        }

    });

    udpServer.on('listening', function () {
        var address = udpServer.address();
        console.log('UDP listening on port: ' + address.port);
        checkInit('udp');
    });

    // bind the udp server to the udp beatPort

    udpServer.bind(beatPort);
}

async function getKnownSceneGraph(ip, port) {
    // 1. check if we already have an up-to-date sceneGraph from this server
    let needsThisGraph = true;
    if (!needsThisGraph) {
        return;
    } // TODO: implement placeholder

    // 2. if not, make an HTTP GET request to the other server's /spatial/sceneGraph endpoint to get it
    const url = 'http://' + ip + ':' + (port || 8080) + '/spatial/sceneGraph';
    let response = null;
    try {
        response = await utilities.httpGet(url);
    } catch (e) {
        console.warn('error awaiting /spatial/sceneGraph', e);
        return;
    }

    // 3. parse the results and add it as a known scene graph
    var thatSceneGraph = typeof response === 'string' ? JSON.parse(response) : response;
    console.log('Discovered scene graph from server ' + ip + ' with keys:');
    // console.log(Object.keys(thatSceneGraph));

    // 4. create a method to compile all known scene graphs with this server's graph to be visualized
    worldGraph.addKnownGraph(ip, thatSceneGraph);
}

var ip_regex = /(\d+)\.(\d+)\.(\d+)\.(\d+)(?:\.(\d+))?(?::(\d+))?/ig;
var ip_regex2 = /(\d+)\.(\d+)\.(\d+)\.(\d+)/;

// Parse the ip string into an object containing it's parts
var parseIpSpace = function (ip_string) {

    // Use Regex to get the parts of the ip address
    var ip_parts = ip_regex.exec(ip_string);
    var ip_parts2 = ip_regex2.exec(ip_string);
    // Set ip address if the regex executed successfully
    var thisresult = '';

    if (ip_parts && ip_parts.length > 6) {
        thisresult = [parseInt(ip_parts[1]), parseInt(ip_parts[2]), parseInt(ip_parts[3]), parseInt(ip_parts[4])];
    } else if (ip_parts2 && ip_parts2.length > 3) {
        thisresult = [parseInt(ip_parts2[1]), parseInt(ip_parts2[2]), parseInt(ip_parts2[3]), parseInt(ip_parts2[4])];
    } else if (ip_string === '::1') {
        thisresult = [127, 0, 0, 1];
    }
    // Return object
    return thisresult;
};

function objectWebServer() {
    services.ip = services.getIP(); // ip.address();
    // security implemented

    // check all server requests for being inside the netmask parameters.
    // the netmask is set to local networks only.

    webServer.use('*', function (req, res, next) {

        var remoteIP = parseIpSpace(req.ip);
        var localIP = parseIpSpace(services.ip);
        var thisNetmask = parseIpSpace(netmask);

        var checkThisNetwork = true;

        if (!(remoteIP[0] === localIP[0] || remoteIP[0] <= (255 - thisNetmask[0]))) {
            checkThisNetwork = false;
        }

        if (!(remoteIP[1] === localIP[1] || remoteIP[1] <= (255 - thisNetmask[1]))) {
            checkThisNetwork = false;
        }

        if (!(remoteIP[2] === localIP[2] || remoteIP[2] <= (255 - thisNetmask[2]))) {
            checkThisNetwork = false;
        }

        if (!(remoteIP[3] === localIP[3] || remoteIP[3] <= (255 - thisNetmask[3]))) {
            checkThisNetwork = false;
        }

        if (!checkThisNetwork)
            if (remoteIP[0] === 127 && remoteIP[1] === 0 && remoteIP[2] === 0 && remoteIP[3] === 1) {
                checkThisNetwork = true;
            }

        checkThisNetwork = true;
        if (services.ips.activeInterface in services.ips.interfaces) {
            if (checkThisNetwork) {
                next();
            } else {
                res.status(403).send('Error 400: Forbidden. The requested page may be only available in a local network.');
            }
        } else {
            next();
        }
    });
    // define the body parser
    webServer.use(express.urlencoded({
        extended: true,
        limit: '5mb',
    }));
    webServer.use(express.json({limit: '5mb'}));
    // define a couple of static directory routs

    webServer.use('/objectDefaultFiles', express.static(__dirname + '/libraries/objectDefaultFiles/'));

    const LocalUIApp = require('./libraries/LocalUIApp.js');
    const uiPath = path.join(__dirname, '../vuforia-spatial-toolbox-userinterface');
    const alternativeUiPath = path.join(__dirname, '../userinterface'); // for backwards compatibility
    const selectedUiPath = fs.existsSync(uiPath) ? uiPath : alternativeUiPath;
    console.log('SELECTED UI PATH: ' + selectedUiPath);
    const localUserInterfaceApp = new LocalUIApp(selectedUiPath, addonFolders);
    localUserInterfaceApp.setup();
    localUserInterfaceApp.listen(serverUserInterfaceAppPort);

    // webServer.use('/frames', express.static(__dirname + '/libraries/frames/'));

    webServer.use('/frames/:frameName', function (req, res, next) {

        if (!utilities.isValidId(req.params.frameName)) {
            res.status(400).send('Invalid frame name. Must be alphanumeric.');
            console.log(req.params.frameName);
            return;
        }

        var urlArray = req.originalUrl.split('/');
        const frameLibPath = frameFolderLoader.resolvePath(req.params.frameName);
        if (!frameLibPath) {
            next();
            return;
        }
        var fileName = path.join(frameLibPath, req.originalUrl.split('/frames/')[1]); //__dirname + '/libraries' + req.originalUrl;

        if (!fs.existsSync(fileName)) {
            next();
            return;
        }

        // Non HTML files just get sent normally
        if (urlArray[urlArray.length - 1].indexOf('html') === -1) {
            res.sendFile(fileName);
            return;
        }

        // HTML files get object.js injected
        var html = fs.readFileSync(fileName, 'utf8');

        // remove any hard-coded references to object.js (or object-frames.js) and pep.min.js
        html = html.replace('<script src="object.js"></script>', '');
        html = html.replace('<script src="../resources/object.js"></script>', '');
        html = html.replace('<script src="objectDefaultFiles/object.js"></script>', '');

        html = html.replace('<script src="object-frames.js"></script>', '');
        html = html.replace('<script src="../resources/object-frames.js"></script>', '');
        html = html.replace('<script src="objectDefaultFiles/object-frames.js"></script>', '');

        html = html.replace('<script src="../resources/pep.min.js"></script>', '');
        html = html.replace('<script src="objectDefaultFiles/pep.min.js"></script>', '');

        var level = '../';
        for (var i = 0; i < urlArray.length - 3; i++) {
            level += '../';
        }

        html = html.replace('objectDefaultFiles/envelope.js', level + 'objectDefaultFiles/envelope.js');
        html = html.replace('objectDefaultFiles/envelopeContents.js', level + 'objectDefaultFiles/envelopeContents.js');

        html = html.replace('objectDefaultFiles/gl-worker.js', level + 'objectDefaultFiles/gl-worker.js');

        var loadedHtml = cheerio.load(html);
        var scriptNode = '<script src="' + level + 'objectDefaultFiles/object.js"></script>';
        scriptNode += '<script src="' + level + 'objectDefaultFiles/pep.min.js"></script>';

        // inject the server IP address, but don't inject the objectKey and frameKey, as those come from the editor
        scriptNode += '<script> realityObject.serverIp = "' + services.ip + '"</script>';//ip.address()
        loadedHtml('head').prepend(scriptNode);
        res.send(loadedHtml.html());

    });

    webServer.use('/logicNodeIcon', function (req, res) {
        var urlArray = req.originalUrl.split('/');
        console.log('logicNodeIcon urlArray', urlArray);
        var objectName = urlArray[2];
        var fileName = objectsPath + '/' + objectName + '/' + identityFolderName + '/logicNodeIcons/' + urlArray[3];
        if (!fs.existsSync(fileName)) {
            res.sendFile(__dirname + '/libraries/emptyLogicIcon.png'); // default to blank image if not custom saved yet
            return;
        }
        res.sendFile(fileName);
    });

    webServer.use('/mediaFile', function (req, res) {
        var urlArray = req.originalUrl.split('/');

        var objectId = urlArray[2];
        if (!getObject(objectId)) {
            res.status(404).send('object ' + objectId + ' not found');
            return;
        }

        var objectName = getObject(objectId).name;
        var fileName = objectsPath + '/' + objectName + '/' + identityFolderName + '/mediaFiles/' + urlArray[3];
        if (!fs.existsSync(fileName)) {
            res.sendFile(__dirname + '/libraries/emptyLogicIcon.png'); // default to blank image if not found
            return;
        }
        res.sendFile(fileName);
    });

    webServer.use('/obj', function (req, res, next) {

        var urlArray = req.originalUrl.split('/');
        urlArray.splice(0, 1);
        urlArray.splice(0, 1);
        if (urlArray[1] === 'frames') {
            let objectKey = utilities.readObject(objectLookup, urlArray[0]);
            let frameKey = utilities.readObject(objectLookup, urlArray[0]) + urlArray[2];
            let thisFrame = getFrame(objectKey, frameKey);

            var toolpath = null;

            if (thisFrame !== null) {
                if (thisFrame.hasOwnProperty('tool')) {
                    if (thisFrame.tool.hasOwnProperty('addon') && thisFrame.tool.hasOwnProperty('interface') && thisFrame.tool.hasOwnProperty('tool')) {
                        toolpath = __dirname + '/addons/' + thisFrame.tool.addon + '/interfaces/' + thisFrame.tool.interface + '/tools/' + thisFrame.tool.tool;
                    }
                }
            }

            urlArray.splice(1, 1);
        }

        var switchToInteraceTool = true;
        if (!toolpath) switchToInteraceTool = false;

        let filename = urlArray[urlArray.length - 1];
        let targetFiles = [
            'target.dat',
            'target.jpg',
            'target.xml',
            'target.glb',
            'target.unitypackage',
            'target.3dt',
        ];

        if (targetFiles.includes(filename) && urlArray[urlArray.length - 2] === 'target') {
            urlArray[urlArray.length - 2] = identityFolderName + '/target';
            switchToInteraceTool = false;
        }

        if ((filename === 'memory.jpg' || filename === 'memoryThumbnail.jpg')
            && urlArray[urlArray.length - 2] === 'memory') {
            urlArray[urlArray.length - 2] = identityFolderName + '/memory';
            switchToInteraceTool = false;
        }

        if ((urlArray[urlArray.length - 2] === 'videos') && filename.split('.').pop() === 'mp4') {
            // videoDir differs on mobile due to inability to call mkdir
            if (!isLightweightMobile) {
                urlArray[urlArray.length - 2] = identityFolderName + '/videos';
            } else {
                try {
                    res.sendFile(filename, {
                        root: utilities.getVideoDir(identityFolderName, isLightweightMobile),
                    });
                } catch (e) {
                    console.warn('error sending video file', e);
                }
                return;
            }

            switchToInteraceTool = false;
        }

        var newUrl = '';
        var newToolUrl = '';
        for (let i = 0; i < urlArray.length; i++) {
            newUrl += '/' + urlArray[i];
        }

        if (toolpath !== null) {
            for (let i = 2; i < urlArray.length; i++) {
                newToolUrl += '/' + urlArray[i];
            }
        }

        if (newUrl.slice(-1) === '/') {
            newUrl += 'index.html';
            if (toolpath !== null) {
                newToolUrl += 'index.html';
            }
            urlArray.push('index.html');
        }

        // TODO: ben - may need to update objectsPath if the object is a world object

        if ((req.method === 'GET') && (req.url.slice(-1) === '/' || urlArray[urlArray.length - 1].match(/\.html?$/))) {
            let fileName = objectsPath + newUrl;
            let fileName2 = toolpath + newToolUrl;

            if (toolpath && switchToInteraceTool && fs.existsSync(fileName2)) fileName = fileName2;

            if (urlArray[urlArray.length - 1] !== 'index.html' && urlArray[urlArray.length - 1] !== 'index.htm') {
                if (fs.existsSync(fileName + 'index.html')) {
                    fileName = fileName + 'index.html';
                } else if (fs.existsSync(fileName + 'index.htm')) {
                    fileName = fileName + 'index.htm';
                }
            }

            if (!fs.existsSync(fileName)) {
                console.log('file is not here is it there?');
                res.send(404);
                next();
                return;
            }

            var html = fs.readFileSync(fileName, 'utf8');

            html = html.replace('<script src="object.js"></script>', '');
            html = html.replace('<script src="objectIO.js"></script>', '');
            html = html.replace('<script src="/socket.io/socket.io.js"></script>', '');

            var level = '../';
            for (let i = 0; i < urlArray.length; i++) {
                level += '../';
            }

            html = html.replace('objectDefaultFiles/envelope.js', level + 'objectDefaultFiles/envelope.js');
            html = html.replace('objectDefaultFiles/envelopeContents.js', level + 'objectDefaultFiles/envelopeContents.js');

            html = html.replace('objectDefaultFiles/gl-worker.js', level + 'objectDefaultFiles/gl-worker.js');

            var loadedHtml = cheerio.load(html);
            var scriptNode = '<script src="' + level + 'objectDefaultFiles/object.js"></script>';
            scriptNode += '<script src="' + level + 'objectDefaultFiles/pep.min.js"></script>';

            let objectKey = utilities.readObject(objectLookup, urlArray[0]);
            let frameKey = utilities.readObject(objectLookup, urlArray[0]) + urlArray[1];

            scriptNode += '\n<script> realityObject.object = "' + objectKey + '";</script>\n';
            scriptNode += '<script> realityObject.frame = "' + frameKey + '";</script>\n';
            scriptNode += '<script> realityObject.serverIp = "' + services.ip + '"</script>';//ip.address()
            loadedHtml('head').prepend(scriptNode);
            res.send(loadedHtml.html());
        } else if ((req.method === 'GET') && (req.url.slice(-1) === '/' || urlArray[urlArray.length - 1].match(/\.json?$/))) {

            let fileName = objectsPath + req.url + identityFolderName + '/object.json';

            if (!fs.existsSync(fileName)) {
                res.send(404);
                next();
                return;
            }

            var json = JSON.parse(fs.readFileSync(fileName, 'utf8'));

            // todo check if the data is still filtered with the new frames system
            for (var thisKey in json.logic) {
                for (var thisKey2 in json.nodes[thisKey].blocks) {
                    delete json.nodes[thisKey].blocks[thisKey2].privateData;
                }
            }
            res.json(json);
        } else {

            let fileName2 = toolpath + newToolUrl;
            if (toolpath && switchToInteraceTool && fs.existsSync(fileName2)) {
                res.sendFile(newToolUrl, {root: toolpath});
            } else {
                res.sendFile(newUrl, {root: objectsPath});
            }
        }
    });

    // TODO: is the developer flag ever not true anymore? is it still useful to have?
    if (globalVariables.developer === true) {
        webServer.use('/libraries', express.static(__dirname + '/libraries/webInterface/'));
        webServer.use('/hardwareInterface/libraries', express.static(__dirname + '/libraries/webInterface/'));
        webServer.use('/libraries/monaco-editor/', express.static(__dirname + '/node_modules/monaco-editor/'));
    }

    webServer.post('/action', (req, res) => {
        const action = JSON.parse(req.body.action);
        handleActionMessage(action);
        res.send();
    });

    // Express router routes
    const objectRouter = require('./routers/object');
    const logicRouter = require('./routers/logic');
    const spatialRouter = require('./routers/spatial');
    const historyRouter = require('./routers/history');
    objectRouter.setup(globalVariables);
    logicRouter.setup(globalVariables);
    spatialRouter.setup(globalVariables);
    webServer.use('/object', objectRouter.router);
    webServer.use('/logic', logicRouter.router);
    webServer.use('/spatial', spatialRouter.router);
    webServer.use('/history', historyRouter.router);

    // receivePost blocks can be triggered with a post request. *1 is the object *2 is the logic *3 is the link id
    // abbreviated POST syntax, searches over all objects and frames to find the block with that ID
    webServer.post('/triggerBlock/:blockName', function (req, res) {
        if (!utilities.isValidId(req.params.blockName)) {
            res.status(400).send('Invalid block name. Must be alphanumeric.');
            return;
        }
        blockController.triggerBlockSearch(req.params.blockName, req.body, function (statusCode, responseContents) {
            res.status(statusCode).json(responseContents).end();
        });
    });

    // Responds with the set of Spatial Tools that this server is hosting
    webServer.get('/availableFrames/', function (req, res) {
        console.log('get available frames');
        res.json(addonFrames.getFrameList());
    });

    // sends json object for a specific reality object. * is the object name
    // ths is the most relevant for
    // ****************************************************************************************************************
    webServer.get('/availableLogicBlocks/', function (req, res) {
        console.log('get available logic blocks');
        res.json(blockController.getLogicBlockList());
    });

    // TODO: is the developer flag ever not true anymore? is it still useful to have?
    if (globalVariables.developer === true) {
        // // TODO: ask Valentin what this route was used for?
        // webServer.post('/object/*/size/*', function (req, res) {
        //     console.log("post 1");
        //     console.log(req.params);
        //     res.send(changeSize(req.params[0], req.params[1], null, req.body));
        // });
    }

    /**
     * Send the programming interface static web content [This is the older form. Consider it deprecated.
     */
    // Version 1
    webServer.get('/obj/dataPointInterfaces/:nodeName/:fileName/', function (req, res) {   // watch out that you need to make a "/" behind request.
        let nodePath = nodeFolderLoader.resolvePath(req.params.nodeName);
        if (!nodePath) {
            res.sendStatus(404);
            return;
        }
        if (utilities.goesUpDirectory(req.params.fileName)) {
            res.status(400).send('Invalid file name. Cannot go up directories.');
            return;
        }
        res.sendFile(path.join(nodePath, req.params.nodeName, 'gui', req.params.fileName));
    });

    // Version 2
    webServer.get('/dataPointInterfaces/:nodeName/:fileName/', function (req, res) {   // watch out that you need to make a "/" behind request.
        let nodePath = nodeFolderLoader.resolvePath(req.params.nodeName);
        if (!nodePath) {
            res.sendStatus(404);
            return;
        }
        if (utilities.goesUpDirectory(req.params.fileName)) {
            res.status(400).send('Invalid file name. Cannot go up directories.');
            return;
        }
        res.sendFile(path.join(nodePath, req.params.nodeName, 'gui', req.params.fileName));
    });

    // Version 3 #### Active Version
    webServer.get('/nodes/:nodeName/:fileName/', function (req, res) {   // watch out that you need to make a "/" behind request.
        let nodePath = nodeFolderLoader.resolvePath(req.params.nodeName);
        if (!nodePath) {
            res.sendStatus(404);
            return;
        }
        res.sendFile(path.join(nodePath, req.params.nodeName, 'gui', req.params.fileName));
    });

    // Version 3 #### Active Version
    webServer.get('/nodes/:nodeName/gui/:fileName/', function (req, res) {   // watch out that you need to make a "/" behind request.
        let nodePath = nodeFolderLoader.resolvePath(req.params.nodeName);
        if (!nodePath) {
            res.sendStatus(404);
            return;
        }
        res.sendFile(path.join(nodePath, req.params.nodeName, 'gui', req.params.fileName));
    });

    // Version 3 #### Active Version *1 Block *2 file
    webServer.get('/logicBlock/:blockName/:fileName/', function (req, res) {   // watch out that you need to make a "/" behind request.
        let blockPath = blockFolderLoader.resolvePath(req.params.blockName);
        if (!blockPath) {
            res.sendStatus(404);
            return;
        }
        res.sendFile(path.join(blockPath, req.params.blockName, 'gui', req.params.fileName));
    });

    webServer.get('/logicBlock/:blockName/gui/:fileName/', function (req, res) {   // watch out that you need to make a "/" behind request.
        let blockPath = blockFolderLoader.resolvePath(req.params.blockName);
        if (!blockPath) {
            res.sendStatus(404);
            return;
        }
        res.sendFile(path.join(blockPath, req.params.blockName, 'gui', req.params.fileName));
    });


    // ****************************************************************************************************************
    // frontend interface
    // ****************************************************************************************************************

    // TODO: is the developer flag ever not true anymore? is it still useful to have?
    if (globalVariables.developer === true) {

        // sends the info page for the object :id
        // ****************************************************************************************************************
        webServer.get(objectInterfaceFolder + 'info/:id', function (req, res) {
            // console.log("get 12");
            if (!utilities.isValidId(req.params.id)) {
                res.status(400).send('Invalid object id. Must be alphanumeric.');
                return;
            }
            res.send(webFrontend.uploadInfoText(req.params.id, objectLookup, objects, knownObjects, sockets));
        });

        webServer.get(objectInterfaceFolder + 'infoLoadData/:id', function (req, res) {
            // console.log("get 12");
            if (!utilities.isValidId(req.params.id)) {
                res.status(400).send('Invalid object id. Must be alphanumeric.');
                return;
            }
            res.send(webFrontend.uploadInfoContent(req.params.id, objectLookup, objects, knownObjects, sockets));
        });

        // sends the content page for the object :id
        // ****************************************************************************************************************
        webServer.get(objectInterfaceFolder + 'object/:objectName/:frameName/frameFolder', function (req, res) {
            if (!utilities.isValidId(req.params.objectName) || !utilities.isValidId(req.params.frameName)) {
                res.status(400).send('Invalid object or frame name. Must be alphanumeric.');
                return;
            }
            const dirTree = require('directory-tree');
            var objectPath = objectsPath + '/' + req.params.objectName + '/' + req.params.frameName;
            var tree = dirTree(objectPath, {exclude: /\.DS_Store/}, function (item) {
                item.path = item.path.replace(objectsPath, '/obj');
            });
            res.json(tree);
        });


        webServer.get(objectInterfaceFolder + 'content/:objectName/:frameName', function (req, res) {
            // console.log("get 13");
            console.log('get frame index', req.params);
            if (!utilities.isValidId(req.params.objectName) || !utilities.isValidId(req.params.frameName)) {
                res.status(400).send('Invalid object or frame name. Must be alphanumeric.');
                return;
            }
            res.send(webFrontend.uploadTargetContentFrame(req.params.objectName, req.params.frameName, objectsPath, objectInterfaceFolder));
        });

        webServer.get(objectInterfaceFolder + 'edit/:objectName/:frameName', function (req, res) {
            webFrontend.editContent(req, res);
        });

        webServer.put(objectInterfaceFolder + 'edit/:objectName/:frameName', function (req, res) {
            if (utilities.goesUpDirectory(req.path)) {
                res.status(400).send('Invalid path. Cannot go up directories.');
                return;
            }
            console.log('PUT', req.path, req.body.content);
            fs.writeFile(__dirname + '/' + req.path.replace('edit', 'objects'), req.body.content, function (err) { //TODO: update path with objectsPath
                if (err) {
                    throw err;
                }
                // Success!
                res.end('');
            });
        });
        // sends the target page for the object :id
        // ****************************************************************************************************************
        webServer.get(objectInterfaceFolder + 'target/:objectName', function (req, res) {
            //   console.log("get 14");
            if (!utilities.isValidId(req.params.objectName)) {
                res.status(400).send('Invalid object name. Must be alphanumeric.');
                return;
            }
            res.send(webFrontend.uploadTargetText(req.params.objectName, objectLookup, objects, globalVariables.debug));
            // res.sendFile(__dirname + '/'+ "index2.html");
        });

        webServer.get(objectInterfaceFolder + 'target/:objectName/:frameName/', function (req, res) {
            if (!utilities.isValidId(req.params.objectName) || !utilities.isValidId(req.params.frameName)) {
                res.status(400).send('Invalid object or frame name. Must be alphanumeric.');
                return;
            }
            res.sendFile(__dirname + '/' + req.params.objectName + '/' + req.params.frameName);
        });

        // Send the main starting page for the web user interface
        // ****************************************************************************************************************
        webServer.get(objectInterfaceFolder, function (req, res) {
            // console.log("get 16");
            let framePathList = frameLibPaths.join(' ');
            setAnchors();
            res.send(webFrontend.printFolder(objects, objectsPath, globalVariables.debug, objectInterfaceFolder, objectLookup, version, services.ips /*ip.address()*/, serverPort, addonFrames.getFrameList(), hardwareInterfaceModules, framePathList));
        });

        webServer.get(objectInterfaceFolder + 'hardwareInterface/:interfaceName/config.html', function (req, res) {
            if (!utilities.isValidId(req.params.interfaceName)) {
                res.status(400).send('Invalid interface name. Must be alphanumeric.');
                return;
            }

            let interfacePath = hardwareInterfaceLoader.resolvePath(req.params.interfaceName);
            let configHtmlPath = path.join(interfacePath, req.params.interfaceName, 'config.html');
            res.send(webFrontend.generateHtmlForHardwareInterface(req.params.interfaceName, hardwareInterfaceModules, version, services.ips, serverPort, configHtmlPath));
        });

        // Proxies requests to toolboxedge.net, for CORS video playback
        const toolboxEdgeProxyRequestHandler = require('./libraries/serverHelpers/toolboxEdgeProxyRequestHandler.js');
        webServer.get('/proxy/*', toolboxEdgeProxyRequestHandler);

        // restart the server from the web frontend to load
        webServer.get('/restartServer/', function () {
            if (process.send) {
                process.send('restart');
            } else {
                exit();
            }
        });

        webServer.get('/server/networkInterface/:activeInterface/', function (req, res) {
            console.log('--------------------------------------------------------get networkInterface', req.params.activeInterface);
            services.ips.activeInterface = req.params.activeInterface;
            res.json(services.ips);

            storage.setItemSync('activeNetworkInterface', req.params.activeInterface);
            //  res.header('Cache-Control', 'no-cache, private, no-store, must-revalidate, max-stale=0, post-check=0, pre-check=0');
            // res.redirect(req.get('referer'));

            if (process.send) {
                process.send('restart');
            }
        });

        // webFrontend realtime messaging
        webServer.post('/webUI/spatial/locator', function (req, res) {
            console.log({
                spatial: {locator: JSON.parse(req.body.locator), ip: services.ip},
                lastEditor: null
            });
            utilities.actionSender({
                spatial: {locator: JSON.parse(req.body.locator), ip: services.ip},
                lastEditor: null
            });
            res.status(200).send('ok');
        });

        webServer.post('/webUI/REC/START', function (req, res) {
            console.log('Starting LOG Recording');
            recorder.start();
            res.status(200).send('ok');
        });

        webServer.post('/webUI/REC/STOP', function (req, res) {
            console.log('Stop LOG Recording and save file');
            recorder.stop();
            res.status(200).send('ok');
        });

        webServer.get('/hardwareInterface/', function (req, res) {
            res.json(Object.keys(hardwareInterfaceModules));
        });

        webServer.get('/hardwareInterface/:interfaceName/settings/', function (req, res) {
            const interfaceName = req.params.interfaceName;

            if (!utilities.isValidId(interfaceName)) {
                res.status(400).send('Invalid interface name. Must be alphanumeric.');
                return;
            }

            if (!hardwareInterfaceModules.hasOwnProperty(interfaceName)) {
                res.sendStatus(404);
                return;
            }

            res.json(hardwareInterfaceModules[interfaceName].settings);
        });

        webServer.post('/hardwareInterface/:interfaceName/settings/', function (req, res) {
            var interfaceName = req.params.interfaceName;

            if (!utilities.isValidId(interfaceName)) {
                res.status(400).send('Invalid interface name. Must be alphanumeric.');
                return;
            }

            setHardwareInterfaceSettings(interfaceName, req.body.settings, req.body.limitToKeys, function (success, errorMessage) {
                if (success) {
                    res.status(200).send('ok');
                    hardwareAPI.reset();
                } else {
                    res.status(500).send(errorMessage);
                }
            });
        });

        /**
         * Updates the settings.json for a particular hardware interface, based on changes from the webFrontend.
         * @param {string} interfaceName - the folder name of the hardwareInterface
         * @param {JSON} settings - JSON structure of the new settings to be written to settings.json
         * @param {Array.<string>} limitToKeys - if provided, only affects the properties of settings whose keys are included in this array
         * @param {successCallback} callback
         */
        function setHardwareInterfaceSettings(interfaceName, settings, limitToKeys, callback) { // eslint-disable-line no-inner-declarations
            var interfaceSettingsPath = path.join(objectsPath, identityFolderName, interfaceName, 'settings.json');

            try {
                const rawSettings = fs.readFileSync(interfaceSettingsPath, 'utf8') || '{}';
                console.log('rawSettings', rawSettings);
                let existingSettings = {};
                try {
                    existingSettings = JSON.parse(rawSettings);
                } catch (e) {
                    console.warn('Unable to parse settings', e, rawSettings);
                }

                console.log('before:', hardwareInterfaceModules[interfaceName]);

                for (let key in settings) {
                    if (!settings.hasOwnProperty(key)) {
                        continue;
                    }
                    if (limitToKeys && !limitToKeys.includes(key)) {
                        continue;
                    }

                    // update value that will get written to disk
                    if (typeof settings[key].value !== 'undefined') {
                        existingSettings[key] = settings[key].value;
                    } else {
                        existingSettings[key] = settings[key];
                    }
                    console.log('set ' + key + ' to ' + existingSettings[key]);

                    // update hardwareInterfaceModules so that refreshing the page preserves the in-memory changes
                    if (typeof hardwareInterfaceModules[interfaceName].settings !== 'undefined') {
                        hardwareInterfaceModules[interfaceName].settings[key] = settings[key];
                    }
                }

                console.log('after:', hardwareInterfaceModules[interfaceName]);

                if (globalVariables.saveToDisk) {
                    fs.writeFile(interfaceSettingsPath, JSON.stringify(existingSettings, null, 4), function (err) {
                        if (err) {
                            console.log(err);
                            callback(false, 'error writing to file');
                        } else {
                            console.log('successfully wrote settings hardwareInterface: ' + interfaceName);
                            callback(true);
                            hardwareAPI.pushSettingsToGui(interfaceName, existingSettings);
                        }
                    });
                } else {
                    console.log('I am not allowed to save');
                    callback(false, 'saveToDisk globally disabled for this server');
                }
            } catch (e) {
                console.log('error writing settings.json for ' + interfaceName + '.', e);
                callback(false, 'error writing to file');
            }
        }

        /**
         * @callback successCallback
         * @param {boolean} success
         * @param {string?} error message
         */

        // TODO(hobinjk): break the back-and-forth web of dependencies with hardwareAPI
        hardwareAPI.setHardwareInterfaceSettingsImpl(setHardwareInterfaceSettings);

        webServer.get('/hardwareInterface/:interfaceName/disable/', function (req, res) {
            var interfaceName = req.params.interfaceName;

            if (!utilities.isValidId(interfaceName)) {
                res.status(400).send('Invalid interface name. Must be alphanumeric.');
                return;
            }

            setHardwareInterfaceEnabled(interfaceName, false, function (success, errorMessage) {
                if (success) {
                    res.status(200).send('ok');
                    hardwareAPI.reset();
                } else {
                    res.status(500).send(errorMessage);
                }
            });
        });

        webServer.get('/hardwareInterface/:interfaceName/enable/', function (req, res) {
            var interfaceName = req.params.interfaceName;

            if (!utilities.isValidId(interfaceName)) {
                res.status(400).send('Invalid interface name. Must be alphanumeric.');
                return;
            }

            setHardwareInterfaceEnabled(interfaceName, true, function (success, errorMessage) {
                if (success) {
                    res.status(200).send('ok');
                    hardwareAPI.reset();
                    // Manually reload interface to pick up disabled -> enabled transition
                    hardwareInterfaceLoader.reloadModule(interfaceName);
                } else {
                    res.status(500).send(errorMessage);
                }
            });
        });

        /**
         * Overwrites the 'enabled' property in the spatialToolbox/.identity/hardwareInterfaceName/settings.json
         * If the file is new (empty), write a default json blob into it with the new enabled value
         * @param {string} interfaceName
         * @param {boolean} shouldBeEnabled
         * @param {successCallback} callback
         */
        function setHardwareInterfaceEnabled(interfaceName, shouldBeEnabled, callback) { // eslint-disable-line no-inner-declarations
            var interfaceSettingsPath = path.join(objectsPath, identityFolderName, interfaceName, 'settings.json');
            console.log('interfaceSettingsPath', interfaceSettingsPath);

            try {
                const rawSettings = fs.readFileSync(interfaceSettingsPath, 'utf8') || '{}';
                var settings = JSON.parse(rawSettings);
                settings.enabled = shouldBeEnabled;

                if (globalVariables.saveToDisk) {
                    fs.writeFile(interfaceSettingsPath, JSON.stringify(settings, null, 4), function (err) {
                        if (err) {
                            console.log(err);
                            callback(false, 'error writing to file');
                        } else {
                            console.log('successfully ' + (shouldBeEnabled ? 'enabled' : 'disabled') + ' hardwareInterface: ' + interfaceName);
                            callback(true);
                        }
                    });
                } else {
                    console.log('I am not allowed to save');
                    callback(false, 'saveToDisk globally disabled for this server');
                }
            } catch (e) {
                console.log('error reading settings.json for ' + interfaceName + '. try reverting to default settings', e);
                var defaultSettings = {
                    enabled: shouldBeEnabled
                };
                fs.writeFile(interfaceSettingsPath, JSON.stringify(defaultSettings, null, 4), function (err) {
                    if (err) {
                        console.log(err);
                        callback(false, 'error writing to file');
                    } else {
                        console.log('successfully ' + (shouldBeEnabled ? 'enabled' : 'disabled') + ' hardwareInterface: ' + interfaceName);
                        callback(true);
                    }
                });
            }
        }

        webServer.get('/globalFrame/:frameName/disable/', function (req, res) {
            var frameName = req.params.frameName;

            if (!utilities.isValidId(frameName)) {
                res.status(400).send('Invalid frame name. Must be alphanumeric.');
                return;
            }

            addonFrames.setFrameEnabled(frameName, false, function (success, errorMessage) {
                if (success) {
                    res.status(200).send('ok');
                    utilities.actionSender({
                        reloadAvailableFrames: {serverIP: services.ip, frameName: frameName},
                        lastEditor: null
                    });
                } else {
                    res.status(500).send(errorMessage);
                }
            });
        });

        webServer.get('/globalFrame/:frameName/enable/', function (req, res) {
            var frameName = req.params.frameName;

            if (!utilities.isValidId(frameName)) {
                res.status(400).send('Invalid frame name. Must be alphanumeric.');
                return;
            }

            addonFrames.setFrameEnabled(frameName, true, function (success, errorMessage) {
                if (success) {
                    res.status(200).send('ok');
                    utilities.actionSender({
                        reloadAvailableFrames: {serverIP: services.ip, frameName: frameName},
                        lastEditor: null
                    });
                } else {
                    res.status(500).send(errorMessage);
                }
            });
        });

        // request a zip-file with the frame stored inside. *1 is the frameName
        // ****************************************************************************************************************
        webServer.get('/frame/:frameName/zipBackup/', function (req, res) {
            if (isLightweightMobile) {
                res.status(500).send('zipBackup unavailable on mobile');
                return;
            }

            var frameName = req.params.frameName;

            if (!utilities.isValidId(frameName)) {
                res.status(400).send('Invalid frame name. Must be alphanumeric.');
                return;
            }

            console.log('++++++++++++++++++++++++++++++++++++++++++++++++');

            const frameLibPath = frameFolderLoader.resolvePath(frameName);
            if (!frameLibPath) {
                res.sendStatus(404);
                return;
            }
            var framePath = path.join(frameLibPath, frameName);

            if (!fs.existsSync(framePath)) {
                res.status(404).send('frame directory for ' + frameName + 'does not exist at ' + framePath);
                return;
            }

            res.writeHead(200, {
                'Content-Type': 'application/zip',
                'Content-disposition': 'attachment; filename=' + frameName + '.zip'
            });

            var archiver = require('archiver');

            var zip = archiver('zip');
            zip.pipe(res);
            zip.directory(framePath, frameName + '/');
            zip.finalize();
        });

        /**
         * Previously, retrieved the worldObject from the spatialToolbox/.identity/_WORLD_OBJECT_/ folder
         * Now it is deprecated, because world objects are discovered using UDP broadcasts
         */
        webServer.get('/worldObject/', function (req, res) {
            res.status(410).send('This API has been removed. World objects should be discovered the same way as any other object.');
        });

        // use allObjects for TCP/IP object discovery
        // ****************************************************************************************************************
        webServer.get('/allObjects/', function (req, res) {

            var returnJSON = [];

            for (var thisId in objects) {
                if (objects[thisId].deactivated) continue; // todo: filter by zone, too?

                objects[thisId].version = version;
                objects[thisId].protocol = protocol;
                objects[thisId].port = serverPort;

                var thisVersionNumber = parseInt(objects[thisId].version.replace(/\./g, ''));

                if (typeof objects[thisId].tcs === 'undefined') {
                    objects[thisId].tcs = 0;
                }
                returnJSON.push({
                    id: thisId,
                    ip: objects[thisId].ip,
                    port: serverPort,
                    vn: thisVersionNumber,
                    pr: protocol,
                    tcs: objects[thisId].tcs
                });
            }

            res.json(returnJSON);
        });

        // ****************************************************************************************************************
        // post interfaces
        // ****************************************************************************************************************
        webServer.post(objectInterfaceFolder + 'contentDelete/:object/:frame', function (req, res) {
            if (req.body.action === 'delete') {
                if (utilities.goesUpDirectory(req.path)) {
                    res.status(400).send('Invalid path. Cannot contain \'..\'.');
                    return;
                }
                const folderDel = __dirname + req.path.substr(4);
                if (fs.lstatSync(folderDel).isDirectory()) {
                    utilities.deleteFolderRecursive(folderDel);
                } else {
                    fs.unlinkSync(folderDel);
                }

                res.send('ok');

            }
        });

        webServer.post(objectInterfaceFolder + 'contentDelete/:id', function (req, res) {
            if (req.body.action === 'delete') {

                if (!utilities.isValidId(req.body.name)) {
                    res.status(400).send('Invalid object name. Must be alphanumeric.');
                    return;
                }

                if (!utilities.isValidId(req.params.id)) {
                    res.status(400).send('Invalid object id. Must be alphanumeric.');
                    return;
                }

                var folderDel = objectsPath + '/' + req.body.name;

                if (fs.lstatSync(folderDel).isDirectory()) {
                    utilities.deleteFolderRecursive(folderDel);
                } else {
                    fs.unlinkSync(folderDel);
                }

                res.send(webFrontend.uploadTargetContent(req.params.id, objectsPath, objectInterfaceFolder));
            }

        });

        //*****************************************************************************************
        webServer.post(objectInterfaceFolder, function (req, res) {

            if (req.body.action === 'zone') {
                let objectKey = utilities.readObject(objectLookup, req.body.name);
                objects[objectKey].zone = req.body.zone;
                utilities.writeObjectToFile(objects, objectKey, globalVariables.saveToDisk);
                res.send('ok');
            }

            if (req.body.action === 'new') {
                console.log('got NEW', req.body.name);
                // console.log(req.body);
                if (req.body.name !== '' && !req.body.frame) {
                    if (!utilities.isValidId(req.body.name)) {
                        res.status(400).send('Invalid object name. Must be alphanumeric.');
                        return;
                    }

                    utilities.createFolder(req.body.name, globalVariables.debug);

                    // immediately create world or human object rather than wait for target data to instantiate
                    let isWorldObject = JSON.parse(req.body.isWorld || 'false');
                    let isHumanObject = JSON.parse(req.body.isHuman || 'false');
                    let isAvatarObject = JSON.parse(req.body.isAvatar || 'false');

                    if (isWorldObject || isHumanObject || isAvatarObject) {
                        let objectId = req.body.name + utilities.uuidTime();
                        let objectType = 'object';
                        if (isWorldObject) {
                            objectType = 'world';
                        } else if (isHumanObject) {
                            objectType = 'human';
                        } else if (isAvatarObject) {
                            objectType = 'avatar';
                        }

                        if (isHumanObject) {
                            // special constructor for HumanPoseObject that also creates a frame for each joint
                            objects[objectId] = new HumanPoseObject(services.ip, version, protocol, objectId, JSON.parse(req.body.poseJointSchema));
                        } else {
                            objects[objectId] = new ObjectModel(services.ip, version, protocol, objectId);
                        }

                        objects[objectId].name = req.body.name;
                        objects[objectId].port = serverPort;
                        objects[objectId].isWorldObject = isWorldObject; // backwards compatible world objects

                        objects[objectId].type = objectType;

                        if (typeof req.body.worldId !== 'undefined') {
                            objects[objectId].worldId = req.body.worldId;
                        }

                        utilities.writeObjectToFile(objects, objectId, globalVariables.saveToDisk);
                        utilities.writeObject(objectLookup, req.body.name, objectId);

                        // automatically create a tool and a node on the avatar object
                        if (isAvatarObject) {
                            let toolName = 'Avatar';
                            let toolId = objectId + toolName;
                            if (!objects[objectId].frames[toolId]) {
                                utilities.createFrameFolder(req.body.name, toolName, __dirname, globalVariables.debug, 'local');
                                objects[objectId].frames[toolId] = new Frame(objectId, toolId);
                                objects[objectId].frames[toolId].name = toolName;
                                utilities.writeObjectToFile(objects, objectId, globalVariables.saveToDisk);

                                // now add a publicData storage node to the tool
                                let nodeInfo = {
                                    name: 'storage',
                                    type: 'storeData',
                                    x: 0,
                                    y: 0
                                };
                                nodeController.addNodeToFrame(objectId, toolId, toolId + 'storage', nodeInfo, function(statusCode, responseContents) {
                                    console.log('added node to frame... ', statusCode, responseContents);
                                });
                            } else {
                                utilities.createFrameFolder(req.body.name, toolName, __dirname, globalVariables.debug, objects[objectId].frames[toolId].location);
                            }
                        }

                        sceneGraph.addObjectAndChildren(objectId, objects[objectId]);

                        // send the first beat immediately, so that there is a fast transmission of new object to all listeners
                        objectBeatSender(beatPort, objectId, objects[objectId].ip, false, true);

                        var sendObject = {
                            id: objectId,
                            name: req.body.name,
                            initialized: true,
                            jpgExists: false,
                            xmlExists: false,
                            datExists: false,
                            glbExists: false
                        };
                        res.status(200).json(sendObject);
                        return;
                    }

                    setAnchors(); // Needed to initialize non-world (anchor) objects

                } else if (req.body.name !== '' && req.body.frame !== '') {
                    if (!utilities.isValidId(req.body.name) || !utilities.isValidId(req.body.frame)) {
                        res.status(400).send('Invalid object or frame name. Must be alphanumeric.');
                        return;
                    }

                    let objectKey = utilities.readObject(objectLookup, req.body.name);

                    if (!objects[objectKey].frames[objectKey + req.body.frame]) {

                        utilities.createFrameFolder(req.body.name, req.body.frame, __dirname, globalVariables.debug, 'local');
                        objects[objectKey].frames[objectKey + req.body.frame] = new Frame(objectKey, objectKey + req.body.frame);
                        objects[objectKey].frames[objectKey + req.body.frame].name = req.body.frame;
                        utilities.writeObjectToFile(objects, objectKey, globalVariables.saveToDisk);
                        // sceneGraph.addObjectAndChildren(tempFolderName, objects[tempFolderName]);
                        sceneGraph.addFrame(objectKey, objectKey + req.body.frame, objects[objectKey].frames[objectKey + req.body.frame]);
                    } else {
                        utilities.createFrameFolder(req.body.name, req.body.frame, __dirname, globalVariables.debug, objects[objectKey].frames[objectKey + req.body.frame].location);
                    }
                }
                // res.send(webFrontend.printFolder(objects, __dirname, globalVariables.debug, objectInterfaceFolder, objectLookup, version));

                res.send('ok');
            }

            // deprecated route for deleting objects or frames
            // check routers/object.js for DELETE /object/objectKey and DELETE /object/objectKey/frames/frameKey
            if (req.body.action === 'delete') {

                var deleteFolderRecursive = function (folderDel) {
                    if (fs.existsSync(folderDel)) {
                        fs.readdirSync(folderDel).forEach(function (file) {
                            var curPath = folderDel + '/' + file;
                            if (fs.lstatSync(curPath).isDirectory()) { // recurse
                                deleteFolderRecursive(curPath);
                            } else { // delete file
                                fs.unlinkSync(curPath);
                            }
                        });
                        fs.rmdirSync(folderDel);
                    }
                };

                if (!utilities.isValidId(req.body.name)) {
                    res.status(400).send('Invalid object name. Must be alphanumeric.');
                    return;
                }

                // remove when frame is implemented
                var objectKey = utilities.readObject(objectLookup, req.body.name);// req.body.name + thisMacAddress;
                var frameName = req.body.frame;
                var frameNameKey = req.body.frame;
                var pathKey = req.body.path;

                var thisObject = getObject(objectKey);
                if (thisObject) {
                    if (req.body.frame in thisObject.frames) {
                        frameName = thisObject.frames[req.body.frame].name;
                    } else {
                        frameNameKey = objectKey + req.body.frame;
                    }
                }

                if (pathKey && pathKey !== '') {
                    if (utilities.goesUpDirectory(pathKey)) {
                        res.status(400).send('Invalid path. Cannot contain \'..\'.');
                        return;
                    }
                    fs.unlinkSync(objectsPath + pathKey.substring(4));
                    res.send('ok');
                    return;
                }

                if (frameName !== '') {
                    if (!utilities.isValidId(frameName)) {
                        res.status(400).send('Invalid frame name. Must be alphanumeric.');
                        return;
                    }

                    var folderDelFrame = objectsPath + '/' + req.body.name + '/' + frameName;

                    deleteFolderRecursive(folderDelFrame);

                    if (objectKey !== null && frameNameKey !== null) {
                        if (thisObject) {
                            try {
                                // deconstructs the nodes on this frame too, if needed
                                thisObject.frames[frameNameKey].deconstruct();
                            } catch (e) {
                                console.warn('Frame exists without proper prototype: ' + frameNameKey, e);
                            }
                            delete thisObject.frames[frameNameKey];
                        }
                    }

                    utilities.writeObjectToFile(objects, objectKey, globalVariables.saveToDisk);
                    utilities.actionSender({reloadObject: {object: objectKey}, lastEditor: null});

                    sceneGraph.removeElementAndChildren(frameNameKey);

                    res.send('ok');

                } else {

                    var folderDel = objectsPath + '/' + req.body.name;
                    deleteFolderRecursive(folderDel);

                    var tempFolderName2 = utilities.readObject(objectLookup, req.body.name);// req.body.name + thisMacAddress;

                    if (tempFolderName2 !== null) {

                        // remove object from tree
                        if (objects[tempFolderName2]) {
                            if (activeHeartbeats[tempFolderName2]) {
                                clearInterval(activeHeartbeats[tempFolderName2]);
                                delete activeHeartbeats[tempFolderName2];
                            }
                            try {
                                // deconstructs frames and nodes of this object, too
                                objects[tempFolderName2].deconstruct();
                            } catch (e) {
                                console.warn('Object exists without proper prototype: ' + tempFolderName2, e);
                            }
                            delete objects[tempFolderName2];
                            delete knownObjects[tempFolderName2];
                            delete objectLookup[req.body.name];

                            sceneGraph.removeElementAndChildren(tempFolderName2);
                        }

                    }

                    console.log('i deleted: ' + tempFolderName2);
                    setAnchors();

                    //   res.send(webFrontend.printFolder(objects, __dirname, globalVariables.debug, objectInterfaceFolder, objectLookup, version));
                    res.send('ok');
                }
            }
            //delete end
        });

        var tmpFolderFile = '';

        // this is all used just for the backup folder
        //*************************************************************************************
        webServer.post(objectInterfaceFolder + 'backup/',
            function (req, res) {
                // console.log("post 23");

                console.log('komm ich hier hin?');

                var form = new formidable.IncomingForm({
                    uploadDir: objectsPath,  // don't forget the __dirname here
                    keepExtensions: true
                });

                let filename = '';

                form.on('error', function (err) {
                    throw err;
                });

                form.on('fileBegin', function (name, file) {
                    if (!file.name) {
                        file.name = file.newFilename;
                    }
                    filename = file.name;
                    //rename the incoming file to the file's name
                    file.path = form.uploadDir + '/' + file.name;
                });

                form.parse(req);

                form.on('end', function () {
                    var folderD = form.uploadDir;
                    // console.log("------------" + form.uploadDir + " " + filename);

                    if (getFileExtension(filename) === 'zip') {

                        console.log('I found a zip file');

                        try {
                            var unzipper = new DecompressZip(path.join(folderD, filename));

                            unzipper.on('error', function (err) {
                                console.log('Caught an error', err);
                            });

                            unzipper.on('extract', function () {
                                console.log('Finished extracting');
                                console.log('have created a new object');
                                //createObjectFromTarget(filename.substr(0, filename.lastIndexOf('.')));
                                createObjectFromTarget(objects, filename.substr(0, filename.lastIndexOf('.')), __dirname, objectLookup, hardwareInterfaceModules, objectBeatSender, beatPort, globalVariables.debug);

                                //todo add object to the beatsender.

                                console.log('have created a new object');
                                fs.unlinkSync(folderD + '/' + filename);

                                res.status(200);
                                res.send('done');

                            });

                            unzipper.on('progress', function (fileIndex, fileCount) {
                                console.log('Extracted file ' + (fileIndex + 1) + ' of ' + fileCount);
                            });

                            unzipper.extract({
                                path: folderD,
                                filter: function (file) {
                                    return file.type !== 'SymbolicLink';
                                }
                            });

                            console.log('extracting: ' + filename + '  ' + folderD);

                        } catch (err) {
                            console.log('could not unzip file', err);
                        }
                    }
                });
            });

        // this for all the upload to content
        //***********************************************************************

        webServer.post(objectInterfaceFolder + 'content/:id',
            function (req, res) {

                console.log('object is: ' + req.params.id);

                if (!utilities.isValidId(req.params.id)) {
                    res.status(400).send('Invalid object name. Must be alphanumeric.');
                    return;
                }

                tmpFolderFile = req.params.id;

                if (req.body.action === 'delete') {
                    if (!utilities.isValidId(req.body.name)) {
                        res.status(400).send('Invalid object name. Must be alphanumeric.');
                        return;
                    }

                    var folderDel = objectsPath + '/' + req.body.name;

                    if (fs.existsSync(folderDel)) {
                        if (fs.lstatSync(folderDel).isDirectory()) {
                            utilities.deleteFolderRecursive(folderDel);
                        } else {
                            fs.unlinkSync(folderDel);
                        }
                    }

                    var tempFolderName2 = utilities.readObject(objectLookup, req.body.name);//req.body.name + thisMacAddress;
                    // remove object from tree
                    if (tempFolderName2 !== null) {
                        if (activeHeartbeats[tempFolderName2]) {
                            clearInterval(activeHeartbeats[tempFolderName2]);
                            delete activeHeartbeats[tempFolderName2];
                        }
                        try {
                            // deconstructs frames and nodes of this object, too
                            objects[tempFolderName2].deconstruct();
                        } catch (e) {
                            console.warn('Object exists without proper prototype: ' + tempFolderName2, e);
                        }
                        delete objects[tempFolderName2];
                        delete knownObjects[tempFolderName2];
                    }

                    console.log('i deleted: ' + tempFolderName2);

                    res.send(webFrontend.uploadTargetContent(req.params.id, objectsPath, objectInterfaceFolder));
                }

                var form = new formidable.IncomingForm({
                    uploadDir: objectsPath + '/' + req.params.id,  // don't forget the __dirname here
                    keepExtensions: true,
                });

                let fileInfoList = [];

                form.on('error', function (err) {
                    throw err;
                });

                form.on('fileBegin', function (name, file) {
                    if (!file.name) {
                        file.name = file.newFilename;
                    }
                    fileInfoList.push({name: file.name, completed: false});
                    //rename the incoming file to the file's name
                    if (req.headers.type === 'targetUpload') {
                        file.path = form.uploadDir + '/' + file.name;
                    } else if (req.headers.type === 'fileUpload') {
                        console.log('upload begins', form.uploadDir, req.headers.folder);

                        if (typeof req.headers.folder !== 'undefined') {
                            file.path = form.uploadDir + '/' + req.headers.frame + '/' + req.headers.folder + '/' + file.name;
                        } else {
                            file.path = form.uploadDir + '/' + req.headers.frame + '/' + file.name;
                        }
                    }
                });

                form.parse(req);

                form.on('end', function () {
                    var folderD = form.uploadDir;
                    fileInfoList = fileInfoList.filter(fileInfo => !fileInfo.completed); // Don't repeat processing for completed files
                    fileInfoList.forEach(fileInfo => {
                        if (!fs.existsSync(path.join(form.uploadDir, fileInfo.name))) { // Ignore files that haven't finished uploading
                            return;
                        }
                        fileInfo.completed = true; // File has downloaded
                        let filename = fileInfo.name;
                        console.log('------------' + form.uploadDir + '/' + filename);
                        if (req.headers.type === 'targetUpload') {
                            console.log('targetUpload', req.params.id);
                            var fileExtension = getFileExtension(filename);

                            if (fileExtension === 'jpeg') { // Needed for compatibility, .JPEG is equivalent to .JPG
                                fileExtension = 'jpg';
                            }

                            if (fileExtension === 'jpg' || fileExtension === 'dat' || fileExtension === 'xml' || fileExtension === 'glb') {
                                if (!fs.existsSync(folderD + '/' + identityFolderName + '/target/')) {
                                    fs.mkdirSync(folderD + '/' + identityFolderName + '/target/', '0766', function (err) {
                                        if (err) {
                                            console.log(err);
                                            res.send('ERROR! Can\'t make the directory! \n');    // echo the result back
                                        }
                                    });
                                }

                                fs.renameSync(folderD + '/' + filename, folderD + '/' + identityFolderName + '/target/target.' + fileExtension);

                                // Step 1) - resize image if necessary. Vuforia can make targets from jpgs of up to 2048px
                                // but we scale down to 1024px for a larger margin of error and (even) smaller filesize
                                if (fileExtension === 'jpg') {

                                    var rawFilepath = folderD + '/' + identityFolderName + '/target/target.' + fileExtension;
                                    var tempFilepath = folderD + '/' + identityFolderName + '/target/target-temp.' + fileExtension;
                                    var originalFilepath = folderD + '/' + identityFolderName + '/target/target-original-size.' + fileExtension;

                                    try {
                                        Jimp.read(rawFilepath).then(image => {
                                            var desiredMaxDimension = 1024;

                                            if (Math.max(image.bitmap.width, image.bitmap.height) <= desiredMaxDimension) {
                                                console.log('jpg doesnt need resizing');
                                                continueProcessingUpload();

                                            } else {
                                                console.log('attempting to resize file to ' + rawFilepath);

                                                var aspectRatio = image.bitmap.width / image.bitmap.height;
                                                var newWidth = desiredMaxDimension;
                                                if (image.bitmap.width < image.bitmap.height) {
                                                    newWidth = desiredMaxDimension * aspectRatio;
                                                }

                                                // copy fullsize file as backup
                                                if (fs.existsSync(originalFilepath)) {
                                                    console.log('deleted old original file');
                                                    fs.unlinkSync(originalFilepath);
                                                }
                                                fs.copyFileSync(rawFilepath, originalFilepath);

                                                // copied file into temp file to be used during the resize operation
                                                if (fs.existsSync(tempFilepath)) {
                                                    console.log('deleted old temp file');
                                                    fs.unlinkSync(tempFilepath);
                                                }
                                                fs.copyFileSync(rawFilepath, tempFilepath);

                                                Jimp.read(tempFilepath).then(tempImage => {
                                                    return tempImage.resize(newWidth, Jimp.AUTO).write(rawFilepath);
                                                }).then(() => {
                                                    console.log('done resizing');
                                                    if (fs.existsSync(tempFilepath)) {
                                                        fs.unlinkSync(tempFilepath);
                                                    }
                                                    continueProcessingUpload();
                                                }).catch(err => {
                                                    console.warn('error resizing', err);
                                                    continueProcessingUpload();
                                                });
                                            }
                                        });
                                    } catch (e) {
                                        console.warn('error using sharp to load and resize image from: ' + rawFilepath + ', but trying to continue upload process anyways', e);
                                        continueProcessingUpload();
                                    }

                                } else {
                                    continueProcessingUpload();
                                }

                                // Step 2) - Generate a default XML file if needed
                                function continueProcessingUpload() { // eslint-disable-line no-inner-declarations
                                    var objectName = req.params.id + utilities.uuidTime();

                                    var documentcreate = '<?xml version="1.0" encoding="UTF-8"?>\n' +
                                       '<ARConfig xmlns:xsi="http://www.w3.org/2001/XMLSchema-instance">\n' +
                                       '   <Tracking>\n' +
                                       '   <ImageTarget name="' + objectName + '" size="0.30000000 0.30000000" />\n' +
                                       '   </Tracking>\n' +
                                       '   </ARConfig>';


                                    var xmlOutFile = path.join(folderD, identityFolderName, '/target/target.xml');
                                    if (!fs.existsSync(xmlOutFile)) {
                                        fs.writeFile(xmlOutFile, documentcreate, function (err) {
                                            onXmlVerified(err);
                                        });
                                    } else {
                                        onXmlVerified();
                                    }
                                }

                                // create the object data and respond to the webFrontend once the XML file is confirmed to exist
                                function onXmlVerified(err) { // eslint-disable-line no-inner-declarations
                                    let thisObjectId = utilities.readObject(objectLookup, req.params.id);

                                    if (err) {
                                        console.log(err);
                                    } else {
                                        // create the object if needed / possible
                                        if (typeof objects[thisObjectId] === 'undefined') {
                                            console.log('creating object from target file ' + tmpFolderFile);
                                            // createObjectFromTarget(tmpFolderFile);
                                            createObjectFromTarget(objects, tmpFolderFile, __dirname, objectLookup, hardwareInterfaceModules, objectBeatSender, beatPort, globalVariables.debug);

                                            //todo send init to internal modules
                                            console.log('have created a new object');

                                            hardwareAPI.reset();
                                            console.log('have initialized the modules');
                                        }
                                    }

                                    let jpgPath = path.join(folderD, identityFolderName, '/target/target.jpg');
                                    let datPath = path.join(folderD, identityFolderName, '/target/target.dat');
                                    let xmlPath = path.join(folderD, identityFolderName, '/target/target.xml');
                                    let glbPath = path.join(folderD, identityFolderName, '/target/target.glb');
                                    let tdtPath = path.join(folderD, identityFolderName, '/target/target.3dt');

                                    var fileList = [jpgPath, xmlPath, datPath, glbPath, tdtPath];

                                    if (typeof objects[thisObjectId] !== 'undefined') {
                                        var thisObject = objects[thisObjectId];
                                        var jpg = fs.existsSync(jpgPath);
                                        var dat = fs.existsSync(datPath);
                                        var xml = fs.existsSync(xmlPath);
                                        var glb = fs.existsSync(glbPath);

                                        var sendObject = {
                                            id: thisObjectId,
                                            name: thisObject.name,
                                            initialized: (jpg && xml),
                                            jpgExists: jpg,
                                            xmlExists: xml,
                                            datExists: dat,
                                            glbExists: glb
                                        };

                                        thisObject.tcs = utilities.generateChecksums(objects, fileList);
                                        utilities.writeObjectToFile(objects, thisObjectId, globalVariables.saveToDisk);
                                        setAnchors();

                                        // Removes old heartbeat if it used to be an anchor
                                        var oldObjectId = utilities.getAnchorIdFromObjectFile(req.params.id);
                                        if (oldObjectId && oldObjectId != thisObjectId) {
                                            console.log('removed old heartbeat for', oldObjectId);
                                            clearInterval(activeHeartbeats[oldObjectId]);
                                            delete activeHeartbeats[oldObjectId];
                                            try {
                                                // deconstructs frames and nodes of this object, too
                                                objects[oldObjectId].deconstruct();
                                            } catch (e) {
                                                console.warn('Object exists without proper prototype: ' + tempFolderName2, e);
                                            }
                                            delete objects[oldObjectId];
                                        }

                                        objectBeatSender(beatPort, thisObjectId, objects[thisObjectId].ip, true);
                                        // res.status(200).send('ok');
                                        try {
                                            res.status(200).json(sendObject);
                                        } catch (e) {
                                            console.warn('unable to send res', e);
                                        }

                                    } else {
                                        // var sendObject = {
                                        //     initialized : false
                                        // };
                                        try {
                                            res.status(200).send('ok');
                                        } catch (e) {
                                            console.warn('unable to send res', e);
                                        }
                                    }
                                }

                            } else if (fileExtension === 'zip') {
                                const zipfileName = filename;

                                console.log('I found a zip file');

                                try {
                                    var unzipper = new DecompressZip(path.join(folderD, zipfileName));

                                    unzipper.on('error', function (err) {
                                        console.log('Caught an error in unzipper', err);
                                    });

                                    unzipper.on('extract', function (_log) {
                                        const targetFolderPath = path.join(folderD, identityFolderName, 'target');
                                        const folderFiles = fs.readdirSync(targetFolderPath);
                                        const targetTypes = ['xml', 'dat', 'glb', 'unitypackage', '3dt'];

                                        let anyTargetsUploaded = false;

                                        for (var i = 0; i < folderFiles.length; i++) {
                                            const folderFile = folderFiles[i];
                                            const folderFileType = folderFile.substr(folderFile.lastIndexOf('.') + 1);
                                            if (targetTypes.includes(folderFileType)) {
                                                fs.renameSync(
                                                    path.join(targetFolderPath, folderFile),
                                                    path.join(targetFolderPath, 'target.' + folderFileType)
                                                );
                                                anyTargetsUploaded = true;
                                            }
                                            if (folderFile === 'target') {
                                                console.log('zip contained a folder of the same name');
                                                const innerFolderFiles = fs.readdirSync(folderD + '/' + identityFolderName + '/target/' + folderFile);
                                                let deferred = false;
                                                function finishFn(folderName) {
                                                    return function() {
                                                        fs.rmdirSync(path.join(folderD, identityFolderName, 'target', folderName));
                                                        let newFolderFiles = fs.readdirSync(path.join(folderD, identityFolderName, 'target'));
                                                        console.log('nff', newFolderFiles);
                                                        fs.renameSync(
                                                            path.join(folderD, identityFolderName, 'target', 'authoringMesh.glb'),
                                                            path.join(folderD, identityFolderName, 'target', 'target.glb')
                                                        );
                                                    };
                                                }
                                                const finish = finishFn(folderFile);

                                                for (let j = 0; j < innerFolderFiles.length; j++) {
                                                    let innerFolderFile = innerFolderFiles[j];
                                                    console.log(innerFolderFile);

                                                    const innerFolderFileType = innerFolderFile.substr(innerFolderFile.lastIndexOf('.') + 1);
                                                    if (targetTypes.includes(innerFolderFileType)) {
                                                        fs.renameSync(
                                                            path.join(targetFolderPath, folderFile, innerFolderFile),
                                                            path.join(targetFolderPath, 'target.' + innerFolderFileType),
                                                        );
                                                        anyTargetsUploaded = true;
                                                    }

                                                    if (innerFolderFile === 'target.3dt') {
                                                        deferred = true;
                                                        // unzip target.3dt
                                                        let unzipper3dt = new DecompressZip(path.join(targetFolderPath, 'target.3dt'));

                                                        unzipper3dt.on('error', function (err) {
                                                            console.log('Caught an error for 3dt', err);
                                                        });

                                                        unzipper3dt.on('extract', function () {
                                                            console.log('Finished extracting 3dt');
                                                            finish();
                                                        });

                                                        unzipper3dt.on('progress', function (fileIndex, fileCount) {
                                                            console.log('Extracted 3dt file ' + (fileIndex + 1) + ' of ' + fileCount);
                                                        });

                                                        unzipper3dt.extract({
                                                            path: targetFolderPath,
                                                            filter: function (file) {
                                                                // skipping over frame_%d.jpg, images.json, and tileset.json
                                                                return file.type !== 'SymbolicLink' && file.filename.endsWith('glb');
                                                            }
                                                        });
                                                    }
                                                }
                                                if (!deferred) {
                                                    finish();
                                                }
                                            }
                                        }
                                        fs.unlinkSync(path.join(folderD, zipfileName));

                                        // evnetually create the object.

                                        if (fs.existsSync(path.join(targetFolderPath, 'target.dat')) && fs.existsSync(path.join(targetFolderPath, 'target.xml'))) {

                                            console.log('creating object from target file ' + tmpFolderFile);
                                            // createObjectFromTarget(tmpFolderFile);
                                            createObjectFromTarget(objects, tmpFolderFile, __dirname, objectLookup, hardwareInterfaceModules, objectBeatSender, beatPort, globalVariables.debug);

                                            //todo send init to internal modules
                                            console.log('have created a new object');

                                            hardwareAPI.reset();
                                            console.log('have initialized the modules');

                                            const targetFileExts = {
                                                jpg: '',
                                                xml: '',
                                                dat: '',
                                                glb: '',
                                                '3dt': '',
                                            };

                                            const thisObjectId = utilities.readObject(objectLookup, req.params.id);

                                            if (typeof objects[thisObjectId] !== 'undefined') {
                                                const thisObject = objects[thisObjectId];

                                                const fileList = [];
                                                for (const ext of Object.keys(targetFileExts)) {
                                                    const filePath = path.join(targetFolderPath, 'target.' + ext);
                                                    fileList.push(filePath);
                                                    targetFileExts[ext] = fs.existsSync(filePath);
                                                }

                                                thisObject.tcs = utilities.generateChecksums(objects, fileList);

                                                utilities.writeObjectToFile(objects, thisObjectId, globalVariables.saveToDisk);
                                                setAnchors();
                                                objectBeatSender(beatPort, thisObjectId, objects[thisObjectId].ip, true);

                                                let sendObject = {
                                                    id: thisObjectId,
                                                    name: thisObject.name,
                                                    initialized: (targetFileExts.jpg && targetFileExts.xml && targetFileExts.dat),
                                                };

                                                for (const ext of Object.keys(targetFileExts)) {
                                                    sendObject[ext + 'Exists'] = targetFileExts[ext];
                                                }

                                                res.status(200).json(sendObject);
                                                return;
                                            }

                                        }

                                        let sendObject = {
                                            initialized: false
                                        };
                                        if (anyTargetsUploaded) {
                                            res.status(200).json(sendObject);
                                        } else {
                                            res.status(400).json({
                                                error: 'Unable to extract any target data from provided zip'
                                            });
                                        }
                                    });

                                    unzipper.on('progress', function (fileIndex, fileCount) {
                                        console.log('Extracted file ' + (fileIndex + 1) + ' of ' + fileCount);
                                    });

                                    unzipper.extract({
                                        path: path.join(folderD, identityFolderName, 'target'),
                                        filter: function (file) {
                                            return file.type !== 'SymbolicLink';
                                        }
                                    });
                                } catch (err) {
                                    console.log('could not unzip file', err);
                                }
                            } else {
                                let errorString = 'File type is not recognized target data. ' +
                                    'You uploaded .' + fileExtension + ' but only ' +
                                    '.dat, .jpg, .xml, and .zip are supported.';
                                res.status(400).send({
                                    error: errorString
                                });
                            }

                        } else {
                            res.status(200);
                            res.send('done');
                        }
                    });
                });
            });

        webServer.delete(objectInterfaceFolder + 'content/:id', function (req, res) {
            if (!utilities.isValidId(req.params.id)) {
                res.status(400).send('Invalid object name. Must be alphanumeric.');
                return;
            }

            tmpFolderFile = req.params.id;
            console.log('DELETING TARGET FROM OBJECT: ' + tmpFolderFile);

            let objectKey = utilities.readObject(objectLookup, tmpFolderFile);

            // reset checksum
            if (objects[objectKey]) { // allows targets from corrupted objects to be deleted
                objects[objectKey].tcs = 0;
            }

            // delete target files

            let targetDir = path.join(objectsPath, tmpFolderFile, identityFolderName, 'target');
            try {
                fs.unlinkSync(path.join(targetDir, 'target.xml'));
            } catch (e) {
                console.log('error while trying to delete ' + path.join(targetDir, 'target.xml'), e);
            }
            try {
                fs.unlinkSync(path.join(targetDir, 'target.jpg'));
            } catch (e) {
                console.log('error while trying to delete ' + path.join(targetDir, 'target.jpg'), e);
            }
            try {
                fs.unlinkSync(path.join(targetDir, 'target.dat'));
            } catch (e) {
                console.log('error while trying to delete ' + path.join(targetDir, 'target.dat'), e);
            }

            // recompute isAnchor (depends if there is an initialized world object)
            setAnchors();

            // save to disk and respond
            if (objects[objectKey]) { // allows targets from corrupted objects to be deleted
                utilities.writeObjectToFile(objects, objectKey, globalVariables.saveToDisk);
            }
            res.send('ok');
        });

    } else {
        webServer.get(objectInterfaceFolder, function (req, res) {
            //   console.log("GET 21");
            res.send('Objects<br>Developer functions are off');
        });
    }
}

/**
 * Gets triggered when uploading a ZIP with XML and Dat. Generates a new object and saves it to object.json.
 * @param {Record<string, Object>} objects
 * @param {string} folderVar
 * @param {string} __dirname
 * @param {Record<string, unknown>} objectLookup
 * @param {unknown} hardwareInterfaceModules
 * @param {unknown} objectBeatSender
 * @param {unknown} beatPort
 * @param {unknown} _debug
 */
function createObjectFromTarget(objects, folderVar, __dirname, objectLookup, hardwareInterfaceModules, objectBeatSender, beatPort, _debug) {
    console.log('I can start');

    var folder = objectsPath + '/' + folderVar + '/';
    console.log(folder);

    if (fs.existsSync(folder)) {
        console.log('folder exists');
        var objectIDXML = utilities.getObjectIdFromTargetOrObjectFile(folderVar);
        var objectSizeXML = utilities.getTargetSizeFromTarget(folderVar);
        console.log('got ID: objectIDXML');
        if (objectIDXML && objectIDXML.length > 13) {
            objects[objectIDXML] = new ObjectModel(services.ip, version, protocol, objectIDXML);
            objects[objectIDXML].port = serverPort;
            objects[objectIDXML].name = folderVar;
            objects[objectIDXML].targetSize = objectSizeXML;

            if (objectIDXML.indexOf(worldObjectName) > -1) { // TODO: implement a more robust way to tell if it's a world object
                objects[objectIDXML].isWorldObject = true;
                objects[objectIDXML].type = 'world';
                objects[objectIDXML].timestamp = Date.now();
            }

            console.log('this should be the IP' + objectIDXML);

            try {
                objects[objectIDXML] = JSON.parse(fs.readFileSync(objectsPath + '/' + folderVar + '/' + identityFolderName + '/object.json', 'utf8'));
                objects[objectIDXML].objectId = objectIDXML;
                objects[objectIDXML].ip = services.ip; //ip.address();
                console.log('testing: ' + objects[objectIDXML].ip);
            } catch (e) {
                objects[objectIDXML].ip = services.ip; //ip.address();
                console.log('testing: ' + objects[objectIDXML].ip);
                console.log('No saved data for: ' + objectIDXML, e);
            }

            if (utilities.readObject(objectLookup, folderVar) !== objectIDXML) {
                let oldObjectId = utilities.readObject(objectLookup, folderVar);
                try {
                    objects[oldObjectId].deconstruct();
                } catch (e) {
                    console.warn('Object exists without proper prototype: ' + oldObjectId, e);
                }
                delete objects[oldObjectId];
                delete knownObjects[oldObjectId];
                delete objectLookup[oldObjectId];
                sceneGraph.removeElementAndChildren(oldObjectId);
            }
            utilities.writeObject(objectLookup, folderVar, objectIDXML, globalVariables.saveToDisk);
            // entering the obejct in to the lookup table

            // ask the object to reinitialize
            //serialPort.write("ok\n");
            // todo send init to internal

            hardwareAPI.reset();

            console.log('weiter im text ' + objectIDXML);
            utilities.writeObjectToFile(objects, objectIDXML, globalVariables.saveToDisk);

            sceneGraph.addObjectAndChildren(objectIDXML, objects[objectIDXML]);

            objectBeatSender(beatPort, objectIDXML, objects[objectIDXML].ip);
        }
    }
}


/**
 * @desc Check for incoming MSG from other objects or the User. Make changes to the objectValues if changes occur.
 **/

var socketHandler = {};

socketHandler.sendPublicDataToAllSubscribers = function (objectKey, frameKey, nodeKey, sessionUuid) {
    var node = getNode(objectKey, frameKey, nodeKey);
    if (node) {
        for (var thisEditor in realityEditorSocketArray) {
            realityEditorSocketArray[thisEditor].forEach((thisObj) => {
                if (objectKey === thisObj.object && frameKey === thisObj.frame) {
                    io.sockets.connected[thisEditor].emit('object/publicData', JSON.stringify({
                        object: objectKey,
                        frame: frameKey,
                        node: nodeKey,
                        publicData: node.publicData,
                        sessionUuid: sessionUuid // used to filter out messages received by the original sender
                    }));
                }
            });
        }
    }
};

/**
 * Send updates of objects/frames/nodes to all editors/clients subscribed to 'subscribe/realityEditorUpdates'
 * @param {Array.<Object>} batchedUpdates
 */
socketHandler.sendUpdateToAllSubscribers = function (batchedUpdates) {
    if (!batchedUpdates) { return; }
    if (batchedUpdates.length == 0) { return; }
    let senderId = batchedUpdates[0].editorId;

    let msgContent = {};
    msgContent.batchedUpdates = batchedUpdates;

    for (const socketId in realityEditorUpdateSocketArray) {
        realityEditorUpdateSocketArray[socketId].forEach((sub) => {
            if (senderId === sub.editorId) {
                //  console.log('dont send updates to the editor that triggered it');
                return;
            }

            let thisSocket = io.sockets.connected[socketId];
            if (thisSocket) {
                thisSocket.emit('/batchedUpdate', JSON.stringify(msgContent));
            }
        });
    }
};

exports.socketHandler = socketHandler;

function socketServer() {
    io.on('connection', function (socket) {
        console.log('------------ connection', socket.id);
        socketHandler.socket = socket;
        //console.log('connected to socket ' + socket.id);

        socket.on('/subscribe/realityEditor', function (msg) {
            var msgContent = typeof msg === 'string' ? JSON.parse(msg) : msg;
            var thisProtocol = 'R1';

            if (!msgContent.object) {
                msgContent.object = msgContent.obj;
                thisProtocol = 'R0';
            }

            if (doesObjectExist(msgContent.object)) {
                console.log('reality editor subscription for object: ' + msgContent.object);
                console.log('the latest socket has the ID: ' + socket.id);

                if (!realityEditorSocketArray[socket.id]) realityEditorSocketArray[socket.id] = [];

                let isNew = true;
                realityEditorSocketArray[socket.id].forEach((thisObj) => {
                    if (msgContent.object === thisObj.object && msgContent.frame === thisObj.frame) {
                        isNew = false;
                    }
                });

                if (isNew) {
                    realityEditorSocketArray[socket.id].push({
                        object: msgContent.object,
                        frame: msgContent.frame,
                        protocol: thisProtocol
                    });
                }

            }
            var publicData = {};

            var frame = getFrame(msgContent.object, msgContent.frame);
            if (frame) {
                for (let key in frame.nodes) {
                    if (!frame.nodes[key].publicData) {
                        frame.nodes[key].publicData = {};
                    }
                    //todo Public data is owned by nodes not frames. A frame can have multiple nodes
                    // it is more efficiant to call individual public data per node.
                    //  publicData[frame.nodes[key].name] = frame.nodes[key].publicData;

                    var nodeName = frame.nodes[key].name;
                    publicData[nodeName] = frame.nodes[key].publicData;

                    io.sockets.connected[socket.id].emit('object', JSON.stringify({
                        object: msgContent.object,
                        frame: msgContent.frame,
                        node: key,
                        data: frame.nodes[key].data
                    }));

                    io.sockets.connected[socket.id].emit('object/publicData', JSON.stringify({
                        object: msgContent.object,
                        frame: msgContent.frame,
                        node: key,
                        publicData: frame.nodes[key].publicData
                    }));
                }
            }


        });

        socket.on('/subscribe/realityEditorPublicData', function (msg) {
            var msgContent = typeof msg === 'string' ? JSON.parse(msg) : msg;
            var thisProtocol = 'R1';

            if (!msgContent.object) {
                msgContent.object = msgContent.obj;
                thisProtocol = 'R0';
            }

            if (doesObjectExist(msgContent.object)) {
                console.log('reality editor subscription for object: ' + msgContent.object);
                console.log('the latest socket has the ID: ' + socket.id);

                if (!realityEditorSocketArray[socket.id]) realityEditorSocketArray[socket.id] = [];

                let isNew = true;
                realityEditorSocketArray[socket.id].forEach((thisObj) => {
                    if (msgContent.object === thisObj.object && msgContent.frame === thisObj.frame) {
                        isNew = false;
                    }
                });

                if (isNew) {
                    realityEditorSocketArray[socket.id].push({
                        object: msgContent.object,
                        frame: msgContent.frame,
                        protocol: thisProtocol
                    });
                }
                // console.log(realityEditorSocketArray);
            }

            var frame = getFrame(msgContent.object, msgContent.frame);
            if (frame) {
                for (let key in frame.nodes) {
                    if (!frame.nodes[key].publicData) {
                        frame.nodes[key].publicData = {};
                    }
                    //todo Public data is owned by nodes not frames. A frame can have multiple nodes
                    // it is more efficiant to call individual public data per node.
                    //publicData[frame.nodes[key].name] = frame.nodes[key].publicData;

                    io.sockets.connected[socket.id].emit('object/publicData', JSON.stringify({
                        object: msgContent.object,
                        frame: msgContent.frame,
                        node: key,
                        publicData: frame.nodes[key].publicData
                    }));
                }
            }


        });

        socket.on('/subscribe/realityEditorBlock', function (msg) {
            var msgContent = typeof msg === 'string' ? JSON.parse(msg) : msg;

            if (doesObjectExist(msgContent.object)) {
                console.log('reality editor block: ' + msgContent.object);
                console.log('the latest socket has the ID: ' + socket.id);

                if (!realityEditorBlockSocketArray[socket.id])  realityEditorBlockSocketArray[socket.id] = [];
                let isNew = true;
                realityEditorBlockSocketArray[socket.id].forEach((thisObj) => {
                    if (msgContent.object === thisObj.object) {
                        isNew = false;
                    }
                });

                if (isNew) {
                    realityEditorBlockSocketArray[socket.id].push({object: msgContent.object});
                }

                // console.log(realityEditorBlockSocketArray);
            }

            var publicData = {};

            var node = getNode(msgContent.object, msgContent.frame, msgContent.node);
            if (node) {
                var block = node.blocks[msgContent.block];
                if (block) {
                    publicData = block.publicData;
                }
            }

            // todo for each
            io.sockets.connected[socket.id].emit('block', JSON.stringify({
                object: msgContent.object,
                frame: msgContent.frame,
                node: msgContent.node,
                block: msgContent.block,
                publicData: publicData
            }));
        });

        /**
         * A hardware interface's config.html makes use of this to subscribe to
         * realtime settings updates from the hardware interface's index.js
         */
        socket.on('/subscribe/interfaceSettings', function (msg) {
            console.log('recieved /subscribe/interfaceSettings');
            var msgContent = typeof msg === 'string' ? JSON.parse(msg) : msg;
            if (msgContent.interfaceName) {
                console.log('/subscribe/interfaceSettings for ' + msgContent.interfaceName);
                hardwareAPI.addSettingsCallback(msgContent.interfaceName, function (interfaceName, currentSettings) {
                    if (io.sockets.connected[socket.id]) {
                        io.sockets.connected[socket.id].emit('interfaceSettings', JSON.stringify({
                            interfaceName: interfaceName,
                            currentSettings: currentSettings
                        }));
                    }
                });
            }
        });

        socket.on('object', function (msg) {
            var msgContent = protocols[protocol].receive(msg);
            if (msgContent === null) {
                msgContent = protocols['R0'].receive(msg);
            }

            if (msgContent !== null) {
                hardwareAPI.readCall(msgContent.object, msgContent.frame, msgContent.node, msgContent.data);

                sendMessagetoEditors({
                    object: msgContent.object,
                    frame: msgContent.frame,
                    node: msgContent.node,
                    data: msgContent.data
                }, socket.id);
            }
        });

        socket.on('object/publicData', function (_msg) {
            var msg = typeof _msg === 'string' ? JSON.parse(_msg) : _msg;

            var node = getNode(msg.object, msg.frame, msg.node);
            if (node && msg && typeof msg.publicData !== 'undefined') {
                if (typeof node.publicData === 'undefined') {
                    node.publicData = {};
                }
                var thisPublicData = node.publicData;
                for (let key in msg.publicData) {
                    thisPublicData[key] = msg.publicData[key];
                }
            }
            hardwareAPI.readPublicDataCall(msg.object, msg.frame, msg.node, thisPublicData);

            // frequently updated objects like avatar and human pose are excluded from writing to file
            var object = getObject(msg.object);
            if (object) {
                if (object.type !== 'avatar' && object.type !== 'human') {
                    utilities.writeObjectToFile(objects, msg.object, globalVariables.saveToDisk);
                }

                // NOTE: string 'whole_pose' is defined in JOINT_PUBLIC_DATA_KEYS in UI codebase
                if (object.type == 'human' && msg.publicData['whole_pose']) {
                    // unpack public data with the whole pose to the human pose object
                    if (typeof msg.publicData['whole_pose'].joints !== 'undefined' &&
                        typeof msg.publicData['whole_pose'].timestamp !== 'undefined') {

                        // add poses to huamn pose fusion (including empty poses when body tracking failed)
                        humanPoseFuser.addPoseData(object.objectId, msg.publicData['whole_pose']);

                        // if no pose is detected (empty joints array), don't update the object (even its update timestamp)
                        if (msg.publicData['whole_pose'].joints.length > 0) {
                            object.updateJoints(msg.publicData['whole_pose'].joints);
                            object.lastUpdateDataTS = msg.publicData['whole_pose'].timestamp;
                            console.log('updating joints: obj=' + object.objectId + ', data_ts=' + object.lastUpdateDataTS.toFixed(0) + ', receive_ts=' + Date.now() + ', socket=' + socket.id);
                            // keep the object alive
                            resetObjectTimeout(msg.object);
                        }
                    }
                }
            }

            // msg.sessionUuid isused to exclude sending public data to the session that sent it
            socketHandler.sendPublicDataToAllSubscribers(msg.object, msg.frame, msg.node, msg.sessionUuid);
        });

        socket.on('block/setup', function (_msg) {
            var msg = typeof _msg === 'string' ? JSON.parse(_msg) : _msg;

            const node = getNode(msg.object, msg.frame, msg.node);

            if (node) {
                if (msg.block in node.blocks && typeof msg.block !== 'undefined' && typeof node.blocks[msg.block].publicData !== 'undefined') {
                    var thisBlock = node.blocks[msg.block];
                    blockModules[thisBlock.type].setup(msg.object, msg.frame, msg.node, msg.block, thisBlock,
                        engine.processBlockLinks.bind(engine));
                }
            }
        });

        socket.on('block/publicData', function (_msg) {
            var msg = typeof _msg === 'string' ? JSON.parse(_msg) : _msg;
            var node = getNode(msg.object, msg.frame, msg.node);
            if (node) {
                if (msg.block in node.blocks && typeof msg.block !== 'undefined' && typeof node.blocks[msg.block].publicData !== 'undefined') {
                    var thisPublicData = node.blocks[msg.block].publicData;
                    for (let key in msg.publicData) {
                        thisPublicData[key] = msg.publicData[key];
                    }
                }
            }
        });

        // this is only for down compatibility for when the UI would request a readRequest
        socket.on('/object/readRequest', function (msg) {
            var msgContent = typeof msg === 'string' ? JSON.parse(msg) : msg;
            messagetoSend(msgContent, socket.id);
        });

        socket.on('/object/screenObject', function (_msg) {
            let msg = typeof _msg === 'string' ? JSON.parse(_msg) : _msg;
            hardwareAPI.screenObjectCall(msg);
        });

        socket.on('/subscribe/realityEditorUpdates', function (msg) {
            var msgContent = typeof msg === 'string' ? JSON.parse(msg) : msg;

            if (!realityEditorUpdateSocketArray[socket.id]) realityEditorUpdateSocketArray[socket.id] = [];
            let isNew = true;
            realityEditorUpdateSocketArray[socket.id].forEach((thisObj) => {
                if (msgContent.editorId === thisObj.editorId) {
                    isNew = false;
                }
            });
            if (isNew) {
                realityEditorUpdateSocketArray[socket.id].push({editorId: msgContent.editorId});
                console.log('editor ' + msgContent.editorId + ' subscribed to updates', realityEditorUpdateSocketArray);
            }
        });

        /**
         * Applies update to object based on the property path and new value found within
         * @param {any} obj
         * @param {{objectKey: string, frameKey: string?, nodeKey: string?, propertyPath: string, newValue: any}} update
         */
        function applyPropertyUpdate(obj, update) {
            let keys = update.propertyPath.split('.');
            let target = obj;
            for (let key of keys.slice(0, -1)) {
                if (!obj.hasOwnProperty(key)) {
                    obj[key] = {};
                }
                target = obj[key];
            }
            target[keys[keys.length - 1]] = update.newValue;
        }

        /**
         * Alters objects based on the change described by `update`
         * @param {{objectKey: string, frameKey: string?, nodeKey: string?, propertyPath: string, newValue: any}} update
         */
        function applyUpdate(update) {
            if (!update.objectKey) {
                console.error('malformed update', update);
                return;
            }
            let obj = objects[update.objectKey];
            if (!obj) {
                console.warn('update of unknown object', update);
                return;
            }
            if (!update.frameKey) {
                applyPropertyUpdate(obj, update);
                return;
            }
            let frame = obj.frames[update.frameKey];
            if (!frame) {
                console.warn('update of unknown object frame', update);
                return;
            }
            if (!update.nodeKey) {
                applyPropertyUpdate(frame, update);
                return;
            }
            let node = frame.nodes[update.nodeKey];
            if (!node) {
                console.warn('update of unknown object frame node', update);
                return;
            }
            applyPropertyUpdate(node, update);

            // recorder.update();
        }

        socket.on('/update', function (msg) {
            var msgContent = typeof msg === 'string' ? JSON.parse(msg) : msg;
            applyUpdate(msgContent);

            for (const socketId in realityEditorUpdateSocketArray) {
                const subList = realityEditorUpdateSocketArray[socketId];
                if (!subList) {
                    continue;
                }
                subList.forEach((thisObj) => {
                    if (msgContent.hasOwnProperty('editorId') && msgContent.editorId === thisObj.editorId) {
                    //  console.log('dont send updates to the editor that triggered it');
                        return;
                    }
                    var thisSocket = io.sockets.connected[socketId];
                    if (thisSocket) {
                        console.log('update ' + msgContent.propertyPath + ' to ' + msgContent.newValue + ' (from ' + msgContent.editorId + ' -> ' + thisObj.editorId + ')');
                        thisSocket.emit('/update', JSON.stringify(msgContent));
                    }
                });
            }
        });

        // relays realtime updates (to matrix, x, y, scale, etc) from one client to the rest of the clients
        // clients are responsible for batching and processing the batched updates at whatever frequency they prefer
        socket.on('/batchedUpdate', function (msg) {
            var msgContent = typeof msg === 'string' ? JSON.parse(msg) : msg;
            let batchedUpdates = msgContent.batchedUpdates;
            if (!batchedUpdates) { return; }
            let senderId = batchedUpdates.length > 0 ? batchedUpdates[0].editorId : null;

            for (let update of batchedUpdates) {
                resetObjectTimeout(update.objectKey);
                applyUpdate(update);
            }

            for (const socketId in realityEditorUpdateSocketArray) {
                const subList = realityEditorUpdateSocketArray[socketId];
                if (!subList) {
                    continue;
                }

                subList.forEach((sub) => {
                    if (msgContent.hasOwnProperty('editorId') && msgContent.editorId === sub.editorId) {
                        //  console.log('dont send updates to the editor that triggered it');
                        return;
                    }
                    if (senderId && senderId === sub.editorId) {
                        return; // properly retrieve the editorId from one of the batchedUpdates in case the overall message doesn't have it
                    }

                    var thisSocket = io.sockets.connected[socketId];
                    if (thisSocket) {
                        thisSocket.emit('/batchedUpdate', JSON.stringify(msgContent));
                    }
                });
            }
        });

        // remote operators can subscribe to all other remote operator's camera positions using this method
        // body should contain a unique "editorId" string identifying the client
        socket.on('/subscribe/cameraMatrix', function (msg) {
            var msgContent = JSON.parse(msg);
            realityEditorCameraMatrixSocketArray[socket.id] = {editorId: msgContent.editorId};
            console.log('editor ' + msgContent.editorId + ' subscribed to camera matrices', realityEditorCameraMatrixSocketArray);
        });

        // remote operators can broadcast their camera position to all others using this method
        // body should contain the unique "editorId" of the client as well as its "cameraMatrix" (length 16 array)
        socket.on('/cameraMatrix', function (msg) {
            var msgContent = JSON.parse(msg);

            for (const socketId in realityEditorCameraMatrixSocketArray) {
                if (msgContent.hasOwnProperty('editorId') && msgContent.editorId === realityEditorCameraMatrixSocketArray[socketId].editorId) {
                    continue; // dont send updates to the editor that triggered it
                }

                var thisSocket = io.sockets.connected[socketId];
                if (thisSocket) {
                    thisSocket.emit('/cameraMatrix', JSON.stringify(msgContent));
                }
            }
        });

        socket.on('/subscribe/objectUpdates', function (msg) {
            var msgContent = typeof msg === 'string' ? JSON.parse(msg) : msg;
            if (!realityEditorObjectMatrixSocketArray[socket.id]) realityEditorObjectMatrixSocketArray[socket.id] = [];

            let isNew = true;
            realityEditorObjectMatrixSocketArray[socket.id].forEach((thisObj) => {
                if (msgContent.editorId === thisObj.editorId) {
                    isNew = false;
                }
            });

            if (isNew) {
                realityEditorObjectMatrixSocketArray[socket.id].push({editorId: msgContent.editorId});
                console.log('editor ' + msgContent.editorId + ' subscribed to object matrix updates');
            }

        });

        socket.on('/update/object/matrix', function (msg) {
            var msgContent = typeof msg === 'string' ? JSON.parse(msg) : msg;

            var object = getObject(msgContent.objectKey);
            if (!object) {
                return;
            }
            if (!msgContent.hasOwnProperty('matrix')) {
                return;
            }

            object.matrix = msgContent.matrix;

            if (typeof msgContent.worldId !== 'undefined' && msgContent.worldId !== object.worldId) {
                object.worldId = msgContent.worldId;
                console.log('object ' + object.name + ' is relative to world: ' + object.worldId);
                sceneGraph.updateObjectWorldId(msgContent.objectKey, object.worldId);
            }

            for (var socketId in realityEditorObjectMatrixSocketArray) {
                realityEditorObjectMatrixSocketArray[socketId].forEach((thisObj) => {
                    if (msgContent.hasOwnProperty('editorId') && thisObj && msgContent.editorId === thisObj.editorId) {
                        // don't send updates to the editor that triggered it
                        return;
                    }

                    var thisSocket = io.sockets.connected[socketId];
                    if (thisSocket) {
                        // console.log('update matrix for ' + msgContent.objectKey + ' (from ' + msgContent.editorId + ' -> ' + realityEditorUpdateSocketArray[socketId].editorId + ')');

                        var updateResponse = {
                            objectKey: msgContent.objectKey,
                            propertyPath: 'matrix',
                            newValue: msgContent.matrix,
                        };
                        if (typeof msgContent.editorId !== 'undefined') {
                            updateResponse.editorId = msgContent.editorId;
                        }

                        thisSocket.emit('/update/object/matrix', JSON.stringify(updateResponse));
                    }
                });
            }
        });

        socket.on('/update/object/position', function (msg) {
            var msgContent = typeof msg === 'string' ? JSON.parse(msg) : msg;

            var object = getObject(msgContent.objectKey);
            if (!object) {
                return;
            }

            var position = msgContent.position;
            var rotationInRadians;
            if (typeof msgContent.rotationInRadians !== 'undefined') {
                rotationInRadians = msgContent.rotationInRadians;
            } else if (typeof msgContent.rotationInDegrees !== 'undefined') {
                rotationInRadians = (msgContent.rotationInDegrees / 180) * Math.PI;
            }

            var matrix = [1, 0, 0, 0, 0, 1, 0, 0, 0, 0, 1, 0, 0, 0, 0, 1];
            matrix[0] = Math.cos(rotationInRadians);
            matrix[1] = -Math.sin(rotationInRadians);
            matrix[4] = Math.sin(rotationInRadians);
            matrix[5] = Math.cos(rotationInRadians);
            matrix[12] = position.x;
            matrix[13] = position.y;
            matrix[14] = position.z;

            object.matrix = matrix;

            for (var socketId in realityEditorObjectMatrixSocketArray) {
                realityEditorObjectMatrixSocketArray[socketId].forEach((thisObj) => {
                    if (msgContent.hasOwnProperty('editorId') && thisObj && msgContent.editorId === thisObj.editorId) {
                        // don't send updates to the editor that triggered it
                        return;
                    }

                    var thisSocket = io.sockets.connected[socketId];
                    if (thisSocket) {
                        // console.log('update matrix for ' + msgContent.objectKey + ' (from ' + msgContent.editorId + ' -> ' + realityEditorUpdateSocketArray[socketId].editorId + ')');

                        var updateResponse = {
                            objectKey: msgContent.objectKey,
                            propertyPath: 'matrix',
                            newValue: object.matrix,
                        };
                        if (typeof msgContent.editorId !== 'undefined') {
                            updateResponse.editorId = msgContent.editorId;
                        }

                        thisSocket.emit('/update/object/matrix', JSON.stringify(updateResponse));
                    }
                });
            }
        });

        socket.on('node/setup', function (msg) {
            var msgContent = typeof msg === 'string' ? JSON.parse(msg) : msg;
            if (!msgContent) {
                return;
            }

            var objectKey = msgContent.object;
            var frameKey = msgContent.frame;
            var nodeData = msgContent.nodeData;

            var frame = getFrame(objectKey, frameKey);
            if (!frame) {
                console.warn('could not find frame for node/setup', objectKey, frameKey, nodeData);
                return;
            }

            var nodeKey = frameKey + nodeData.name;

            // this function can be called multiple times... only set up the new node if it doesnt already exist
            if (typeof frame.nodes[nodeKey] === 'undefined') {
                console.log('creating node ' + nodeKey);
                var newNode = new Node(nodeData.name, nodeData.type, objectKey, frameKey, nodeKey);
                frame.nodes[nodeKey] = newNode;
                newNode.objectId = objectKey;
                newNode.frameId = frameKey;

                if (typeof nodeData.x !== 'undefined') {
                    newNode.x = nodeData.x;
                } else {
                    newNode.x = utilities.randomIntInc(0, 200) - 100; // nodes are given a random position if not specified
                }
                if (typeof nodeData.y !== 'undefined') {
                    newNode.y = nodeData.y;
                } else {
                    newNode.y = utilities.randomIntInc(0, 200) - 100;
                }
                if (typeof nodeData.scaleFactor !== 'undefined') {
                    newNode.scale = nodeData.scaleFactor;
                }
                newNode.scale *= 0.25; // TODO fix this without hard coding
                if (typeof nodeData.defaultValue !== 'undefined') {
                    newNode.data.value = nodeData.defaultValue;
                }

                // notify each editor to reload the frame with the new node it has
                utilities.actionSender({reloadFrame: {object: objectKey, frame: frameKey}, lastEditor: null});
            }
        });

        socket.on('/disconnectEditor', function(msgRaw) {
            let msg = typeof msgRaw === 'object' ? msgRaw : JSON.parse(msgRaw);
            console.log('received /disconnectEditor with editorId: ' + msg.editorId);

            console.log('delete avatar objects associated with ' + msg.editorId);
            let avatarKeys = Object.keys(objects).filter(key => key.includes('_AVATAR_') && key.includes(msg.editorId));
            deleteObjects(avatarKeys);

            console.log('delete human pose objects associated with ' + msg.editorId);
            let humanPoseKeys = Object.keys(objects).filter(key => key.includes('_HUMAN_') && key.includes(msg.editorId));
            deleteObjects(humanPoseKeys);
        });

        socket.on('disconnect', function () {

            if (socket.id in realityEditorSocketArray) {
                delete realityEditorSocketArray[socket.id];
                console.log('GUI for ' + socket.id + ' has disconnected');
            }

            if (socket.id in realityEditorBlockSocketArray) {
                realityEditorBlockSocketArray[socket.id].forEach((thisObj) => {
                    utilities.writeObjectToFile(objects, thisObj.object, globalVariables.saveToDisk);
                    utilities.actionSender({reloadObject: {object: thisObj.object}});
                });
                delete realityEditorBlockSocketArray[socket.id];
                console.log('Settings for ' + socket.id + ' has disconnected');
            }

            if (socket.id in realityEditorObjectMatrixSocketArray) {
                delete realityEditorObjectMatrixSocketArray[socket.id];
            }

            if (socket.id in realityEditorUpdateSocketArray) {

                let keysToDelete = [];
                realityEditorUpdateSocketArray[socket.id].forEach(entry => {
                    let avatarKeys = Object.keys(objects).filter(key => key.includes('_AVATAR_') && key.includes(entry.editorId));
                    let humanPoseKeys = Object.keys(objects).filter(key => key.includes('_HUMAN_') && key.includes(entry.editorId));
                    keysToDelete.push(avatarKeys);
                    keysToDelete.push(humanPoseKeys);
                });

                deleteObjects(keysToDelete.flat());

                delete realityEditorUpdateSocketArray[socket.id];
            }

            if (socket.id in realityEditorCameraMatrixSocketArray) {
                delete realityEditorCameraMatrixSocketArray[socket.id];
            }
        });
    });
    this.io = io;
    console.log('socket.io started');
}

function deleteObjects(objectKeysToDelete) {
    objectKeysToDelete.forEach(objectKey => {
        deleteObject(objectKey);
    });
}

function deleteObject(objectKey) {
    if (objects[objectKey]) {
        utilities.deleteObject(objects[objectKey].name, objects, objectLookup, activeHeartbeats, knownObjects, sceneGraph, setAnchors);
    }
    // try to clean up any other state that might be remaining

    if (objectKey.includes('_HUMAN_')) {
        humanPoseFuser.removeHumanObject(objectKey);
    }
    if (activeHeartbeats[objectKey]) {
        clearInterval(activeHeartbeats[objectKey]);
        delete activeHeartbeats[objectKey];
    }
    delete knownObjects[objectKey];
    delete objectLookup[objectKey];
    delete objects[objectKey];
    sceneGraph.removeElementAndChildren(objectKey);
}

function sendMessagetoEditors(msgContent, sourceSocketID) {

    // console.log(Object.keys(realityEditorSocketArray).length + ' editor sockets connected');

    for (var thisEditor in realityEditorSocketArray) {
        realityEditorSocketArray[thisEditor].forEach((thisObj) => {
            if (typeof sourceSocketID !== 'undefined' && thisEditor === sourceSocketID && msgContent.object === thisObj.object && msgContent.frame === thisObj.frame) {
                return; // don't trigger the read listener of the socket that originally wrote the data
            }

            if (msgContent.object === thisObj.object && msgContent.frame === thisObj.frame) {
                messagetoSend(msgContent, thisEditor);
            }
        });
    }
}

/////////
// UTILITY FUNCTIONS FOR SAFELY GETTING OBJECTS, FRAMES, AND NODES
/////////

function doesObjectExist(objectKey) {
    return objects.hasOwnProperty(objectKey);
}

function getObject(objectKey) {
    if (doesObjectExist(objectKey)) {
        return objects[objectKey];
    }
    return null;
}

// invokes callback(objectID, object) for each object
function forEachObject(callback) {
    for (var objectID in objects) {
        callback(objectID, objects[objectID]);
    }
}

function forEachHumanPoseObject(callback) {
    for (var objectID in objects) {
        if (objects[objectID].isHumanPose) {
            callback(objectID, objects[objectID]);
        }
    }
}

function doesFrameExist(objectKey, frameKey) {
    if (doesObjectExist(objectKey)) {
        var foundObject = getObject(objectKey);
        if (foundObject) {
            return foundObject.frames.hasOwnProperty(frameKey);
        }
    }
    return false;
}

function getFrame(objectKey, frameKey) {
    if (doesFrameExist(objectKey, frameKey)) {
        var foundObject = getObject(objectKey);
        if (foundObject) {
            return foundObject.frames[frameKey];
        }
    }
    return null;
}

function doesNodeExist(objectKey, frameKey, nodeKey) {
    if (doesFrameExist(objectKey, frameKey)) {
        var foundFrame = getFrame(objectKey, frameKey);
        if (foundFrame) {
            return foundFrame.nodes.hasOwnProperty(nodeKey);
        }
    }
    return false;
}

function getNode(objectKey, frameKey, nodeKey) {
    if (doesNodeExist(objectKey, frameKey, nodeKey)) {
        var foundFrame = getFrame(objectKey, frameKey);
        if (foundFrame) {
            return foundFrame.nodes[nodeKey];
        }
    }
    return null;
}

function messagetoSend(msgContent, socketID) {

    var node = getNode(msgContent.object, msgContent.frame, msgContent.node);
    if (node) {
        // console.log(socketID);
        io.sockets.connected[socketID].emit('object', JSON.stringify({
            object: msgContent.object,
            frame: msgContent.frame,
            node: msgContent.node,
            data: node.data
        }));
    }
}


hardwareAPI.screenObjectServerCallBack(function (object, frame, node, touchOffsetX, touchOffsetY) {
    for (var thisEditor in realityEditorSocketArray) {
        io.sockets.connected[thisEditor].emit('/object/screenObject', JSON.stringify({
            object: object,
            frame: frame,
            node: node,
            touchOffsetX: touchOffsetX,
            touchOffsetY: touchOffsetY
        }));
    }
});

/**********************************************************************************************************************
 ******************************************** Engine ******************************************************************
 **********************************************************************************************************************/

/**
 * @desc Take the id of a value in objectValue and look through all links, if this id is used.
 * All links that use the id will fire up the engine to process the link.
 **/

var engine = {
    link: undefined,
    internalObjectDestination: undefined,
    blockKey: undefined,
    objects: objects,
    router: undefined,
    nodeTypeModules: nodeTypeModules,
    blockModules: blockModules,
    hardwareAPI: hardwareAPI,
    nextLogic: undefined,
    logic: undefined,

    // triggered by normal inputs from hardware or network
    trigger: function (object, frame, node, thisNode, link = null) {
        if (!thisNode.processedData)
            thisNode.processedData = {};

        thisNode.processLink = link;

        if (!this.nodeTypeModules.hasOwnProperty(thisNode.type)) {
            return;
        }

        this.nodeTypeModules[thisNode.type].render(
            object, frame, node, thisNode, this.processLinks.bind(this), nodeUtilities
        );
    },
    // once data is processed it will determin where to send it.
    processLinks: function (object, frame, node, thisNode) {

        var thisFrame = getFrame(object, frame);

        // process a single link or all links for a node.
        if (thisNode.processLink) {
            this.link = thisFrame.links[thisNode.processLink];
            this.processLink(object, frame, node, thisNode, thisNode.processLink);
        } else {
            for (var linkKey in thisFrame.links) {
                this.link = thisFrame.links[linkKey];
                this.processLink(object, frame, node, thisNode, linkKey);
            }
        }
    },
    processLink: function (object, frame, node, thisNode, linkKey) {
        if (this.link.nodeA === node && this.link.objectA === object && this.link.frameA === frame) {
            if (!checkObjectActivation(this.link.objectB)) {
                socketSender(object, frame, linkKey, thisNode.processedData);
            } else {

                if (!doesNodeExist(this.link.objectB, this.link.frameB, this.link.nodeB)) return;

                this.internalObjectDestination = getNode(this.link.objectB, this.link.frameB, this.link.nodeB);

                // if this is a regular node, not a logic node, process normally
                if (this.link.logicB !== 0 && this.link.logicB !== 1 && this.link.logicB !== 2 && this.link.logicB !== 3) {
                    this.computeProcessedData(thisNode, this.link, this.internalObjectDestination);
                } else {
                    // otherwise process as logic node by triggering its internal blocks connected to each input
                    this.blockKey = 'in' + this.link.logicB;

                    if (this.internalObjectDestination && this.blockKey) {
                        if (this.internalObjectDestination.blocks) {
                            this.internalObjectDestination = this.internalObjectDestination.blocks[this.blockKey];

                            /* for (let key in thisNode.processedData) {
                                this.internalObjectDestination.data[0][key] = thisNode.processedData[key];
                            }*/
                            this.internalObjectDestination.data[0] = utilities.deepCopy(thisNode.processedData);

                            this.nextLogic = getNode(this.link.objectB, this.link.frameB, this.link.nodeB);
                            // this needs to be at the beginning;
                            if (!this.nextLogic.routeBuffer) {
                                this.nextLogic.routeBuffer = [0, 0, 0, 0];
                            }

                            this.nextLogic.routeBuffer[this.link.logicB] = thisNode.processedData.value;
                            this.blockTrigger(this.link.objectB, this.link.frameB, this.link.nodeB, this.blockKey, 0, this.internalObjectDestination);
                        }
                    }
                }
            }
        }
    },

    // this is a helper for internal nodes.
    computeProcessedData: function (thisNode, thisLink, internalObjectDestination) {
        if (!internalObjectDestination) {
            console.log('temporarily ignored undefined destination in computeProcessedData', thisLink);
            return;
        }

        // save data in local destination object;
        /*  let key;
        for (key in thisNode.processedData) {
            internalObjectDestination.data[key] = thisNode.processedData[key];
        }*/
        internalObjectDestination.data = utilities.deepCopy(thisNode.processedData);

        // trigger hardware API to push data to the objects
        this.hardwareAPI.readCall(thisLink.objectB, thisLink.frameB, thisLink.nodeB, internalObjectDestination.data);

        // push the data to the editor;
        sendMessagetoEditors({
            object: thisLink.objectB,
            frame: thisLink.frameB,
            node: thisLink.nodeB,
            data: internalObjectDestination.data
        });

        // trigger the next round of the engine on the next object
        this.trigger(thisLink.objectB, thisLink.frameB, thisLink.nodeB, internalObjectDestination);
    },
    // this is when a logic block is triggered.
    blockTrigger: function (object, frame, node, block, index, thisBlock) {
        //  console.log(objects[object].frames[frame].nodes[node].blocks[block]);
        if (!thisBlock.processedData)
            thisBlock.processedData = [{}, {}, {}, {}];

        var _this = this;

        if (!this.blockModules.hasOwnProperty(thisBlock.type)) {
            return;
        }

        this.blockModules[thisBlock.type].render(
            object, frame, node, block, index, thisBlock,
            this.processBlockLinks.bind(this), nodeUtilities);
    },
    // this is for after a logic block is processed.
    processBlockLinks: function (object, frame, node, block, index, thisBlock) {

        for (var i = 0; i < 4; i++) {

            // check if there is data to be processed
            if (typeof thisBlock.processedData[i].value === 'number' || typeof thisBlock.processedData[i].value === 'object') {

                this.router = null;

                if (block === 'out0') this.router = 0;
                if (block === 'out1') this.router = 1;
                if (block === 'out2') this.router = 2;
                if (block === 'out3') this.router = 3;

                var linkKey;

                var foundFrame = getFrame(object, frame);

                if (this.router !== null) {

                    for (linkKey in foundFrame.links) {
                        this.link = foundFrame.links[linkKey];

                        if (this.link.nodeA === node && this.link.objectA === object && this.link.frameA === frame && this.link.logicA === this.router) {
                            if (!(checkObjectActivation(this.link.objectB))) {
                                socketSender(object, frame, linkKey, thisBlock.processedData[i]);
                            } else {
                                this.internalObjectDestination = getNode(this.link.objectB, this.link.frameB, this.link.nodeB);

                                if (this.link.logicB !== 0 && this.link.logicB !== 1 && this.link.logicB !== 2 && this.link.logicB !== 3) {
                                    this.computeProcessedBlockData(thisBlock, this.link, i, this.internalObjectDestination);
                                }
                            }
                        }
                    }
                } else {
                    this.logic = getNode(object, frame, node);
                    // process all links in the block
                    for (linkKey in this.logic.links) {
                        if (this.logic.links[linkKey] && this.logic.links[linkKey].nodeA === block && this.logic.links[linkKey].logicA === i) {

                            this.link = this.logic.links[linkKey];

                            this.internalObjectDestination = this.logic.blocks[this.link.nodeB];
                            /* let key;
                            for (key in thisBlock.processedData[i]) {
                                this.internalObjectDestination.data[this.link.logicB][key] = thisBlock.processedData[i][key];
                            }*/
                            this.internalObjectDestination.data[this.link.logicB] = utilities.deepCopy(thisBlock.processedData[i]);
                            this.blockTrigger(object, frame, node, this.link.nodeB, this.link.logicB, this.internalObjectDestination);
                        }
                    }
                }
            }
        }
    },

    computeProcessedBlockData: function (thisNode, thisLink, index, internalObjectDestination) {
        // save data in local destination object;
        /* for (let key1 in thisNode.processedData[index]) {
            internalObjectDestination.data[key1] = thisNode.processedData[index][key1];
        }*/
        internalObjectDestination.data = utilities.deepCopy(thisNode.processedData[index]);

        // trigger hardware API to push data to the objects
        this.hardwareAPI.readCall(thisLink.objectB, thisLink.frameB, thisLink.nodeB, internalObjectDestination.data);

        // push the data to the editor;
        sendMessagetoEditors({
            object: thisLink.objectB,
            frame: thisLink.frameB,
            node: thisLink.nodeB,
            data: internalObjectDestination.data
        });

        // console.log( thisNode.processedData[index].value)
        // trigger the next round of the engine on the next object
        this.trigger(thisLink.objectB, thisLink.frameB, thisLink.nodeB, internalObjectDestination);
    }
};

/**
 * @desc Sends processedValue to the responding Object using the data saved in the LinkArray located by IDinLinkArray
 **/

function socketSender(object, frame, link, data) {
    var foundFrame = getFrame(object, frame);
    var thisLink = foundFrame.links[link];

    var msg = '';

    if (thisLink.objectB in knownObjects) {
        if (knownObjects[thisLink.objectB].protocol) {
            var thisProtocol = knownObjects[thisLink.objectB].protocol;
            if (thisProtocol in protocols) {
                msg = protocols[thisProtocol].send(thisLink.objectB, thisLink.frameB, thisLink.nodeB, thisLink.logicB, data);
            } else {
                msg = protocols['R0'].send(thisLink.objectB, thisLink.nodeB, data);
            }
        } else {
            msg = protocols['R0'].send(thisLink.objectB, thisLink.nodeB, data);
        }

        try {
            var thisOtherIp = knownObjects[thisLink.objectB].ip;
            var presentObjectConnection = socketArray[thisOtherIp].io;
            if (presentObjectConnection.connected) {
                presentObjectConnection.emit('object', msg);
            }
        } catch (e) {
            console.log('can not emit from link ID:' + link + 'and object: ' + object, e);
        }

    }
}

/**********************************************************************************************************************
 ******************************************** Socket Utilities Section ************************************************
 **********************************************************************************************************************/

/**
 * @desc  Watches the connections to all objects that have stored links within the object.
 * If an object is disconnected, the object tries to reconnect on a regular basis.
 **/
// TODO: implement new object lookup functions here
function socketUpdater() {
    // console.log(knownObjects);
    // delete unconnected connections
    for (let sockKey in socketArray) {
        var socketIsUsed = false;

        // check if the link is used somewhere. if it is not used delete it.
        forEachObject(function (objectKey, object) {
            for (var frameKey in object.frames) {
                var frame = getFrame(objectKey, frameKey);
                for (var linkKey in frame.links) {
                    var thisSocket = knownObjects[frame.links[linkKey].objectB];
                    if (thisSocket === sockKey) {
                        socketIsUsed = true;
                    }
                }
            }
        });
        if (!socketArray[sockKey].io.connected || !socketIsUsed) {
            // delete socketArray[sockKey]; // TODO: why is this removed? can it safely be added again?
        }
    }

    forEachObject(function (objectKey, object) {
        for (var frameKey in object.frames) {
            for (var linkKey in object.frames[frameKey].links) {
                var thisLink = object.frames[frameKey].links[linkKey];

                if (!checkObjectActivation(thisLink.objectB) && (thisLink.objectB in knownObjects)) {
                    var thisOtherIp = knownObjects[thisLink.objectB].ip;
                    if (!(thisOtherIp in socketArray)) {
                        // console.log("should not show up -----------");
                        let socket = new ToolSocket.Io();
                        socketArray[thisOtherIp] = new ObjectSocket(socket, socketPort, thisOtherIp);
                    }
                }
            }
        }
    });

    socketIndicator();

    if (sockets.socketsOld !== sockets.sockets || sockets.notConnectedOld !== sockets.notConnected || sockets.connectedOld !== sockets.connected) {
        for (var socketKey in socketArray) {
            if (!socketArray[socketKey].io.connected) {
                for (var objectKey in knownObjects) {
                    if (knownObjects[objectKey] === socketKey) {
                        console.log('Looking for: ' + objectKey + ' with the ip: ' + socketKey);
                    }
                }
            }
        }

        console.log(sockets.sockets + ' connections; ' + sockets.connected + ' connected and ' + sockets.notConnected + ' not connected');

    }
    sockets.socketsOld = sockets.sockets;
    sockets.connectedOld = sockets.connected;
    sockets.notConnectedOld = sockets.notConnected;
}

/**
 * Updates the global saved sockets data
 */
function socketIndicator() {
    sockets.sockets = 0;
    sockets.connected = 0;
    sockets.notConnected = 0;

    for (var sockKey2 in socketArray) {
        if (socketArray[sockKey2].io.connected) {
            sockets.connected++;
        } else {
            sockets.notConnected++;
        }
        sockets.sockets++;
    }
}

/**
 * Runs socketUpdater every socketUpdateInterval milliseconds
 */
function socketUpdaterInterval() {
    setInterval(function () {
        socketUpdater();
    }, socketUpdateInterval);
}

/**
 * @param {string} id - object id
 * @return {boolean} whether the object is activated
 */
function checkObjectActivation(id) {
    var object = getObject(id);
    if (object) {
        return !object.deactivated;
    }
    return false;
}

// sets up controllers with access to various objects
setupControllers();

function setupControllers() {
    blockController.setup(objects, blockModules, globalVariables, engine, objectsPath);
    blockLinkController.setup(objects, globalVariables, objectsPath);
    frameController.setup(objects, globalVariables, hardwareAPI, __dirname, objectsPath, identityFolderName, nodeTypeModules, sceneGraph);
    linkController.setup(objects, knownObjects, socketArray, globalVariables, hardwareAPI, objectsPath, socketUpdater, engine);
    logicNodeController.setup(objects, globalVariables, objectsPath, identityFolderName, Jimp);
    nodeController.setup(objects, globalVariables, objectsPath, sceneGraph);
    objectController.setup(objects, globalVariables, hardwareAPI, objectsPath, identityFolderName, git, sceneGraph, objectLookup, activeHeartbeats, knownObjects, setAnchors);
    spatialController.setup(objects, globalVariables, hardwareAPI, sceneGraph);
}

checkInit('system');

function checkInit(init) {
    var initializations = globalVariables.initializations;
    if (init == 'web') initializations.web = true;
    if (init == 'udp') initializations.udp = true;
    if (init == 'system') initializations.system = true;

    if (initializations.web && initializations.udp && initializations.system) {
        hardwareAPI.initialize();
    }
}<|MERGE_RESOLUTION|>--- conflicted
+++ resolved
@@ -1086,17 +1086,11 @@
     const avatarDeletionAgeMs = 15000; // how long an avatar object can stale be before being deleted
     staleObjectCleaner.createCleanupInterval(avatarCheckIntervalMs, avatarDeletionAgeMs, ['avatar']);
 
-<<<<<<< HEAD
     const humanCheckIntervalMs = 1000; // 5000;
     const humanDeletionAgeMs = 10000; //15000; // human objects are deleted more aggressively if they haven't been seen recently
-=======
-    const humanCheckIntervalMs = 5000;
-    const humanDeletionAgeMs = 15000; // human objects are deleted if they haven't been seen recently
->>>>>>> 3526f4e2
     staleObjectCleaner.createCleanupInterval(humanCheckIntervalMs, humanDeletionAgeMs, ['human']);
 
-    // HACK MK
-    //recorder.initRecorder(objects);
+    recorder.initRecorder(objects);
 
     humanPoseFuser.start();
 
@@ -1188,26 +1182,11 @@
  * @param {boolean} immediate if true the firdt beat will be sent immediately, not after beatInterval (works for one-time and periodic beats)
  **/
 
-<<<<<<< HEAD
-function objectBeatSender(PORT, thisId, thisIp, oneTimeOnly, immediate) {
-=======
 function objectBeatSender(PORT, thisId, thisIp, oneTimeOnly = false, immediate = false) {
->>>>>>> 3526f4e2
     if (isLightweightMobile) {
         return;
     }
 
-<<<<<<< HEAD
-    if (typeof oneTimeOnly === 'undefined') {
-        oneTimeOnly = false;
-    }
-
-    if (typeof immediate === 'undefined') {
-        immediate = false;
-    }
-
-=======
->>>>>>> 3526f4e2
     if (!oneTimeOnly && activeHeartbeats[thisId]) {
         console.log('already created beat for object: ' + thisId);
         return;
@@ -1311,19 +1290,11 @@
         }
         // perturb the inverval a bit so that not all objects send the beat in the same time.
         activeHeartbeats[thisId] = setInterval(sendBeat, beatInterval + utilities.randomIntInc(-250, 250));
-<<<<<<< HEAD
-    } 
-    else {
-        // Single-shot, one-time heartbeat
-        // delay the signal with timeout so that not all objects send the beat in the same time.
-        let interval = immediate ? 0 : utilities.randomIntInc(1, 250);
-=======
     }
     else {
         // Single-shot, one-time heartbeat
         // delay the signal with timeout so that not all objects send the beat in the same time.
         let delay = immediate ? 0 : utilities.randomIntInc(1, 250);
->>>>>>> 3526f4e2
 
         setTimeout(function () {
             // send the beat
@@ -1350,11 +1321,7 @@
                     client.close();
                 });
             }
-<<<<<<< HEAD
-        }, interval);
-=======
         }, delay);
->>>>>>> 3526f4e2
     }
 }
 exports.objectBeatSender = objectBeatSender;
