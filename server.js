--- conflicted
+++ resolved
@@ -1090,16 +1090,6 @@
     }
 }
 
-<<<<<<< HEAD
-=======
-/**
- * @desc sends out an action json object via udp. Actions are used to cause actions in all objects and devices within the network.
- * @param {Object} action string of the action to be send to the system. this can be a jason object
- **/
-
-
-
->>>>>>> 7e8072c4
 /**********************************************************************************************************************
  ******************************************** Server Objects **********************************************************
  **********************************************************************************************************************/
@@ -2428,7 +2418,6 @@
         });
     });
 
-<<<<<<< HEAD
     webServer.post('/object/:id/video/:videoId', function (req, res) {
         var objectKey = req.params.id;
         var videoId = req.params.videoId;
@@ -2528,8 +2517,6 @@
     });
 
 
-=======
->>>>>>> 7e8072c4
     /**
      *
      *  HANDLE GIT Interface
@@ -2547,10 +2534,7 @@
         git.resetToLastCommit(req.params.id, objects, function(){
             res.status(200);
             res.json({success: true}).end();
-<<<<<<< HEAD
             hardwareAPI.runResetCallbacks(req.params.id);
-=======
->>>>>>> 7e8072c4
         });
     });
 
