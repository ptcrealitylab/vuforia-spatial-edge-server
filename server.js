--- conflicted
+++ resolved
@@ -1,4 +1,3 @@
-<<<<<<< HEAD
 /**
  * @preserve
  *
@@ -121,6 +120,7 @@
 var socket = require('socket.io-client'); // websocket client source
 var cors = require('cors');             // Library for HTTP Cross-Origin-Resource-Sharing
 var formidable = require('formidable'); // Multiple file upload library
+var cheerio = require('cheerio');
 
 // additional files containing project code
 
@@ -361,7 +361,7 @@
 debugConsole("Done");
 
 debugConsole("Loading Hybrid Objects");
-// This function will load all the Hybrid Objects 
+// This function will load all the Hybrid Objects
 loadHybridObjects();
 debugConsole("Done");
 
@@ -704,6 +704,16 @@
  * additional provides active modification for objectDefinition.
  **/
 
+function existsSync(filename) {
+    try {
+        fs.accessSync(filename);
+        return true;
+    } catch(ex) {
+        return false;
+    }
+}
+
+
 function objectWebServer() {
 
     // define the body parser
@@ -712,7 +722,37 @@
     }));
     webServer.use(bodyParser.json());
     // devine a couple of static directory routs
-    webServer.use("/obj", express.static(__dirname + '/objects/'));
+
+
+    webServer.use('/objectDefaultFiles', express.static(__dirname + '/libraries/objectDefaultFiles/'));
+
+    webServer.use("/obj",function(req,res,next){
+
+        var urlArray = req.originalUrl.split("/");
+
+      if(req.method === "GET" && req.url.slice(-1) === "/" && urlArray[2] !=="dataPointInterfaces") {
+
+          var fileName = __dirname + "/objects" + req.url;
+          if (existsSync(fileName+ "index.html")) {
+              fileName = fileName + "index.html";
+          }else{
+              fileName = fileName + "index.htm";
+          }
+                      var html = fs.readFileSync(fileName, 'utf8');
+                      var loadedHtml = cheerio.load(html);
+                      var scriptNode = '<script src="../../objectDefaultFiles/object.js"></script>';
+                      loadedHtml('head').append(scriptNode);
+                      res.send(loadedHtml.html());
+              }
+       else
+        next();
+    }, express.static(__dirname + '/objects/'));
+
+    //webServer.get("/obj/objectDefaultFiles/*", express.static(__dirname + '/libraries/objectDefaultFiles/' + req.params[0]));
+
+    //   webServer.use("/obj", express.static(__dirname + '/objects/'));
+
+  //  webServer.use("/objectDefaultFiles", express.static(__dirname + '/libraries/objectDefaultFiles/'));
 
     if (globalVariables.developer === true) {
         webServer.use("/public", express.static(__dirname + '/libraries/webInterface/'));
@@ -860,6 +900,10 @@
     // Send the programming interface static web content
     // ****************************************************************************************************************
     webServer.get('/obj/dataPointInterfaces/*/*/', function (req, res) {   // watch out that you need to make a "/" behind request.
+        res.sendFile(__dirname + "/dataPointInterfaces/" + req.params[0] + '/www/' + req.params[1]);
+    });
+
+    webServer.get('/dataPointInterfaces/*/*/', function (req, res) {   // watch out that you need to make a "/" behind request.
         res.sendFile(__dirname + "/dataPointInterfaces/" + req.params[0] + '/www/' + req.params[1]);
     });
 
@@ -1805,1701 +1849,4 @@
 
 function debugConsole(msg){
     if(globalVariables.debug) console.log(msg);
-=======
-/**
- * @preserve
- *
- *                                     .,,,;;,'''..
- *                                 .'','...     ..',,,.
- *                               .,,,,,,',,',;;:;,.  .,l,
- *                              .,',.     ...     ,;,   :l.
- *                             ':;.    .'.:do;;.    .c   ol;'.
- *      ';;'                   ;.;    ', .dkl';,    .c   :; .'.',::,,'''.
- *     ',,;;;,.                ; .,'     .'''.    .'.   .d;''.''''.
- *    .oxddl;::,,.             ',  .'''.   .... .'.   ,:;..
- *     .'cOX0OOkdoc.            .,'.   .. .....     'lc.
- *    .:;,,::co0XOko'              ....''..'.'''''''.
- *    .dxk0KKdc:cdOXKl............. .. ..,c....
- *     .',lxOOxl:'':xkl,',......'....    ,'.
- *          .';:oo:...                        .
- *               .cd,    ╔═╗┌─┐┬─┐┬  ┬┌─┐┬─┐   .
- *                 .l;   ╚═╗├┤ ├┬┘└┐┌┘├┤ ├┬┘   '
- *                   'l. ╚═╝└─┘┴└─ └┘ └─┘┴└─  '.
- *                    .o.                   ...
- *                     .''''','.;:''.........
- *                          .'  .l
- *                         .:.   l'
- *                        .:.    .l.
- *                       .x:      :k;,.
- *                       cxlc;    cdc,,;;.
- *                      'l :..   .c  ,
- *                      o.
- *                     .,
- *
- *             ╦ ╦┬ ┬┌┐ ┬─┐┬┌┬┐  ╔═╗┌┐  ┬┌─┐┌─┐┌┬┐┌─┐
- *             ╠═╣└┬┘├┴┐├┬┘│ ││  ║ ║├┴┐ │├┤ │   │ └─┐
- *             ╩ ╩ ┴ └─┘┴└─┴─┴┘  ╚═╝└─┘└┘└─┘└─┘ ┴ └─┘
- *
- * Created by Valentin on 10/22/14.
- * Modified by Carsten on 12/06/15.
- * Modified by Psomdecerff (PCS) on 12/21/15.
- *
- * Copyright (c) 2015 Valentin Heun
- *
- * All ascii characters above must be included in any redistribution.
- *
- * This Source Code Form is subject to the terms of the Mozilla Public
- * License, v. 2.0. If a copy of the MPL was not distributed with this
- * file, You can obtain one at http://mozilla.org/MPL/2.0/.
- */
-
-/*********************************************************************************************************************
- ******************************************** TODOS *******************************************************************
- **********************************************************************************************************************
-
- **
-
- * TODO - Only allow upload backups and not any other data....
- *
- *  something to remember: hexString = yourNumber.toString(16); and reverse the process with: yourNumber = parseInt(hexString, 16);
- *
- * TODO - check any collision with knownObjects -> Show collision with other object....
- * TODO - Check if Targets are double somehwere. And iff Target has more than one target in the file...
- *
- * TODO - Check the socket connections
- * TODO - stream of values for the user device
- * TODO - Plugin Structure  - check how good it works
- * TODO - check if objectlinks are pointing to values that actually exist. - (happens in browser at the moment)
- * TODO - Test self linking from internal to internal value (endless loop) - (happens in browser at the moment)
- *
- *
- * TODO - mark object functional only if:   if(thisId in objectExp && thisId.length>12)
- **
-
- **********************************************************************************************************************
- ******************************************** constant settings *******************************************************
- **********************************************************************************************************************/
-
-var globalVariables = {
-    developer: true, // show developer web GUI
-    debug: true      // debug messages to console
-};
-
-// ports used to define the server behaviour
-const serverPort = 8080;
-const socketPort = serverPort;     // server and socket port are always identical
-const beatPort = 52316;            // this is the port for UDP broadcasting so that the objects find each other.
-const beatInterval = 3000;         // how often is the heartbeat sent
-const socketUpdateInterval = 2000; // how often the system checks if the socket connections are still up and running.
-
-//origins
-const objectPath = __dirname + "/objects";             // where all the objects are stored.
-const modulePath = __dirname + "/dataPointInterfaces"; // all the visual UI interfaces are stored here.
-const internalPath = __dirname + "/hardwareInterfaces";  // all the visual UI interfaces are stored here.
-const objectInterfaceFolder = "/";                       // the level on which the webservice is accessible
-
-/**********************************************************************************************************************
- ******************************************** Requirements ************************************************************
- **********************************************************************************************************************/
-
-var _ = require('lodash');
-//var lj = require('longjohn');
-var fs = require('fs');       // Filesystem library
-var dgram = require('dgram'); // UDP Broadcasting library
-var ip = require("ip");       // get the device IP address library
-var bodyParser = require('body-parser');
-var express = require('express');
-var webServer = express();
-var http = require('http').createServer(webServer).listen(serverPort, function () {
-    if (globalVariables.debug) console.log('webserver + socket.io is listening on port: ' + serverPort);
-});
-var io = require('socket.io')(http);
-var socket = require('socket.io-client');
-var cors = require('cors');             // Library for HTTP Cross-Origin-Resource-Sharing
-var formidable = require('formidable'); // Multiple file upload library
-var cheerio = require('cheerio');
-//var xml2js = require('xml2js');
-
-// additional required code
-var HybridObjectsUtilities = require(__dirname + '/libraries/HybridObjectsUtilities');
-var HybridObjectsWebFrontend = require(__dirname + '/libraries/HybridObjectsWebFrontend');
-var HybridObjectsHardwareInterfaces = require(__dirname + '/libraries/HybridObjectsHardwareInterfaces');
-var templateModule = require(__dirname + '/libraries/templateModule');
-
-// Set web frontend debug to inherit from global debug
-HybridObjectsWebFrontend.debug = globalVariables.debug;
-
-/**********************************************************************************************************************
- ******************************************** Constructors ************************************************************
- **********************************************************************************************************************/
-
-/**
- * @desc Constructor for the the object
- **/
-
-function ObjectExp() {
-    this.objectId = null;
-    this.name = "";
-    this.ip = ip.address();
-    this.version = "0.3.2";
-    this.rotation = 0;
-    this.x = 0;
-    this.y = 0;
-    this.scale = 1;
-    this.visible = false;
-    this.visibleText = false;
-    this.visibleEditing = false;
-    this.developer = true;
-    this.matrix3dMemory = [
-        [1, 0, 0, 0],
-        [0, 1, 0, 0],
-        [0, 0, 1, 0],
-        [0, 0, 0, 1]
-    ]; // TODO use this to store UI interface for image later.
-    this.objectLinks = {}; // Array of ObjectLink()
-    this.objectValues = {}; // Array of ObjectValue()
-}
-
-/**
- * @desc Constructor for each link
- **/
-
-function ObjectLink() {
-    this.ObjectA = null;
-    this.locationInA = 0;
-    this.typeA = "";
-    this.ObjectB = null;
-    this.locationInB = 0;
-    this.typeB = "";
-    this.countLinkExistance = 0; // todo use this to test if link is still valid. If not able to send for some while, kill link.
-}
-
-/**
- * @desc Constructor for each object value
- **/
-
-function ObjectValue() {
-    this.name = "";
-    this.value = null;
-    this.mode = "f"; // this is for (f) floating point, (d) digital or (s) step and finally (m) media
-    this.rotation = 0;
-    this.x = 0;
-    this.y = 0;
-    this.scale = 1;
-    this.plugin = "default";
-    this.pluginParameter = null;
-    this.type = "arduinoYun"; // todo "arduinoYun", "virtual", "edison", ... make sure to define yours in your internal_module file
-}
-
-/**
- * @desc Constructor for the socket.io web sockets
- **/
-
-function ObjectSockets(socketPort, ip) {
-    this.ip = ip;
-    this.io = socket.connect('http://' + ip + ':' + socketPort, {
-        'connect timeout': 5000,
-        'reconnect': true,
-        'reconnection delay': 500,
-        'max reconnection attempts': 20,
-        'auto connect': true,
-        'transports': [
-            'websocket'
-            , 'flashsocket'
-            , 'htmlfile'
-            , 'xhr-multipart'
-            , 'xhr-polling'
-            , 'jsonp-polling']
-    });
-}
-
-/**********************************************************************************************************************
- ******************************************** Initialisations *********************************************************
- **********************************************************************************************************************/
-
-// Initializing the object tree
-var objectExp = {};
-
-
-var pluginModules = {};   // the pluginModule, that will hold all available plugins
-var internalModules = {}; // the modules that will hold all internal connectors
-var knownObjects = {};    // list of ids linked with ips of all objects found via udp heartbeats
-var objectLookup = {};    // objectID lookup table
-var socketArray = {};     // all socket connections that are kept alive
-
-// counter for the socket connections
-var sockets = {
-    sockets: 0,
-    connected: 0,
-    notConnected: 0,
-    socketsOld: 0,
-    connectedOld: 0,
-    notConnectedOld: 0
-};
-
-if (globalVariables.debug) console.log("got it started");
-
-// get the directory names of all available plugins for the 3D-UI
-var tempFiles = fs.readdirSync(modulePath).filter(function (file) {
-    return fs.statSync(modulePath + '/' + file).isDirectory();
-});
-// remove hidden directories
-while (tempFiles[0][0] === ".") {
-    tempFiles.splice(0, 1);
-}
-// add all plugins to the pluginModules object.
-for (var i = 0; i < tempFiles.length; i++) {
-    pluginModules[tempFiles[i]] = require(__dirname + "/dataPointInterfaces/" + tempFiles[i] + "/index.js").render;
-}
-
-
-var modulesList = ['base',
-    'documentation',
-    'header',
-    'home-object',
-    'home-object-add',
-    'interface',
-    'interface-rowitem',
-    'monitor',
-    'sidebar',
-    'target'];
-
-templateModule.loadAllModules(modulesList, function () {
-    // start system
-    //if (globalVariables.debug) console.log("Starting System: ");
-    //loadHybridObjects();
-    //startSystem();
-
-});
-
-if (globalVariables.debug) console.log("Starting System: ");
-HybridObjectsHardwareInterfaces.setup(objectExp, objectLookup, globalVariables, __dirname, pluginModules, function (objKey2, valueKey, objectExp, pluginModules) {
-    objectEngine(objKey2, valueKey, objectExp, pluginModules);
-}, ObjectValue);
-
-if (globalVariables.debug) console.log("HW interfaces setup");
-loadHybridObjects();
-if (globalVariables.debug) console.log("loadHybridObjects done");
-
-startSystem();
-if (globalVariables.debug) console.log("startSystem done");
-
-// add all modules for internal communication
-
-// get the directory names of all available plugins for the 3D-UI
-var tempFilesInternal = fs.readdirSync(internalPath).filter(function (file) {
-    return fs.statSync(internalPath + '/' + file).isDirectory();
-});
-// remove hidden directories
-while (tempFilesInternal[0][0] === ".") {
-    tempFilesInternal.splice(0, 1);
-}
-// add all plugins to the pluginModules object. Iterate backwards because splice works inplace
-for (var i = tempFilesInternal.length - 1; i >= 0; i--) {
-    //check if hardwareInterface is enabled, if it is, add it to the internalModules
-    if (require(internalPath + "/" + tempFilesInternal[i] + "/index.js").enabled) {
-        internalModules[tempFilesInternal[i]] = require(internalPath + "/" + tempFilesInternal[i] + "/index.js");
-    } else {
-        tempFilesInternal.splice(i, 1);
-    }
-}
-
-if (globalVariables.debug) console.log("ready to start internal servers");
-
-// starting the internal servers (receive)
-for (var i = 0; i < tempFilesInternal.length; i++) {
-    internalModules[tempFilesInternal[i]].init();
-    internalModules[tempFilesInternal[i]].receive();
-}
-
-if (globalVariables.debug) console.log("found " + tempFilesInternal.length + " internal server");
-if (globalVariables.debug) console.log("starting internal Server.");
-
-
-/**
- * Returns the file extension (portion after the last dot) of the given filename.
- * If a file name starts with a dot, returns an empty string.
- *
- * @author VisioN @ StackOverflow
- * @param {string} fileName - The name of the file, such as foo.zip
- * @return {string} The lowercase extension of the file, such has "zip"
- */
-function getFileExtension(fileName) {
-    return fileName.substr((~-fileName.lastIndexOf(".") >>> 0) + 2).toLowerCase();
-}
-
-/**
- * @desc Add objects from the objects folder to the system
- **/
-function loadHybridObjects() {
-    if (globalVariables.debug) console.log("Enter loadHybridObjects");
-    // check for objects in the objects folder by reading the objects directory content.
-    // get all directory names within the objects directory
-    var tempFiles = fs.readdirSync(objectPath).filter(function (file) {
-        return fs.statSync(objectPath + '/' + file).isDirectory();
-    });
-
-    // remove hidden directories
-    try {
-        while (tempFiles[0][0] === ".") {
-            tempFiles.splice(0, 1);
-        }
-    } catch (e) {
-        if (globalVariables.debug) console.log("no hidden files");
-    }
-
-    for (var i = 0; i < tempFiles.length; i++) {
-        var tempFolderName = HybridObjectsUtilities.getObjectIdFromTarget(tempFiles[i], __dirname);
-        if (globalVariables.debug) console.log("TempFolderName: " + tempFolderName);
-
-        if (tempFolderName !== null) {
-            // fill objectExp with objects named by the folders in objects
-            objectExp[tempFolderName] = new ObjectExp();
-            objectExp[tempFolderName].folder = tempFiles[i];
-
-            // add object to object lookup table
-            HybridObjectsUtilities.writeObject(objectLookup, tempFiles[i], tempFolderName);
-
-            // try to read a saved previous state of the object
-            try {
-                objectExp[tempFolderName] = JSON.parse(fs.readFileSync(__dirname + "/objects/" + tempFiles[i] + "/object.json", "utf8"));
-                objectExp[tempFolderName].ip = ip.address();
-
-                // adding the values to the arduino lookup table so that the serial connection can take place.
-                // todo this is maybe obsolete.
-                for (var tempkey in objectExp[tempFolderName].objectValues) {
-                    ArduinoLookupTable.push({ obj: tempFiles[i], pos: tempkey });
-                }
-                // todo the sizes do not really save...
-
-
-                // todo new Data points are never writen in to the file. So this full code produces no value
-                // todo Instead keep the board clear=false forces to read the data points from the arduino every time.
-                // todo this is not true the datapoints are writen in to the object. the sizes are wrong
-                // if not uncommented the code does not connect to the arduino side.
-                // data comes always from the arduino....
-                // clear = true;
-
-                if (globalVariables.debug) {
-                    console.log("I found objects that I want to add");
-                    console.log("---");
-                    console.log(ArduinoLookupTable);
-                    console.log("---");
-                }
-
-            } catch (e) {
-                objectExp[tempFolderName].ip = ip.address();
-                objectExp[tempFolderName].objectId = tempFolderName;
-                if (globalVariables.debug) console.log("No saved data for: " + tempFolderName);
-            }
-
-        } else {
-            if (globalVariables.debug) console.log(" object " + tempFiles[i] + " has no marker yet");
-        }
-    }
-
-    for (var keyint in internalModules) {
-        internalModules[keyint].init();
-    }
-}
-
-/**********************************************************************************************************************
- ******************************************** Starting the System ******************************************************
- **********************************************************************************************************************/
-
-/**
- * @desc starting the system
- **/
-
-function startSystem() {
-
-    // generating a udp heartbeat signal for every object that is hosted in this device
-    for (var key in objectExp) {
-        objectBeatSender(beatPort, key, objectExp[key].ip);
-    }
-
-    // receiving heartbeat messages and adding new objects to the knownObjects Array
-    objectBeatServer();
-
-    // serving the visual frontend with web content as well serving the REST API for add/remove links and changing
-    // object sizes and positions
-    objectWebServer();
-
-    // receives all socket connections and processes the data
-    socketServer();
-
-    // receives all serial calls and processes the data
-
-
-    // initializes the first sockets to be opened to other objects
-    socketUpdater();
-    // keeps sockets to other objects alive based on the links found in the local objects
-    // removes socket connections to objects that are no longer linked.
-    socketUpdaterInterval();
-
-    // blink the LED at the arduino board
-
-}
-
-
-/**********************************************************************************************************************
- ******************************************** Stopping the System *****************************************************
- **********************************************************************************************************************/
-
-function exit() {
-    var mod;
-
-    // shut down the internal servers (teardown)
-    for (var i = 0; i < tempFilesInternal.length; i++) {
-        mod = internalModules[tempFilesInternal[i]];
-        if ("shutdown" in mod) {
-            mod.shutdown();
-        }
-    }
-
-    process.exit();
-}
-
-process.on('SIGINT', exit);
-
-
-/**********************************************************************************************************************
- ******************************************** Emitter/Client/Sender Objects *******************************************
- **********************************************************************************************************************/
-
-/**
- * @desc Sends out a Heartbeat broadcast via UDP in the local network.
- * @param {Number} PORT The port where to start the Beat
- * @param {string} thisId The name of the Object
- * @param {string} thisIp The IP of the Object
- * @param {boolean} oneTimeOnly if true the beat will only be sent once.
- **/
-
-function objectBeatSender(PORT, thisId, thisIp, oneTimeOnly) {
-    if (_.isUndefined(oneTimeOnly)) {
-        oneTimeOnly = false;
-    }
-
-    var HOST = '255.255.255.255';
-
-    // json string to be send
-    var message = new Buffer(JSON.stringify({ id: thisId, ip: thisIp }));
-
-    if (globalVariables.debug) console.log("UDP broadcasting on port: " + PORT);
-    if (globalVariables.debug) console.log("Sending beats... Content: " + JSON.stringify({ id: thisId, ip: thisIp }));
-
-    // creating the datagram
-    var client = dgram.createSocket('udp4');
-    client.bind(function () {
-        client.setBroadcast(true);
-        client.setTTL(2);
-        client.setMulticastTTL(2);
-    });
-
-    if (!oneTimeOnly) {
-        setInterval(function () {
-            // send the beat#
-            // if(thisId in objectLookup)
-
-            //console.log(JSON.stringify(thisId));
-            // console.log(JSON.stringify( objectExp));
-            if (thisId in objectExp && thisId.length > 12) {
-                //  if (globalVariables.debug) console.log("Sending beats... Content: " + JSON.stringify({id: thisId, ip: thisIp}));
-
-                // this is an ugly hack to sync each object with being a developer object
-                //objectExp[thisId].developer = globalVariables.developer;
-
-                client.send(message, 0, message.length, PORT, HOST, function (err) {
-                    if (err) {
-                        console.log("error ");
-                        throw err;
-                    }
-                    // client is not being closed, as the beat is send ongoing
-                });
-            }
-        }, beatInterval + _.random(-250, 250));
-    }
-    else {
-        // Single-shot, one-time heartbeat
-        // delay the signal with timeout so that not all objects send the beat in the same time.
-        setTimeout(function () {
-            // send the beat
-            if (thisId in objectExp) {
-                client.send(message, 0, message.length, PORT, HOST, function (err) {
-                    if (err) throw err;
-                    // close the socket as the function is only called once.
-                    client.close();
-                });
-            }
-        }, _.random(1, 250));
-    }
-}
-
-/**
- * @desc sends out an action json object via udp. Actions are used to cause actions in all objects and devices within the network.
- * @param {Object} action string of the action to be send to the system. this can be a jason object
- **/
-
-function actionSender(action) {
-
-    var HOST = '255.255.255.255';
-    var message;
-
-    message = new Buffer(JSON.stringify({ action: action }));
-
-    // creating the datagram
-    var client = dgram.createSocket('udp4');
-    client.bind(function () {
-        client.setBroadcast(true);
-        client.setTTL(64);
-        client.setMulticastTTL(64);
-    });
-    // send the datagram
-    client.send(message, 0, message.length, beatPort, HOST, function (err) {
-        if (err) {
-            throw err;
-        }
-        client.close();
-    });
-}
-
-
-/**********************************************************************************************************************
- ******************************************** Server Objects **********************************************************
- **********************************************************************************************************************/
-
-
-/**
- * @desc Receives a Heartbeat broadcast via UDP in the local network and updates the knownObjects Array in case of a
- * new object
- * @note if action "ping" is received, the object calls a heartbeat that is send one time.
- **/
-
-function objectBeatServer() {
-
-    // creating the udp server
-    var udpServer = dgram.createSocket("udp4");
-    udpServer.on("error", function (err) {
-        console.log("server error:\n" + err);
-        udpServer.close();
-    });
-
-    udpServer.on("message", function (msg) {
-        var msgContent;
-        // check if object ping
-        // if (globalVariables.debug)  console.log("I found new Objects: " + msg);
-        msgContent = JSON.parse(msg);
-        if (msgContent.hasOwnProperty("id") && msgContent.hasOwnProperty("ip") && !(msgContent.id in objectExp) && !(msgContent.id in knownObjects)) {
-            knownObjects[msgContent.id] = msgContent.ip;
-            if (globalVariables.debug) console.log("I found new Objects: " + JSON.stringify({
-                id: msgContent.id,
-                ip: msgContent.ip
-            }));
-        }
-        // check if action 'ping'
-        if (msgContent.action === "ping") {
-            if (globalVariables.debug) console.log(msgContent.action);
-            for (var key in objectExp) {
-                objectBeatSender(beatPort, key, objectExp[key].ip, true);
-            }
-        }
-    });
-
-    udpServer.on("listening", function () {
-        var address = udpServer.address();
-        if (globalVariables.debug) console.log("UDP listening on port: " + address.port);
-    });
-
-    // bind the udp server to the udp beatPort
-
-    udpServer.bind(beatPort);
-}
-
-/**
- * @desc A static Server that serves the user, handles the links and
- * additional provides active modification for objectDefinition.
- **/
-
-function existsSync(filename) {
-    try {
-        fs.accessSync(filename);
-        return true;
-    } catch(ex) {
-        return false;
-    }
-}
-
-
-function objectWebServer() {
-
-    // define the body parser
-    webServer.use(bodyParser.urlencoded({
-        extended: true
-    }));
-    webServer.use(bodyParser.json());
-    // devine a couple of static directory routs
-
-
-    webServer.use('/objectDefaultFiles', express.static(__dirname + '/libraries/objectDefaultFiles/'));
-
-    webServer.use("/obj",function(req,res,next){
-
-        var urlArray = req.originalUrl.split("/");
-
-      if(req.method === "GET" && req.url.slice(-1) === "/" && urlArray[2] !=="dataPointInterfaces") {
-
-          var fileName = __dirname + "/objects" + req.url;
-          if (existsSync(fileName+ "index.html")) {
-              fileName = fileName + "index.html";
-          }else{
-              fileName = fileName + "index.htm";
-          }
-                      var html = fs.readFileSync(fileName, 'utf8');
-                      var loadedHtml = cheerio.load(html);
-                      var scriptNode = '<script src="../../objectDefaultFiles/object.js"></script>';
-                      loadedHtml('head').append(scriptNode);
-                      res.send(loadedHtml.html());
-              }
-       else
-        next();
-    }, express.static(__dirname + '/objects/'));
-
-    //webServer.get("/obj/objectDefaultFiles/*", express.static(__dirname + '/libraries/objectDefaultFiles/' + req.params[0]));
-
-    //   webServer.use("/obj", express.static(__dirname + '/objects/'));
-
-  //  webServer.use("/objectDefaultFiles", express.static(__dirname + '/libraries/objectDefaultFiles/'));
-
-    if (globalVariables.developer === true) {
-        webServer.use("/public", express.static(__dirname + '/libraries/webInterface/'));
-        webServer.use(express.static(__dirname + '/libraries/webInterface/'));
-    }
-
-    // use the cors cross origin REST model
-    webServer.use(cors());
-    // allow requests from all origins with '*'. TODO make it dependent on the local network. this is important for security
-    webServer.options('*', cors());
-
-    // adding a new link to an object. *1 is the object *2 is the link id
-    // ****************************************************************************************************************
-    webServer.post('/object/*/link/*/', function (req, res) {
-
-        //  if(globalVariables.debug) console.log("post 1");
-
-        var updateStatus = "nothing happened";
-
-        if (objectExp.hasOwnProperty(req.params[0])) {
-            objectExp[req.params[0]].objectLinks[req.params[1]] = req.body;
-
-            // call an action that asks all devices to reload their links, once the links are changed.
-            actionSender(JSON.stringify({ reloadLink: { id: req.params[0], ip: objectExp[req.params[0]].ip } }));
-            updateStatus = "added";
-
-            // check if there are new connections associated with the new link.
-            socketUpdater();
-
-            // write the object state to the permanent storage.
-            HybridObjectsUtilities.writeObjectToFile(objectExp, req.params[0], __dirname);
-            res.send(updateStatus);
-        }
-    });
-
-    // changing the size and possition of an item. *1 is the object *2 is the datapoint id
-    // ****************************************************************************************************************
-    webServer.post('/object/*/size/*/', function (req, res) {
-        // if(globalVariables.debug) console.log("post 2");
-        var updateStatus = "nothing happened";
-        var thisObject = req.params[0];
-        var thisValue = req.params[1];
-
-        var tempObject = {};
-        if (thisObject === thisValue) {
-            tempObject = objectExp[thisObject];
-        } else {
-            tempObject.objectValues[thisValue]
-        }
-
-
-
-        // check that the numbers are valid numbers..
-        if (typeof req.body.x === "number" && typeof req.body.y === "number" && typeof req.body.scale === "number") {
-
-            // if the object is equal the datapoint id, the item is actually the object it self.
-
-                tempObject.x = req.body.x;
-                tempObject.y = req.body.y;
-                tempObject.scale = req.body.scale;
-            // console.log(req.body);
-            // ask the devices to reload the objects
-        }
-
-
-        if(typeof req.body.matrix === "object" ){
-
-                tempObject.matrix = req.body.matrix;
-        }
-
-        if ((typeof req.body.x === "number" && typeof req.body.y === "number" && typeof req.body.scale === "number") || (typeof req.body.matrix === "object" )) {
-            HybridObjectsUtilities.writeObjectToFile(objectExp, req.params[0], __dirname);
-
-            actionSender(JSON.stringify({ reloadObject: { id: thisObject, ip: objectExp[thisObject].ip } }));
-            updateStatus = "added object";
-        }
-
-        res.send(updateStatus);
-    });
-
-    // delete a link. *1 is the object *2 is the link id
-    // ****************************************************************************************************************
-    webServer.delete('/object/*/link/*/', function (req, res) {
-        if (globalVariables.debug) console.log("delete 1");
-
-        if (globalVariables.debug) console.log("i got a delete message");
-        var thisLinkId = req.params[1];
-        var fullEntry = objectExp[req.params[0]].objectLinks[thisLinkId];
-        var destinationIp = knownObjects[fullEntry.ObjectB];
-
-        delete objectExp[req.params[0]].objectLinks[thisLinkId];
-
-        if (globalVariables.debug) console.log(objectExp[req.params[0]].objectLinks);
-        actionSender(JSON.stringify({ reloadLink: { id: req.params[0], ip: objectExp[req.params[0]].ip } }));
-        HybridObjectsUtilities.writeObjectToFile(objectExp, req.params[0], __dirname);
-        res.send("deleted: " + thisLinkId + " in object: " + req.params[0]);
-
-        var checkIfIpIsUsed = false;
-        var checkerKey, subCheckerKey;
-        for (checkerKey in objectExp) {
-            for (subCheckerKey in objectExp[checkerKey].objectLinks) {
-                if (objectExp[checkerKey].objectLinks[subCheckerKey].ObjectB === fullEntry.ObjectB) {
-                    checkIfIpIsUsed = true;
-                }
-            }
-        }
-
-        if (fullEntry.ObjectB !== fullEntry.ObjectA && !checkIfIpIsUsed) {
-            // socketArray.splice(destinationIp, 1);
-            delete socketArray[destinationIp];
-        }
-    });
-
-    // request a link. *1 is the object *2 is the link id
-    // ****************************************************************************************************************
-    webServer.get('/object/*/link/:id', function (req, res) {
-        // if(globalVariables.debug) console.log("get 1");
-        res.send(objectExp[req.params[0]].objectLinks[req.params.id]);
-    });
-
-    // request all link. *1 is the object
-    // ****************************************************************************************************************
-    webServer.get('/object/*/link', function (req, res) {
-        //  if(globalVariables.debug) console.log("get 2");
-        res.send(objectExp[req.params[0]].objectLinks);
-    });
-
-    // request a zip-file with the object stored inside. *1 is the object
-    // ****************************************************************************************************************
-    webServer.get('/object/*/zipBackup/', function (req, res) {
-        //  if(globalVariables.debug) console.log("get 3");
-        res.writeHead(200, {
-            'Content-Type': 'application/zip',
-            'Content-disposition': 'attachment; filename=HybridObjectBackup.zip'
-        });
-
-        var Archiver = require('archiver');
-
-        var zip = Archiver('zip', false);
-        zip.pipe(res);
-        zip.directory(__dirname + "/objects/" + req.params[0], req.params[0] + "/");
-        zip.finalize();
-    });
-
-    // Send the programming interface static web content
-    // ****************************************************************************************************************
-    webServer.get('/obj/dataPointInterfaces/*/*/', function (req, res) {   // watch out that you need to make a "/" behind request.
-        res.sendFile(__dirname + "/dataPointInterfaces/" + req.params[0] + '/www/' + req.params[1]);
-    });
-
-    webServer.get('/dataPointInterfaces/*/*/', function (req, res) {   // watch out that you need to make a "/" behind request.
-        res.sendFile(__dirname + "/dataPointInterfaces/" + req.params[0] + '/www/' + req.params[1]);
-    });
-
-
-    // general overview of all the hybrid objects - html response
-    // ****************************************************************************************************************
-    webServer.get('/object/*/html', function (req, res) {
-        var msg = [];
-        var hoVals, hoLinks, subKey;
-        var objectName = req.params[0];
-        var hybridObject = objectExp[objectName];
-
-        msg.push("<html><head><meta http-equiv='refresh' content='3.3' /><title>", objectName, "</title></head>\n<body>\n");
-        msg.push("<table border='0' cellpadding='10'>\n<tr>\n<td align='left' valign='top'>\n");
-        msg.push("Values for ", objectName, ":<br>\n\n<table border='1'>\n<tr><td>ID</td><td>Value</td></tr>\n");
-
-        if (!_.isUndefined(hybridObject)) {
-            hoVals = hybridObject.objectValues;
-            for (subKey in hoVals) {
-                msg.push("<tr><td>", subKey, "</td><td>", hoVals[subKey].value, "</td></tr>\n");
-            }
-        }
-        msg.push("</table>\n</td>\n<td align='left' valign='top'>\n\n");
-
-        msg.push("Links:<br>\n\n<table border='1'>\n<tr><td>ID</td><td>ObjectA</td><td>locationInA</td><td>ObjectB</td><td>locationInB</td></tr>\n");
-
-        if (!_.isUndefined(hybridObject)) {
-            hoLinks = hybridObject.objectLinks;
-            for (subKey in hoLinks) {
-                msg.push("  <tr><td>", subKey, "</td><td>", hoLinks[subKey].ObjectA, "</td><td>", hoLinks[subKey].locationInA, "</td>");
-                msg.push("<td>", hoLinks[subKey].ObjectB, "</td><td>", hoLinks[subKey].locationInB, "</td></tr>\n");
-            }
-        }
-
-        msg.push("</table>\n</td></tr>\n</table>\n");
-
-        msg.push("<table border='0' cellpadding='10'>\n<tr><td align='left' valign='top'>\n");
-        msg.push("Interface:<br>\n\n<table border='1'>\n");
-
-        for (subKey in hybridObject) {
-            msg.push("  <tr><td>", subKey, "</td><td>", hybridObject[subKey], "</td></tr>\n");
-        }
-        msg.push("</table>\n</td>\n<td align='left' valign='top'>");
-
-
-        msg.push("Known Objects:<br>\n\n<table border='1'>\n");
-        for (subKey in knownObjects) {
-            msg.push("  <tr><td>", subKey, "</td><td>", knownObjects[subKey], "</td></tr>\n");
-        }
-        msg.push("</table>\n</td><td align='left' valign='top'>");
-
-        socketIndicator();
-
-        msg.push("Socket Activity:<br>\n<table border='1'>\n");
-        for (subKey in sockets) {
-            if (subKey !== "socketsOld" && subKey !== "connectedOld" && subKey !== "notConnectedOld")
-                msg.push("  <tr><td>", subKey, "</td><td>", sockets[subKey], "</td></tr>\n");
-        }
-
-        msg.push("</table>\n</td></tr>\n</table>\n");
-        msg.push("</body></html>");
-
-        res.send(msg.join(""));
-
-
-    });
-
-    // sends json object for a specific hybrid object. * is the object name
-    // ****************************************************************************************************************
-    webServer.get('/object/*/', function (req, res) {
-        //  if(globalVariables.debug) console.log("get 7");
-        res.json(objectExp[req.params[0]]);
-    });
-
-    webServer.get('/object/*/thisObject', function (req, res) {
-        //  if(globalVariables.debug) console.log("get 8");
-        res.json(objectExp[req.params[0]]);
-    });
-
-    // sends all json object values for a specific hybrid object. * is the object name
-    // ****************************************************************************************************************
-    webServer.get('/object/*/value', function (req, res) {
-        //   if(globalVariables.debug) console.log("get 9");
-        res.json(objectExp[req.params[0]].objectValues);
-    });
-
-    // sends a specific value for a specific hybrid object. * is the object name :id is the value name
-    // ****************************************************************************************************************
-    webServer.get('/object/*/value/:id', function (req, res) {
-        //  if(globalVariables.debug) console.log("get 10");
-        res.send({ value: objectExp[req.params[0]].objectValues[req.params.id].value });
-    });
-
-    // sends a specific json object value for a specific hybrid object. * is the object name :id is the value name
-    // ****************************************************************************************************************
-
-    webServer.get('/object/*/value/full/:id', function (req, res) {
-        //  if(globalVariables.debug) console.log("get 11");
-        res.json(objectExp[req.params[0]].objectValues[req.params.id]);
-    });
-
-    // ****************************************************************************************************************
-    // frontend interface
-    // ****************************************************************************************************************
-
-
-    if (globalVariables.developer === true) {
-
-        // sends the info page for the object :id
-        // ****************************************************************************************************************
-        webServer.get(objectInterfaceFolder + 'info/:id', function (req, res) {
-            // if(globalVariables.debug) console.log("get 12");
-            res.send(HybridObjectsWebFrontend.uploadInfoText(req.params.id, objectLookup, objectExp, knownObjects, io, sockets));
-        });
-
-        // sends the content page for the object :id
-        // ****************************************************************************************************************
-        webServer.get(objectInterfaceFolder + 'content/:id', function (req, res) {
-            // if(globalVariables.debug) console.log("get 13");
-            res.send(HybridObjectsWebFrontend.uploadTargetContent(req.params.id, __dirname, objectInterfaceFolder));
-        });
-
-        // sends the target page for the object :id
-        // ****************************************************************************************************************
-        webServer.get(objectInterfaceFolder + 'target/:id', function (req, res) {
-            //   if(globalVariables.debug) console.log("get 14");
-            res.send(HybridObjectsWebFrontend.uploadTargetText(req.params.id, objectLookup, objectExp, globalVariables.debug));
-            // res.sendFile(__dirname + '/'+ "index2.html");
-        });
-
-        webServer.get(objectInterfaceFolder + 'target/*/*/', function (req, res) {
-            //  if(globalVariables.debug) console.log("get 15");
-            res.sendFile(__dirname + '/' + req.params[0] + '/' + req.params[1]);
-        });
-
-        // sends the object folder?? //todo what is this for?
-        // ****************************************************************************************************************
-        webServer.get(objectInterfaceFolder, function (req, res) {
-            // if(globalVariables.debug) console.log("get 16");
-            res.send(HybridObjectsWebFrontend.printFolder(objectExp, __dirname, globalVariables.debug, objectInterfaceFolder, objectLookup));
-        });
-
-        // ****************************************************************************************************************
-        // post interfaces
-        // ****************************************************************************************************************
-
-        webServer.post(objectInterfaceFolder + "contentDelete/:id", function (req, res) {
-            // if(globalVariables.debug) console.log("post 21");
-            if (req.body.action === "delete") {
-                var folderDel = __dirname + '/objects/' + req.body.folder;
-
-                if (fs.lstatSync(folderDel).isDirectory()) {
-                    var deleteFolderRecursive = function (folderDel) {
-                        if (fs.existsSync(folderDel)) {
-                            fs.readdirSync(folderDel).forEach(function (file, index) {
-                                var curPath = folderDel + "/" + file;
-                                if (fs.lstatSync(curPath).isDirectory()) { // recurse
-                                    deleteFolderRecursive(curPath);
-                                } else { // delete file
-                                    fs.unlinkSync(curPath);
-                                }
-                            });
-                            fs.rmdirSync(folderDel);
-                        }
-                    };
-
-                    deleteFolderRecursive(folderDel);
-                }
-                else {
-                    fs.unlinkSync(folderDel);
-                }
-
-                res.send(HybridObjectsWebFrontend.uploadTargetContent(req.params.id, __dirname, objectInterfaceFolder));
-            }
-
-        });
-
-        //*****************************************************************************************
-        webServer.post(objectInterfaceFolder, function (req, res) {
-            // if(globalVariables.debug) console.log("post 22");
-            if (req.body.action === "new") {
-                // console.log(req.body);
-                if (req.body.folder !== "") {
-
-                    HybridObjectsUtilities.createFolder(req.body.folder, __dirname, globalVariables.debug);
-
-                }
-                res.send(HybridObjectsWebFrontend.printFolder(objectExp, __dirname, globalVariables.debug, objectInterfaceFolder, objectLookup));
-            }
-            if (req.body.action === "delete") {
-                var folderDel = __dirname + '/objects/' + req.body.folder;
-
-                var deleteFolderRecursive = function (folderDel) {
-                    if (fs.existsSync(folderDel)) {
-                        fs.readdirSync(folderDel).forEach(function (file, index) {
-                            var curPath = folderDel + "/" + file;
-                            if (fs.lstatSync(curPath).isDirectory()) { // recurse
-                                deleteFolderRecursive(curPath);
-                            } else { // delete file
-                                fs.unlinkSync(curPath);
-                            }
-                        });
-                        fs.rmdirSync(folderDel);
-                    }
-                };
-
-                deleteFolderRecursive(folderDel);
-
-                var tempFolderName2 = HybridObjectsUtilities.readObject(objectLookup, req.body.folder);// req.body.folder + thisMacAddress;
-
-                if (tempFolderName2 !== null) {
-                    if (tempFolderName2 in objectExp) {
-                        if (globalVariables.debug) console.log("ist noch da");
-                    } else {
-                        if (globalVariables.debug) console.log("ist weg");
-                    }
-                    if (tempFolderName2 in knownObjects) {
-                        if (globalVariables.debug) console.log("ist noch da");
-                    } else {
-                        if (globalVariables.debug) console.log("ist weg");
-                    }
-
-                    // remove object from tree
-                    delete objectExp[tempFolderName2];
-                    delete knownObjects[tempFolderName2];
-                    delete objectLookup[req.body.folder];
-
-                    if (tempFolderName2 in objectExp) {
-                        if (globalVariables.debug) console.log("ist noch da");
-                    } else {
-                        if (globalVariables.debug) console.log("ist weg");
-                    }
-                    if (tempFolderName2 in knownObjects) {
-                        if (globalVariables.debug) console.log("ist noch da");
-                    } else {
-                        if (globalVariables.debug) console.log("ist weg");
-                    }
-                }
-
-                if (globalVariables.debug) console.log("i deleted: " + tempFolderName2);
-
-                res.send(HybridObjectsWebFrontend.printFolder(objectExp, __dirname, globalVariables.debug, objectInterfaceFolder, objectLookup));
-            }
-
-        });
-
-        var tmpFolderFile = "";
-
-
-        // this is all used just for the backup folder
-        //*************************************************************************************
-        webServer.post(objectInterfaceFolder + 'backup/',
-            function (req, res) {
-                // if(globalVariables.debug) console.log("post 23");
-
-                if (globalVariables.debug) console.log("komm ich hier hin?");
-
-                var form = new formidable.IncomingForm({
-                    uploadDir: __dirname + '/objects',  // don't forget the __dirname here
-                    keepExtensions: true
-                });
-
-                var filename = "";
-
-                form.on('error', function (err) {
-                    throw err;
-                });
-
-                form.on('fileBegin', function (name, file) {
-                    filename = file.name;
-                    //rename the incoming file to the file's name
-                    file.path = form.uploadDir + "/" + file.name;
-                });
-
-                form.parse(req, function (err, fields, files) {
-                    var old_path = files.file.path,
-                        file_size = files.file.size;
-                });
-
-                form.on('end', function () {
-                    var folderD = form.uploadDir;
-                    if (globalVariables.debug) console.log("------------" + form.uploadDir + " " + filename);
-
-                    if (getFileExtension(filename) === "zip") {
-
-                        if (globalVariables.debug) console.log("I found a zip file");
-
-                        try {
-                            var DecompressZip = require('decompress-zip');
-                            var unzipper = new DecompressZip(folderD + "/" + filename);
-
-                            unzipper.on('error', function (err) {
-                                if (globalVariables.debug) console.log('Caught an error');
-                            });
-
-                            unzipper.on('extract', function (log) {
-                                if (globalVariables.debug) console.log('Finished extracting');
-                                console.log("have created a new object");
-                                //createObjectFromTarget(filename.substr(0, filename.lastIndexOf('.')));
-                                createObjectFromTarget(ObjectExp, objectExp, filename.substr(0, filename.lastIndexOf('.')), __dirname, objectLookup, internalModules, objectBeatSender, beatPort, globalVariables.debug);
-
-                                //todo add object to the beatsender.
-
-                                console.log("have created a new object");
-                                fs.unlinkSync(folderD + "/" + filename);
-
-                                res.status(200);
-                                res.send("done");
-
-                            });
-
-                            unzipper.on('progress', function (fileIndex, fileCount) {
-                                if (globalVariables.debug) console.log('Extracted file ' + (fileIndex + 1) + ' of ' + fileCount);
-                            });
-
-                            unzipper.extract({
-                                path: folderD + "/",
-                                filter: function (file) {
-                                    return file.type !== "SymbolicLink";
-                                }
-                            });
-
-                            if (globalVariables.debug) console.log("extracting: " + filename + "  " + folderD);
-
-                        } catch (err) {
-                            if (globalVariables.debug) console.log("could not unzip file");
-                        }
-                    }
-                });
-            });
-
-
-        // this for all the upload to content
-        //***********************************************************************
-
-        webServer.post(objectInterfaceFolder + 'content/:id',
-            function (req, res) {
-
-                console.log(req.params.id);
-
-                // if(globalVariables.debug) console.log("post 24");
-                if (globalVariables.debug) console.log(req.body);
-                tmpFolderFile = req.params.id;
-                if (globalVariables.debug) console.log("parameter is: " + req.params.id);
-                if (req.body.action === "delete") {
-                    var folderDel = __dirname + '/objects/' + req.body.folder;
-
-
-                    if (fs.existsSync(folderDel)) {
-                        if (fs.lstatSync(folderDel).isDirectory()) {
-                            var deleteFolderRecursive = function (folderDel) {
-                                if (fs.existsSync(folderDel)) {
-                                    fs.readdirSync(folderDel).forEach(function (file, index) {
-                                        var curPath = folderDel + "/" + file;
-                                        if (fs.lstatSync(curPath).isDirectory()) { // recurse
-                                            deleteFolderRecursive(curPath);
-                                        } else { // delete file
-                                            fs.unlinkSync(curPath);
-                                        }
-                                    });
-                                    fs.rmdirSync(folderDel);
-                                }
-                            };
-
-                            deleteFolderRecursive(folderDel);
-                        }
-                        else {
-                            fs.unlinkSync(folderDel);
-                        }
-                    }
-
-                    var tempFolderName2 = HybridObjectsUtilities.readObject(objectLookup, req.body.folder);//req.body.folder + thisMacAddress;
-                    // remove object from tree
-                    if (tempFolderName2 !== null) {
-                        delete objectExp[tempFolderName2];
-                        delete knownObjects[tempFolderName2];
-                    }
-
-                    if (globalVariables.debug) console.log("i deleted: " + tempFolderName2);
-
-                    res.send(HybridObjectsWebFrontend.uploadTargetContent(req.params.id, __dirname, objectInterfaceFolder));
-                }
-
-
-                var form = new formidable.IncomingForm({
-                    uploadDir: __dirname + '/objects/' + req.params.id,  // don't forget the __dirname here
-                    keepExtensions: true
-                });
-
-                var filename = "";
-
-                form.on('error', function (err) {
-                    throw err;
-                });
-
-                form.on('fileBegin', function (name, file) {
-                    filename = file.name;
-                    //rename the incoming file to the file's name
-                    if (req.headers.type === "targetUpload") {
-                        file.path = form.uploadDir + "/" + file.name;
-                    } else {
-                        file.path = form.uploadDir + "/" + file.name;
-                    }
-                });
-
-                form.parse(req, function (err, fields, files) {
-                    var old_path = files.file.path,
-                        file_size = files.file.size;
-                    // new_path = path.join(__dirname, '/uploads/', files.file.name);
-                });
-
-                form.on('end', function () {
-                    var folderD = form.uploadDir;
-                    if (globalVariables.debug) console.log("------------" + form.uploadDir + "/" + filename);
-
-                    if (req.headers.type === "targetUpload") {
-                        var fileExtension = getFileExtension(filename);
-                        if (fileExtension === "jpg") {
-                            if (!fs.existsSync(folderD + "/target/")) {
-                                fs.mkdirSync(folderD + "/target/", 0766, function (err) {
-                                    if (err) {
-                                        console.log(err);
-                                        res.send("ERROR! Can't make the directory! \n");    // echo the result back
-                                    }
-                                });
-                            }
-
-                            fs.renameSync(folderD + "/" + filename, folderD + "/target/target.jpg");
-
-
-                            var objectName = req.params.id + HybridObjectsUtilities.uuidTime();
-
-                            var documentcreate = '<?xml version="1.0" encoding="UTF-8"?>\n' +
-                                '<ARConfig xmlns:xsi="http://www.w3.org/2001/XMLSchema-instance">\n' +
-                                '   <Tracking>\n' +
-                                '   <ImageTarget name="' + objectName + '" size="300.000000 300.000000" />\n' +
-                                '   </Tracking>\n' +
-                                '   </ARConfig>';
-
-                            var xmlOutFile = folderD + "/target/target.xml";
-                            if (!fs.existsSync(xmlOutFile)) {
-                                fs.writeFile(xmlOutFile, documentcreate, function (err) {
-                                    if (err) {
-                                        console.log(err);
-                                    } else {
-                                        if (globalVariables.debug) console.log("XML saved to " + xmlOutFile);
-                                    }
-                                });
-                            }
-
-                            res.status(200);
-                            res.send("done");
-                            //   fs.unlinkSync(folderD + "/" + filename);
-                        }
-
-
-                        else if (fileExtension === "zip") {
-
-                            if (globalVariables.debug) console.log("I found a zip file");
-
-                            try {
-                                var DecompressZip = require('decompress-zip');
-                                var unzipper = new DecompressZip(folderD + "/" + filename);
-
-                                unzipper.on('error', function (err) {
-                                    if (globalVariables.debug) console.log('Caught an error');
-                                });
-
-                                unzipper.on('extract', function (log) {
-                                    var folderFile = fs.readdirSync(folderD + "/target");
-                                    var folderFileType;
-
-                                    for (var i = 0; i < folderFile.length; i++) {
-                                        if (globalVariables.debug) console.log(folderFile[i]);
-                                        folderFileType = folderFile[i].substr(folderFile[i].lastIndexOf('.') + 1);
-                                        if (folderFileType === "xml" || folderFileType === "dat") {
-                                            fs.renameSync(folderD + "/target/" + folderFile[i], folderD + "/target/target." + folderFileType);
-                                        }
-                                    }
-                                    fs.unlinkSync(folderD + "/" + filename);
-
-                                    // evnetually create the object.
-
-                                    if (globalVariables.debug) console.log("creating object from target file " + tmpFolderFile);
-                                    // createObjectFromTarget(tmpFolderFile);
-                                    createObjectFromTarget(ObjectExp, objectExp, tmpFolderFile, __dirname, objectLookup, internalModules, objectBeatSender, beatPort, globalVariables.debug);
-
-                                    //todo send init to internal modules
-                                    console.log("have created a new object");
-
-                                    for (var keyint in internalModules) {
-                                        internalModules[keyint].init();
-                                    }
-                                    console.log("have initialized the modules");
-                                    res.status(200);
-                                    res.send("done");
-                                });
-
-                                unzipper.on('progress', function (fileIndex, fileCount) {
-                                    if (globalVariables.debug) console.log('Extracted file ' + (fileIndex + 1) + ' of ' + fileCount);
-                                });
-
-                                unzipper.extract({
-                                    path: folderD + "/target",
-                                    filter: function (file) {
-                                        return file.type !== "SymbolicLink";
-                                    }
-                                });
-                            } catch (err) {
-                                if (globalVariables.debug) console.log("could not unzip file");
-                            }
-                        } else {
-                            res.status(200);
-                            res.send("done");
-                        }
-
-                    } else {
-                        res.status(200);
-                        res.send("done");
-                    }
-
-
-                });
-            });
-    } else {
-        webServer.get(objectInterfaceFolder, function (req, res) {
-            //   if(globalVariables.debug) console.log("GET 21");
-            res.send("Hybrid Objects<br>Developer functions are off");
-        });
-    }
-}
-
-// relies on ip
-
-//createObjectFromTarget(ObjectExp, objectExp, tmpFolderFile, __dirname, objectLookup, internalModules, objectBeatSender, beatPort, globalVariables.debug);
-
-function createObjectFromTarget(ObjectExp, objectExp, folderVar, __dirname, objectLookup, internalModules, objectBeatSender, beatPort, debug) {
-    console.log("I can start");
-
-    var folder = __dirname + '/objects/' + folderVar + '/';
-    if (globalVariables.debug) console.log(folder);
-
-    if (fs.existsSync(folder)) {
-        if (globalVariables.debug) console.log("folder exists");
-        var objectIDXML = HybridObjectsUtilities.getObjectIdFromTarget(folderVar, __dirname);
-        if (globalVariables.debug) console.log("got ID: objectIDXML");
-        if (!_.isUndefined(objectIDXML) && !_.isNull(objectIDXML)) {
-            if (objectIDXML.length > 13) {
-
-                objectExp[objectIDXML] = new ObjectExp();
-                objectExp[objectIDXML].folder = folderVar;
-                objectExp[objectIDXML].objectId = objectIDXML;
-
-                if (globalVariables.debug) console.log("this should be the IP" + objectIDXML);
-
-                try {
-                    objectExp[objectIDXML] = JSON.parse(fs.readFileSync(__dirname + "/objects/" + folderVar + "/object.json", "utf8"));
-                    objectExp[objectIDXML].ip = ip.address();
-                    if (globalVariables.debug) console.log("testing: " + objectExp[objectIDXML].ip);
-                } catch (e) {
-                    objectExp[objectIDXML].ip = ip.address();
-                    if (globalVariables.debug) console.log("testing: " + objectExp[objectIDXML].ip);
-                    if (globalVariables.debug) console.log("No saved data for: " + objectIDXML);
-                }
-
-                if (HybridObjectsUtilities.readObject(objectLookup, folderVar) !== objectIDXML) {
-                    delete objectExp[HybridObjectsUtilities.readObject(objectLookup, folderVar)];
-                }
-                HybridObjectsUtilities.writeObject(objectLookup, folderVar, objectIDXML);
-                // entering the obejct in to the lookup table
-
-                // ask the object to reinitialize
-                //serialPort.write("ok\n");
-                // todo send init to internal
-                for (var keyint in internalModules) {
-                    internalModules[keyint].init();
-                }
-
-                if (globalVariables.debug) console.log("weiter im text " + objectIDXML);
-                HybridObjectsUtilities.writeObjectToFile(objectExp, objectIDXML, __dirname);
-
-                objectBeatSender(beatPort, objectIDXML, objectExp[objectIDXML].ip);
-            }
-        }
-    }
-}
-
-/**
- * @desc Check for incoming MSG from other objects or the User. Make changes to the objectValues if changes occur.
- **/
-
-function socketServer() {
-    io.on('connection', function (socket) {
-
-        socket.on('object', function (msg) {
-            if (globalVariables.debug) console.log("socketServer incoming: " + msg);
-            var msgContent = JSON.parse(msg);
-            var objSend;
-
-            if ((msgContent.obj in objectExp) && typeof msgContent.value !== "undefined") {
-                var objID = msgContent.pos + msgContent.obj;
-
-                // if msgContent.pos is the name of the IO point
-                if (objID in objectExp[msgContent.obj].objectValues) {
-                    objectExp[msgContent.obj].objectValues[objID].value = msgContent.value;
-
-                    objSend = objectExp[msgContent.obj].objectValues[objID];
-                    objSend.value = msgContent.value;
-
-                    if (internalModules.hasOwnProperty(objSend.type)) {
-                        internalModules[objSend.type].send(objectExp[msgContent.obj].name, objectExp[msgContent.obj].objectValues[objID].name, msgContent.value, msgContent.mode, msgContent.type);
-                    }
-
-                    objectEngine(msgContent.obj, msgContent.pos + msgContent.obj, objectExp, pluginModules);
-
-                    // if msgContent.pos is the ID of the IO point
-                } else if (msgContent.pos in objectExp[msgContent.obj].objectValues) {
-
-                    objectExp[msgContent.obj].objectValues[msgContent.pos].value = msgContent.value;
-                    objSend = objectExp[msgContent.obj].objectValues[msgContent.pos];
-                    objSend.value = msgContent.value;
-
-                    if (internalModules.hasOwnProperty(objSend.type)) {
-                        internalModules[objSend.type].send(objectExp[msgContent.obj].name, objectExp[msgContent.obj].objectValues[msgContent.pos].name, msgContent.value, msgContent.mode, msgContent.type);
-                    }
-
-                    objectEngine(msgContent.obj, msgContent.pos, objectExp, pluginModules);
-
-                }
-            }
-        });
-
-        socket.on('/object/value', function (msg) {
-            var msgContent = JSON.parse(msg);
-            if (msgContent.pos) {
-
-                var msgToSend = "";
-                if (objectExp.hasOwnProperty(msgContent.obj)) {
-                    if (objectExp[msgContent.obj].objectValues.hasOwnProperty(msgContent.pos + msgContent.obj)) {
-
-                        msgToSend = JSON.stringify({
-                            obj: msgContent.obj,
-                            pos: msgContent.pos,
-                            value: objectExp[msgContent.obj].objectValues[msgContent.pos + msgContent.obj].value
-                        });
-                        socket.emit('object', msgToSend);
-                    }
-                }
-
-            } else {
-                var valueArray = {};
-
-                for (var thiskkey in objectExp[msgContent.obj].objectValues) {
-                    valueArray[objectExp[msgContent.obj].objectValues[thiskkey].name] = objectExp[msgContent.obj].objectValues[thiskkey];
-                }
-
-                var msgToSend2 = JSON.stringify({ obj: msgContent.obj, value: valueArray });
-                socket.emit('object', msgToSend2);
-            }
-            // if (globalVariables.debug) console.log("got it");
-        });
-
-        socket.on('/object/value/full', function (msg) {
-            var msgContent = JSON.parse(msg);
-            var msgToSend = JSON.stringify({
-                obj: msgContent.obj,
-                pos: msgContent.pos,
-                value: objectExp[msgContent.obj].objectValues[msgContent.pos + msgContent.obj]
-            });
-            socket.emit('object', msgToSend);
-        });
-    });
-    if (globalVariables.debug) console.log('socket.io started');
-}
-
-/**********************************************************************************************************************
- ******************************************** Engine ******************************************************************
- **********************************************************************************************************************/
-
-/**
- * @desc Take the id of a value in objectValue and look through all links, if this id is used.
- * All links that use the id will fire up the engine to process the link.
- **/
-
-// dependencies afterPluginProcessing
-
-function objectEngine(obj, pos, objectExp, pluginModules) {
-    // console.log("engine started");
-    var key;
-    for (key in objectExp[obj].objectLinks) {
-        if (objectExp[obj].objectLinks[key].locationInA === pos) {
-            var endlessLoop = false;
-
-            if (pos === objectExp[obj].objectLinks[key].locationInB && objectExp[obj].objectLinks[key].ObjectA === objectExp[obj].objectLinks[key].ObjectB) {
-                endlessLoop = true;
-            }
-
-            if (!endlessLoop) {
-                // preparation for later when values can be from different types.
-
-                //var thisPlugin = objectExp[obj].objectValues[pos].plugin;
-                // var thisData = objectExp[obj].objectValues[pos].value;
-
-                var thisData = objectExp[obj].objectValues[pos];
-
-                if ((thisData.plugin in pluginModules)) {
-                    pluginModules[thisData.plugin](obj, key, thisData.value, thisData.mode, function (obj, linkPos, processedValue, mode) {
-                        afterPluginProcessing(obj, linkPos, processedValue, mode);
-                        // console.log("from the enginehouse a bit later: " + mode);
-                    });
-                }
-
-
-            }
-        }
-    }
-}
-
-/**
- * @desc This has to be the callback for the processed plugin. The plugin should give back a processed object.
- * @param {Object} processedValue Any kind of object simple or complex
- * @param {String} IDinLinkArray Id to search for in the Link Array.
- **/
-
-function afterPluginProcessing(obj, linkPos, processedValue, mode) {
-    var link = objectExp[obj].objectLinks[linkPos];
-
-    if (!(link.ObjectB in objectExp)) {
-        // check if object is in the same object
-        socketSender(obj, linkPos, processedValue, mode);
-    }
-    else {
-
-        var objSend = objectExp[link.ObjectB].objectValues[link.locationInB];
-        objSend.value = processedValue;
-
-        // console.log("from the afterrun: " + mode);
-
-
-        if (internalModules.hasOwnProperty(objSend.type)) {
-            internalModules[objSend.type].send(objectExp[link.ObjectB].name, objSend.name, objSend.value, objSend.mode, objSend.type);
-            //internalModules[objSend.type].send(objectExp, link.ObjectB, link.locationInB, processedValue, mode);
-        }
-
-
-        objectEngine(link.ObjectB, link.locationInB, objectExp, pluginModules);
-
-
-        // console.log("from the second engine run: " + mode);
-
-
-        // serialSender(serialPort, objectExp, link.ObjectB, link.locationInB, processedValue);
-    }
-
-}
-
-/**
- * @desc Sends processedValue to the responding Object using the data saved in the LinkArray located by IDinLinkArray
- **/
-
-function socketSender(obj, linkPos, processedValue, mode) {
-    var link = objectExp[obj].objectLinks[linkPos];
-    var temp = link.locationInB.slice(0, link.ObjectB.length * -1);
-    var msg = JSON.stringify({ obj: link.ObjectB, pos: temp, value: processedValue, mode: mode });
-    if (globalVariables.debug) console.log("socketSender sending: " + msg);
-    if (!(link.ObjectB in objectExp)) {
-        try {
-            var objIp = knownObjects[link.ObjectB];
-            var presentObjectConnection = socketArray[objIp].io;
-            if (presentObjectConnection.connected) {
-                presentObjectConnection.emit("object", msg);
-            }
-        }
-        catch (e) {
-            if (globalVariables.debug) console.log("can not emit from link ID:" + linkPos + "and object: " + obj);
-        }
-    }
-}
-
-
-/**********************************************************************************************************************
- ******************************************** Socket Utilities Section ************************************************
- **********************************************************************************************************************/
-
-
-/**
- * @desc  Watches the connections to all objects that have stored links within the object.
- * If an object is disconnected, the object tries to reconnect on a regular basis.
- **/
-
-function socketUpdater() {
-    // console.log(knownObjects);
-    // delete unconnected connections
-    var sockKey, objKey, posKey;
-
-    for (sockKey in socketArray) {
-        var socketIsUsed = false;
-
-        // check if the link is used somewhere. if it is not used delete it.
-        for (objKey in objectExp) {
-            for (posKey in objectExp[objKey].objectLinks) {
-                var thisIp = knownObjects[objectExp[objKey].objectLinks[posKey].ObjectB];
-
-                if (thisIp === sockKey) {
-                    socketIsUsed = true;
-                }
-            }
-        }
-        if (!socketArray[sockKey].io.connected || !socketIsUsed) {
-            // delete socketArray[sockKey];
-        }
-    }
-    for (objKey in objectExp) {
-        for (posKey in objectExp[objKey].objectLinks) {
-            var link = objectExp[objKey].objectLinks[posKey];
-
-            if (!(link.ObjectB in objectExp) && (link.ObjectB in knownObjects)) {
-
-
-                var ip = knownObjects[link.ObjectB];
-                //console.log("this ip: "+ip);
-                if (!(ip in socketArray)) {
-                    // console.log("shoudl not show up -----------");
-                    socketArray[ip] = new ObjectSockets(socketPort, ip);
-                }
-            }
-        }
-    }
-
-    socketIndicator();
-
-    var sockKey3, objKey2;
-    if (sockets.socketsOld !== sockets.sockets || sockets.notConnectedOld !== sockets.notConnected || sockets.connectedOld !== sockets.connected) {
-        for (sockKey3 in socketArray) {
-            if (!socketArray[sockKey3].io.connected) {
-                for (objKey2 in knownObjects) {
-                    if (knownObjects[objKey2] === sockKey3) {
-                        if (globalVariables.debug) console.log("Looking for: " + objKey2 + " with the ip: " + sockKey3);
-                    }
-                }
-            }
-        }
-
-        if (globalVariables.debug) console.log(sockets.sockets + " connections; " + sockets.connected + " connected and " + sockets.notConnected + " not connected");
-
-    }
-    sockets.socketsOld = sockets.sockets;
-    sockets.connectedOld = sockets.connected;
-    sockets.notConnectedOld = sockets.notConnected;
-}
-
-
-/**
- * Updates the global saved sockets data
- */
-function socketIndicator() {
-    sockets.sockets = 0;
-    sockets.connected = 0;
-    sockets.notConnected = 0;
-
-    for (var sockKey2 in socketArray) {
-        if (socketArray[sockKey2].io.connected) {
-            sockets.connected++;
-        } else {
-            sockets.notConnected++;
-        }
-        sockets.sockets++;
-    }
-}
-
-/**
- * @desc
- * @param
- * @param
- * @return
- **/
-
-function socketUpdaterInterval() {
-    setInterval(function () {
-        socketUpdater();
-    }, socketUpdateInterval);
->>>>>>> eb386170
 }