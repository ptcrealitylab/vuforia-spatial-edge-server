--- conflicted
+++ resolved
@@ -921,7 +921,7 @@
     var HOST = '255.255.255.255';
     var message;
 
-    message = new Buffer(JSON.stringify(action));
+    message = new Buffer(JSON.stringify({action: action}));
 
     // creating the datagram
     var client = dgram.createSocket('udp4');
@@ -1490,15 +1490,9 @@
 
         delete objects[req.params[0]].links[thisLinkId];
         cout("deleted link: " + thisLinkId);
-<<<<<<< HEAD
         // cout(objects[req.params[0]].links);
         actionSender({reloadLink: {object: req.params[0]}});
         utilities.writeObjectToFile(objects, req.params[0], __dirname);
-=======
-        // cout(objectExp[req.params[0]].objectLinks);
-        actionSender({action: 'reloadLink', id: req.params[0], ip: objectExp[req.params[0]].ip});
-        HybridObjectsUtilities.writeObjectToFile(objectExp, req.params[0], __dirname);
->>>>>>> 0ba43e4c
         res.send("deleted: " + thisLinkId + " in object: " + req.params[0]);
 
         var checkIfIpIsUsed = false;
@@ -1540,11 +1534,7 @@
 
             if (!thisObject.loop) {
                 // call an action that asks all devices to reload their links, once the links are changed.
-<<<<<<< HEAD
                 actionSender({reloadLink: {object: req.params[0]}});
-=======
-                actionSender({action: 'reloadLink', id: req.params[0], ip: objectExp[req.params[0]].ip});
->>>>>>> 0ba43e4c
                 updateStatus = "added";
                 cout("added link: " + req.params[1]);
                 // check if there are new connections associated with the new link.
@@ -1560,20 +1550,21 @@
         }
     });
 
-<<<<<<< HEAD
     // changing the size and possition of an item. *1 is the object *2 is the node id
-=======
-
+
+    
+
+    
     // Handler of new memory uploads
     webServer.post('/object/:id/memory', function (req, res) {
         var objId = req.params.id;
-        if (!objectExp.hasOwnProperty(objId)) {
+        if (!objects.hasOwnProperty(objId)) {
             res.status(404);
             res.send('Object ' + objId + ' not found');
             return;
         }
 
-        var obj = objectExp[objId];
+        var obj = objects[objId];
 
         var memoryDir = __dirname + '/objects/' + obj.folder + '/memory/';
         if (!fs.existsSync(memoryDir)) {
@@ -1603,8 +1594,8 @@
         form.parse(req, function(err, fields) {
             if (obj) {
                 obj.memory = JSON.parse(fields.memoryInfo);
-                HybridObjectsUtilities.writeObjectToFile(objectExp, objId, __dirname);
-                actionSender({action: 'loadMemory', id: objId, ip: obj.ip});
+                utilities.writeObjectToFile(objects, objId, __dirname);
+                actionSender({loadMemory:{object: objId, ip: obj.ip}});
             }
 
             res.status(200);
@@ -1614,7 +1605,7 @@
 
 
     // changing the size and possition of an item. *1 is the object *2 is the datapoint id
->>>>>>> 0ba43e4c
+   
     // ****************************************************************************************************************
 
     if (globalVariables.developer === true) {
@@ -1654,11 +1645,7 @@
             if ((typeof req.body.x === "number" && typeof req.body.y === "number" && typeof req.body.scale === "number") || (typeof req.body.matrix === "object" )) {
                 utilities.writeObjectToFile(objects, req.params[0], __dirname);
 
-<<<<<<< HEAD
                 actionSender({reloadObject: {object: thisObject}});
-=======
-                actionSender({action: 'reloadObject', id: thisObject, ip: objectExp[thisObject].ip});
->>>>>>> 0ba43e4c
                 updateStatus = "added object";
             }
 
@@ -1716,7 +1703,7 @@
         });
 
         webServer.get(objectInterfaceFolder + 'edit/:id/*', function (req, res) {
-            HybridObjectsWebFrontend.editContent(req, res);
+            webFrontend.editContent(req, res);
         });
 
         webServer.put(objectInterfaceFolder + 'edit/:id/*', function (req, res) {
@@ -1730,7 +1717,6 @@
                 res.end('');
             });
         });
-
         // sends the target page for the object :id
         // ****************************************************************************************************************
         webServer.get(objectInterfaceFolder + 'target/:id', function (req, res) {
