--- conflicted
+++ resolved
@@ -2729,8 +2729,7 @@
 
                 form.on('end', function () {
                     var folderD = form.uploadDir;
-<<<<<<< HEAD
-                    
+
                    filenameList.forEach((filename) => {
                        console.log('------------' + form.uploadDir + '/' + filename);
                        if (req.headers.type === 'targetUpload') {
@@ -3032,317 +3031,6 @@
                            res.send('done');
                        }
                    });  
-=======
-                    console.log('------------' + form.uploadDir + '/' + filename);
-
-                    if (req.headers.type === 'targetUpload') {
-                        console.log('targetUpload', req.params.id);
-                        var fileExtension = getFileExtension(filename);
-
-                        if (fileExtension === 'jpeg') { // Needed for compatibility, .JPEG is equivalent to .JPG
-                            fileExtension = 'jpg';
-                        }
-
-                        if (fileExtension === 'jpg' || fileExtension === 'dat' || fileExtension === 'xml' || fileExtension === 'glb') {
-                            if (!fs.existsSync(folderD + '/' + identityFolderName + '/target/')) {
-                                fs.mkdirSync(folderD + '/' + identityFolderName + '/target/', '0766', function (err) {
-                                    if (err) {
-                                        console.log(err);
-                                        res.send('ERROR! Can\'t make the directory! \n');    // echo the result back
-                                    }
-                                });
-                            }
-
-                            fs.renameSync(folderD + '/' + filename, folderD + '/' + identityFolderName + '/target/target.' + fileExtension);
-
-                            // Step 1) - resize image if necessary. Vuforia can make targets from jpgs of up to 2048px
-                            // but we scale down to 1024px for a larger margin of error and (even) smaller filesize
-                            if (fileExtension === 'jpg') {
-
-                                var rawFilepath = folderD + '/' + identityFolderName + '/target/target.' + fileExtension;
-                                var tempFilepath = folderD + '/' + identityFolderName + '/target/target-temp.' + fileExtension;
-                                var originalFilepath = folderD + '/' + identityFolderName + '/target/target-original-size.' + fileExtension;
-
-                                try {
-                                    Jimp.read(rawFilepath).then(image => {
-                                        var desiredMaxDimension = 1024;
-
-                                        if (Math.max(image.bitmap.width, image.bitmap.height) <= desiredMaxDimension) {
-                                            console.log('jpg doesnt need resizing');
-                                            continueProcessingUpload();
-
-                                        } else {
-                                            console.log('attempting to resize file to ' + rawFilepath);
-
-                                            var aspectRatio = image.bitmap.width / image.bitmap.height;
-                                            var newWidth = desiredMaxDimension;
-                                            if (image.bitmap.width < image.bitmap.height) {
-                                                newWidth = desiredMaxDimension * aspectRatio;
-                                            }
-
-                                            // copy fullsize file as backup
-                                            if (fs.existsSync(originalFilepath)) {
-                                                console.log('deleted old original file');
-                                                fs.unlinkSync(originalFilepath);
-                                            }
-                                            fs.copyFileSync(rawFilepath, originalFilepath);
-
-                                            // copied file into temp file to be used during the resize operation
-                                            if (fs.existsSync(tempFilepath)) {
-                                                console.log('deleted old temp file');
-                                                fs.unlinkSync(tempFilepath);
-                                            }
-                                            fs.copyFileSync(rawFilepath, tempFilepath);
-
-                                            Jimp.read(tempFilepath).then(tempImage => {
-                                                return tempImage.resize(newWidth, Jimp.AUTO).write(rawFilepath);
-                                            }).then(() => {
-                                                console.log('done resizing');
-                                                if (fs.existsSync(tempFilepath)) {
-                                                    fs.unlinkSync(tempFilepath);
-                                                }
-                                                continueProcessingUpload();
-                                            }).catch(err => {
-                                                console.warn('error resizing', err);
-                                                continueProcessingUpload();
-                                            });
-                                        }
-                                    });
-                                } catch (e) {
-                                    console.warn('error using sharp to load and resize image from: ' + rawFilepath + ', but trying to continue upload process anyways', e);
-                                    continueProcessingUpload();
-                                }
-
-                            } else {
-                                continueProcessingUpload();
-                            }
-
-                            // Step 2) - Generate a default XML file if needed
-                            function continueProcessingUpload() { // eslint-disable-line no-inner-declarations
-                                var objectName = req.params.id + utilities.uuidTime();
-
-                                var documentcreate = '<?xml version="1.0" encoding="UTF-8"?>\n' +
-                                    '<ARConfig xmlns:xsi="http://www.w3.org/2001/XMLSchema-instance">\n' +
-                                    '   <Tracking>\n' +
-                                    '   <ImageTarget name="' + objectName + '" size="0.30000000 0.30000000" />\n' +
-                                    '   </Tracking>\n' +
-                                    '   </ARConfig>';
-
-
-                                var xmlOutFile = path.join(folderD, identityFolderName, '/target/target.xml');
-                                if (!fs.existsSync(xmlOutFile)) {
-                                    fs.writeFile(xmlOutFile, documentcreate, function (err) {
-                                        onXmlVerified(err);
-                                    });
-                                } else {
-                                    onXmlVerified();
-                                }
-                            }
-
-                            // create the object data and respond to the webFrontend once the XML file is confirmed to exist
-                            function onXmlVerified(err) { // eslint-disable-line no-inner-declarations
-                                if (err) {
-                                    console.log(err);
-                                } else {
-                                    // create the object if needed / possible
-                                    if (typeof objects[thisObjectId] === 'undefined') { // TODO: thisObjectId is always undefined?
-                                        console.log('creating object from target file ' + tmpFolderFile);
-                                        // createObjectFromTarget(tmpFolderFile);
-                                        createObjectFromTarget(objects, tmpFolderFile, __dirname, objectLookup, hardwareInterfaceModules, objectBeatSender, beatPort, globalVariables.debug);
-
-                                        //todo send init to internal modules
-                                        console.log('have created a new object');
-
-                                        hardwareAPI.reset();
-                                        console.log('have initialized the modules');
-                                    }
-                                }
-
-                                let jpgPath = path.join(folderD, identityFolderName, '/target/target.jpg');
-                                let datPath = path.join(folderD, identityFolderName, '/target/target.dat');
-                                let xmlPath = path.join(folderD, identityFolderName, '/target/target.xml');
-                                let glbPath = path.join(folderD, identityFolderName, '/target/target.glb');
-
-                                var fileList = [jpgPath, xmlPath, datPath, glbPath];
-                                var thisObjectId = utilities.readObject(objectLookup, req.params.id);
-
-                                if (typeof objects[thisObjectId] !== 'undefined') {
-                                    var thisObject = objects[thisObjectId];
-                                    var jpg = fs.existsSync(jpgPath);
-                                    var dat = fs.existsSync(datPath);
-                                    var xml = fs.existsSync(xmlPath);
-                                    var glb = fs.existsSync(glbPath);
-
-                                    var sendObject = {
-                                        id: thisObjectId,
-                                        name: thisObject.name,
-                                        initialized: (jpg && xml),
-                                        jpgExists: jpg,
-                                        xmlExists: xml,
-                                        datExists: dat,
-                                        glbExists: glb
-                                    };
-
-                                    thisObject.tcs = utilities.generateChecksums(objects, fileList);
-                                    utilities.writeObjectToFile(objects, thisObjectId, objectsPath, globalVariables.saveToDisk);
-                                    setAnchors();
-
-                                    // Removes old heartbeat if it used to be an anchor
-                                    var oldObjectId = utilities.getAnchorIdFromObjectFile(req.params.id, objectsPath);
-                                    if (oldObjectId && oldObjectId != thisObjectId) {
-                                        console.log('removed old heartbeat for', oldObjectId);
-                                        clearInterval(activeHeartbeats[oldObjectId]);
-                                        delete activeHeartbeats[oldObjectId];
-                                        try {
-                                            // deconstructs frames and nodes of this object, too
-                                            objects[oldObjectId].deconstruct();
-                                        } catch (e) {
-                                            console.warn('Object exists without proper prototype: ' + tempFolderName2);
-                                        }
-                                        delete objects[oldObjectId];
-                                    }
-
-                                    objectBeatSender(beatPort, thisObjectId, objects[thisObjectId].ip, true);
-                                    // res.status(200).send('ok');
-                                    res.status(200).json(sendObject);
-
-                                } else {
-                                    // var sendObject = {
-                                    //     initialized : false
-                                    // };
-                                    res.status(200).send('ok');
-                                }
-                            }
-
-                        } else if (fileExtension === 'zip') {
-
-                            console.log('I found a zip file');
-
-                            try {
-                                var DecompressZip = require('decompress-zip');
-                                var unzipper = new DecompressZip(path.join(folderD, filename));
-
-                                unzipper.on('error', function (err) {
-                                    console.log('Caught an error in unzipper', err);
-                                });
-
-                                unzipper.on('extract', function () {
-                                    var folderFile = fs.readdirSync(folderD + '/' + identityFolderName + '/target');
-                                    var folderFileType;
-                                    let anyTargetsUploaded = false;
-
-                                    for (var i = 0; i < folderFile.length; i++) {
-                                        console.log(folderFile[i]);
-                                        folderFileType = folderFile[i].substr(folderFile[i].lastIndexOf('.') + 1);
-                                        if (folderFileType === 'xml' || folderFileType === 'dat' || folderFileType === 'glb') {
-                                            fs.renameSync(folderD + '/' + identityFolderName + '/target/' + folderFile[i], folderD + '/' + identityFolderName + '/target/target.' + folderFileType);
-                                            anyTargetsUploaded = true;
-                                        }
-                                        if (folderFile[i] === path.parse(filename).name) {
-                                            console.log('zip contained a folder of the same name');
-                                            var innerFolderFiles = fs.readdirSync(folderD + '/' + identityFolderName + '/target/' + folderFile[i]);
-                                            for (let j = 0; j < innerFolderFiles.length; j++) {
-                                                console.log(innerFolderFiles[j]);
-                                                folderFileType = innerFolderFiles[j].substr(innerFolderFiles[j].lastIndexOf('.') + 1);
-                                                if (folderFileType === 'xml' || folderFileType === 'dat' || folderFileType === 'glb') {
-                                                    fs.renameSync(folderD + '/' + identityFolderName + '/target/' + folderFile[i] + '/' + innerFolderFiles[j], folderD + '/' + identityFolderName + '/target/target.' + folderFileType);
-                                                    anyTargetsUploaded = true;
-                                                }
-                                            }
-                                            fs.rmdirSync(folderD + '/' + identityFolderName + '/target/' + folderFile[i]);
-                                        }
-                                    }
-                                    fs.unlinkSync(folderD + '/' + filename);
-
-                                    // evnetually create the object.
-
-                                    if (fs.existsSync(folderD + '/' + identityFolderName + '/target/target.dat') && fs.existsSync(folderD + '/' + identityFolderName + '/target/target.xml')) {
-
-                                        console.log('creating object from target file ' + tmpFolderFile);
-                                        // createObjectFromTarget(tmpFolderFile);
-                                        createObjectFromTarget(objects, tmpFolderFile, __dirname, objectLookup, hardwareInterfaceModules, objectBeatSender, beatPort, globalVariables.debug);
-
-                                        //todo send init to internal modules
-                                        console.log('have created a new object');
-
-                                        hardwareAPI.reset();
-                                        console.log('have initialized the modules');
-
-                                        var fileList = [folderD + '/' + identityFolderName + '/target/target.jpg', folderD + '/' + identityFolderName + '/target/target.xml', folderD + '/' + identityFolderName + '/target/target.dat', folderD + '/' + identityFolderName + '/target/target.glb'];
-
-                                        var thisObjectId = utilities.readObject(objectLookup, req.params.id);
-
-                                        if (typeof objects[thisObjectId] !== 'undefined') {
-                                            var thisObject = objects[thisObjectId];
-
-                                            thisObject.tcs = utilities.generateChecksums(objects, fileList);
-
-                                            utilities.writeObjectToFile(objects, thisObjectId, objectsPath, globalVariables.saveToDisk);
-                                            setAnchors();
-                                            objectBeatSender(beatPort, thisObjectId, objects[thisObjectId].ip, true);
-
-                                            res.status(200);
-
-                                            var jpg = fs.existsSync(folderD + '/' + identityFolderName + '/target/target.jpg');
-                                            var dat = fs.existsSync(folderD + '/' + identityFolderName + '/target/target.dat');
-                                            var xml = fs.existsSync(folderD + '/' + identityFolderName + '/target/target.xml');
-                                            var glb = fs.existsSync(folderD + '/' + identityFolderName + '/target/target.glb');
-
-                                            let sendObject = {
-                                                id: thisObjectId,
-                                                name: thisObject.name,
-                                                initialized: (jpg && xml && dat),
-                                                jpgExists: jpg,
-                                                xmlExists: xml,
-                                                datExists: dat,
-                                                glbExists: glb
-                                            };
-
-                                            res.json(sendObject);
-                                            return;
-                                        }
-
-                                    }
-
-                                    let sendObject = {
-                                        initialized: false
-                                    };
-                                    if (anyTargetsUploaded) {
-                                        res.status(200).json(sendObject);
-                                    } else {
-                                        res.status(400).json({
-                                            error: 'Unable to extract any target data from provided zip'
-                                        });
-                                    }
-                                });
-
-                                unzipper.on('progress', function (fileIndex, fileCount) {
-                                    console.log('Extracted file ' + (fileIndex + 1) + ' of ' + fileCount);
-                                });
-
-                                unzipper.extract({
-                                    path: path.join(folderD, identityFolderName, 'target'),
-                                    filter: function (file) {
-                                        return file.type !== 'SymbolicLink';
-                                    }
-                                });
-                            } catch (err) {
-                                console.log('could not unzip file');
-                            }
-                        } else {
-                            let errorString = 'File type is not recognized target data. ' +
-                                'You uploaded .' + fileExtension + ' but only ' +
-                                '.dat, .jpg, .xml, and .zip are supported.';
-                            res.status(400).send({
-                                error: errorString
-                            });
-                        }
-
-                    } else {
-                        res.status(200);
-                        res.send('done');
-                    }
->>>>>>> 21a85922
 
                 });
             });
