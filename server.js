--- conflicted
+++ resolved
@@ -78,35 +78,20 @@
 /*
 The server uses port 8080 to communicate with other servers and with the Reality Editor.
 As such the Server reacts to http and web sockets on this port.
-<<<<<<< HEAD
 
 The beat port is used to send UDP broadcasting messages in  a local network. The Reality Editor and other Objects
 pick up these messages to identify the object.
 
  */
 
-=======
-
-The beat port is used to send UDP broadcasting messages in  a local network. The Reality Editor and other Objects
-pick up these messages to identify the object.
-
- */
-
->>>>>>> 361243fc
 const serverPort = 8080;
 const socketPort = serverPort;     // server and socket port are always identical
 const beatPort = 52316;            // this is the port for UDP broadcasting so that the objects find each other.
 const beatInterval = 5000;         // how often is the heartbeat sent
 const socketUpdateInterval = 2000; // how often the system checks if the socket connections are still up and running.
-<<<<<<< HEAD
-const version = "0.3.2";           // the version of this server
-
-
-=======
-const version = "0.4.0";           // the version of this server
-
-
->>>>>>> 361243fc
+const version = "0.4.1";           // the version of this server
+
+
 // All objects are stored in this folder:
 const objectPath   = __dirname + "/objects";
 // All visual UI representations for IO Points are stored in this folder:
@@ -147,11 +132,6 @@
 // Definition for a simple API for hardware interfaces talking to the server.
 // This is used for the interfaces defined in the hardwareInterfaces folder.
 var HybridObjectsHardwareInterfaces = require(__dirname + '/libraries/HybridObjectsHardwareInterfaces');
-<<<<<<< HEAD
-=======
-// these templates are used to render the Web Frontend.
-var templateModule           = require(__dirname + '/libraries/templateModule');
->>>>>>> 361243fc
 
 var util = require("util"); // node.js utility functionality
 var events = require("events"); // node.js events used for the socket events.
@@ -333,17 +313,10 @@
 /**********************************************************************************************************************
  ******************************************** Initialisations *********************************************************
  **********************************************************************************************************************/
-<<<<<<< HEAD
 
 
 debugConsole("Starting the Server");
 
-=======
-
-
-debugConsole("Starting the Server");
-
->>>>>>> 361243fc
 // get a list with the names for all IO-Points, based on the folder names in the dataPointInterfaces folder folder.
 // Each folder represents on IO-Point.
 var DataPointFolderList = fs.readdirSync(modulePath).filter(function (file) {
@@ -360,24 +333,6 @@
     dataPointModules[DataPointFolderList[i]] = require(modulePath + '/' + DataPointFolderList[i] + "/index.js").render;
 }
 
-<<<<<<< HEAD
-=======
-// A list that represents possible modules for the developer web interface
-var modulesList = ['base',
-    'documentation',
-    'header',
-    'home-object',
-    'home-object-add',
-    'interface',
-    'interface-rowitem',
-    'monitor',
-    'sidebar',
-    'target'];
-
-// loads all the modules for the web frontend
-templateModule.loadAllModules(modulesList, function(){});
-
->>>>>>> 361243fc
 debugConsole("Initialize System: ");
 debugConsole("Loading Hardware interfaces");
 // set all the initial states for the Hardware Interfaces in order to run with the Server.
@@ -385,32 +340,16 @@
     objectEngine(objKey2, valueKey, objectExp, dataPointModules);
 }, ObjectValue);
 debugConsole("Done");
-<<<<<<< HEAD
-=======
 
 debugConsole("Loading Hybrid Objects");
 // This function will load all the Hybrid Objects
 loadHybridObjects();
 debugConsole("Done");
 
-// This function will start the entire system
-debugConsole("Starting the System");
 startSystem();
 debugConsole("started");
->>>>>>> 361243fc
-
-debugConsole("Loading Hybrid Objects");
-// This function will load all the Hybrid Objects
-loadHybridObjects();
-debugConsole("Done");
-
-<<<<<<< HEAD
-startSystem();
-debugConsole("started");
-
-
-=======
->>>>>>> 361243fc
+
+
 // get the directory names of all available plugins for the 3D-UI
 var hardwareInterfacesFolderList = fs.readdirSync(internalPath).filter(function (file) {
     return fs.statSync(internalPath + '/' + file).isDirectory();
@@ -550,8 +489,8 @@
     objectWebServer();
 
     // receives all socket connections and processes the data
-    OHSocketServer();
-
+
+    socketServer();
     // receives all serial calls and processes the data
 
 
@@ -608,34 +547,22 @@
 
     var HOST = '255.255.255.255';
 
-<<<<<<< HEAD
-    if (globalVariables.debug) console.log("creating beat for object: " + thisId);
-    objectExp[thisId].version = version;
-    var thisVersionNumber  = parseInt(objectExp[thisId].version.replace(/\./g, ""));
-
-    if(typeof objectExp[thisId].tcs === "undefined"){
-        objectExp[thisId].tcs = 0;
-    }
-
-   // ObjectExp
-    if (globalVariables.debug) console.log("with version number: " + thisVersionNumber);
-
-    // json string to be send
-    var message = new Buffer(JSON.stringify({ id: thisId, ip: thisIp, vn:thisVersionNumber, tcs: objectExp[thisId].tcs}));
-
-    if (globalVariables.debug) console.log("UDP broadcasting on port: " + PORT);
-    if (globalVariables.debug) console.log("Sending beats... Content: " + JSON.stringify({id: thisId, ip: thisIp, vn:thisVersionNumber, tcs: objectExp[thisId].tcs}));
-=======
     debugConsole("creating beat for object: " + thisId);
     objectExp[thisId].version = version;
     var thisVersionNumber  = parseInt(objectExp[thisId].version.replace(/\./g, ""));
 
+    if(typeof objectExp[thisId].tcs === "undefined"){
+        objectExp[thisId].tcs = 0;
+    }
+
    // ObjectExp
     debugConsole("with version number: " + thisVersionNumber);
 
     // json string to be send
-
->>>>>>> 361243fc
+    var message = new Buffer(JSON.stringify({ id: thisId, ip: thisIp, vn:thisVersionNumber, tcs: objectExp[thisId].tcs}));
+
+    if (globalVariables.debug) console.log("UDP broadcasting on port: " + PORT);
+    if (globalVariables.debug) console.log("Sending beats... Content: " + JSON.stringify({id: thisId, ip: thisIp, vn:thisVersionNumber, tcs: objectExp[thisId].tcs}));
    debugConsole("UDP broadcasting on port: " + PORT);
    debugConsole("Sending beats... Content: " + JSON.stringify({ id: thisId, ip: thisIp,  vn:thisVersionNumber, tcs: objectExp[thisId].tcs}));
 
@@ -647,11 +574,7 @@
         client.setMulticastTTL(2);
     });
 
-<<<<<<< HEAD
-    if (!oneTimeOnly) { // this is used for actions to send only one time if nessesary
-=======
     if (!oneTimeOnly) {
->>>>>>> 361243fc
         setInterval(function () {
             // send the beat#
             // if(thisId in objectLookup)
@@ -661,7 +584,6 @@
             if (thisId in objectExp && thisId.length > 12) {
                // debugConsole("Sending beats... Content: " + JSON.stringify({ id: thisId, ip: thisIp, vn:thisVersionNumber, tcs: objectExp[thisId].tcs}));
 
-<<<<<<< HEAD
                 var message = new Buffer(JSON.stringify({ id: thisId, ip: thisIp, vn:thisVersionNumber, tcs: objectExp[thisId].tcs}));
 
 // this is an uglly trick to sync each object with being a developer object
@@ -671,12 +593,6 @@
                     objectExp[thisId].developer = false;
                 }
                 //console.log(globalVariables.developer);
-=======
-                // this is an ugly hack to sync each object with being a developer object
-                //objectExp[thisId].developer = globalVariables.developer;
-
-                var message = new Buffer(JSON.stringify({ id: thisId, ip: thisIp, vn:thisVersionNumber, tcs: objectExp[thisId].tcs}));
->>>>>>> 361243fc
 
                 client.send(message, 0, message.length, PORT, HOST, function (err) {
                     if (err) {
@@ -898,40 +814,23 @@
         } else {
             tempObject= objectExp[thisObject].objectValues[thisValue];
         }
-
-
-
-<<<<<<< HEAD
-
-=======
->>>>>>> 361243fc
+        
         // check that the numbers are valid numbers..
         if (typeof req.body.x === "number" && typeof req.body.y === "number" && typeof req.body.scale === "number") {
 
             // if the object is equal the datapoint id, the item is actually the object it self.
 
-<<<<<<< HEAD
             tempObject.x = req.body.x;
             tempObject.y = req.body.y;
             tempObject.scale = req.body.scale;
             // console.log(req.body);
-=======
-                tempObject.x = req.body.x;
-                tempObject.y = req.body.y;
-                tempObject.scale = req.body.scale;
-            // debugConsole(req.body);
->>>>>>> 361243fc
             // ask the devices to reload the objects
         }
 
 
         if(typeof req.body.matrix === "object" ){
 
-<<<<<<< HEAD
             tempObject.matrix = req.body.matrix;
-=======
-                tempObject.matrix = req.body.matrix;
->>>>>>> 361243fc
         }
 
         if ((typeof req.body.x === "number" && typeof req.body.y === "number" && typeof req.body.scale === "number") || (typeof req.body.matrix === "object" )) {
@@ -1011,13 +910,6 @@
     // Send the programming interface static web content
     // ****************************************************************************************************************
     webServer.get('/obj/dataPointInterfaces/*/*/', function (req, res) {   // watch out that you need to make a "/" behind request.
-<<<<<<< HEAD
-        res.sendFile(__dirname + "/dataPointInterfaces/" + req.params[0] + '/www/' + req.params[1]);
-    });
-
-    webServer.get('/dataPointInterfaces/*/*/', function (req, res) {   // watch out that you need to make a "/" behind request.
-=======
->>>>>>> 361243fc
         res.sendFile(__dirname + "/dataPointInterfaces/" + req.params[0] + '/www/' + req.params[1]);
     });
 
@@ -1025,69 +917,54 @@
         res.sendFile(__dirname + "/dataPointInterfaces/" + req.params[0] + '/www/' + req.params[1]);
     });
 
-<<<<<<< HEAD
-=======
-
->>>>>>> 361243fc
+
     // general overview of all the hybrid objects - html response
     // ****************************************************************************************************************
     webServer.get('/object/*/html', function (req, res) {
-        var msg = [];
-        var hoVals, hoLinks, subKey;
-        var objectName = req.params[0];
-        var hybridObject = objectExp[objectName];
-
-        msg.push("<html><head><meta http-equiv='refresh' content='3.3' /><title>", objectName, "</title></head>\n<body>\n");
-        msg.push("<table border='0' cellpadding='10'>\n<tr>\n<td align='left' valign='top'>\n");
-        msg.push("Values for ", objectName, ":<br>\n\n<table border='1'>\n<tr><td>ID</td><td>Value</td></tr>\n");
-
-        if (!_.isUndefined(hybridObject)) {
-            hoVals = hybridObject.objectValues;
-            for (subKey in hoVals) {
-                msg.push("<tr><td>", subKey, "</td><td>", hoVals[subKey].value, "</td></tr>\n");
-            }
-        }
-        msg.push("</table>\n</td>\n<td align='left' valign='top'>\n\n");
-
-        msg.push("Links:<br>\n\n<table border='1'>\n<tr><td>ID</td><td>ObjectA</td><td>locationInA</td><td>ObjectB</td><td>locationInB</td></tr>\n");
-
-        if (!_.isUndefined(hybridObject)) {
-            hoLinks = hybridObject.objectLinks;
-            for (subKey in hoLinks) {
-                msg.push("  <tr><td>", subKey, "</td><td>", hoLinks[subKey].ObjectA, "</td><td>", hoLinks[subKey].locationInA, "</td>");
-                msg.push("<td>", hoLinks[subKey].ObjectB, "</td><td>", hoLinks[subKey].locationInB, "</td></tr>\n");
-            }
-        }
-
-        msg.push("</table>\n</td></tr>\n</table>\n");
-
-        msg.push("<table border='0' cellpadding='10'>\n<tr><td align='left' valign='top'>\n");
-        msg.push("Interface:<br>\n\n<table border='1'>\n");
-
-        for (subKey in hybridObject) {
-            msg.push("  <tr><td>", subKey, "</td><td>", hybridObject[subKey], "</td></tr>\n");
-        }
-        msg.push("</table>\n</td>\n<td align='left' valign='top'>");
-
-
-        msg.push("Known Objects:<br>\n\n<table border='1'>\n");
+      //  if(globalVariables.debug) console.log("get 5");
+        var msg = "<html><head><meta http-equiv='refresh' content='3.3' /><title>" + req.params[0] + "</title></head><body>";
+        msg += "<table border='0'  cellpadding='10'><tr> <td  align='left' valign='top'>";
+        msg += "Values for " + req.params[0] + ":<br><table border='1'><tr> <td>ID</td><td>Value</td></tr>";
+        var tempArray = objectExp[req.params[0]].objectValues;
+        for (subKey in tempArray) {
+            msg += "<tr> <td>" + subKey + "</td><td>" + tempArray[subKey].value + "</td></tr>";
+        }
+        msg += "</table></td><td  align='left' valign='top'>";
+
+        msg += "Links:<br><table border='1'><tr> <td>ID</td><td>ObjectA</td><td>locationInA</td><td>ObjectB</td><td>locationInB</td></tr>";
+        var tempArray = objectExp[req.params[0]].objectLinks;
+        for (subKey in tempArray) {
+            msg += "<tr> <td>" + subKey + "</td><td>" + tempArray[subKey].ObjectA + "</td><td>" + tempArray[subKey].locationInA + "</td><td>" + tempArray[subKey].ObjectB + "</td><td>" + tempArray[subKey].locationInB + "</td></tr>";
+        }
+        msg += "</table></td></tr></table>";
+
+        msg += "<table border='0'  cellpadding='10'><tr> <td  align='left' valign='top'>";
+        msg += "Interface:<br><table border='1'>";
+        tempArray = objectExp[req.params[0]];
+        for (subKey in tempArray) {
+            msg += "<tr> <td>" + subKey + "</td><td>" + tempArray[subKey] + "</td></tr>";
+        }
+        msg += "</table></td><td  align='left' valign='top'>";
+
+
+        msg += "Known Objects:<br><table border='1'>";
         for (subKey in knownObjects) {
-            msg.push("  <tr><td>", subKey, "</td><td>", knownObjects[subKey], "</td></tr>\n");
-        }
-        msg.push("</table>\n</td><td align='left' valign='top'>");
-
-        socketIndicator();
-
-        msg.push("Socket Activity:<br>\n<table border='1'>\n");
+            msg += "<tr> <td>" + subKey + "</td><td>" + knownObjects[subKey] + "</td></tr>";
+        }
+        msg += "</table></td><td  align='left' valign='top'>";
+
+        socketIndicator()
+
+        msg += "Socket Activity:<br><table border='1'>";
         for (subKey in sockets) {
             if (subKey !== "socketsOld" && subKey !== "connectedOld" && subKey !== "notConnectedOld")
-                msg.push("  <tr><td>", subKey, "</td><td>", sockets[subKey], "</td></tr>\n");
-        }
-
-        msg.push("</table>\n</td></tr>\n</table>\n");
-        msg.push("</body></html>");
-
-        res.send(msg.join(""));
+                msg += "<tr> <td>" + subKey + "</td><td>" + sockets[subKey] + "</td></tr>";
+        }
+
+        msg += "</table></td></tr></table>";
+        msg += "</body></html>";
+
+        res.send(msg);
 
 
     });
@@ -1202,21 +1079,12 @@
 
         });
 
-<<<<<<< HEAD
-//*****************************************************************************************
-        webServer.post(objectInterfaceFolder, function (req, res) {
-            // if(globalVariables.debug) console.log("post 22");
-            if (req.body.action === "new") {
-                // console.log(req.body);
-                if (req.body.folder != "") {
-=======
         //*****************************************************************************************
         webServer.post(objectInterfaceFolder, function (req, res) {
             // debugConsole("post 22");
             if (req.body.action === "new") {
                 // debugConsole(req.body);
                 if (req.body.folder !== "") {
->>>>>>> 361243fc
 
                     HybridObjectsUtilities.createFolder(req.body.folder, __dirname, globalVariables.debug);
 
@@ -1246,16 +1114,6 @@
 
                 if (tempFolderName2 !== null) {
                     if (tempFolderName2 in objectExp) {
-<<<<<<< HEAD
-                        if (globalVariables.debug)  console.log("ist noch da")
-                    } else {
-                        if (globalVariables.debug)  console.log("ist weg")
-                    }
-                    if (tempFolderName2 in knownObjects) {
-                        if (globalVariables.debug) console.log("ist noch da")
-                    } else {
-                        if (globalVariables.debug) console.log("ist weg")
-=======
                        debugConsole("ist noch da");
                     } else {
                        debugConsole("ist weg");
@@ -1264,7 +1122,6 @@
                        debugConsole("ist noch da");
                     } else {
                        debugConsole("ist weg");
->>>>>>> 361243fc
                     }
 
                     // remove object from tree
@@ -1273,20 +1130,6 @@
                     delete objectLookup[req.body.folder];
 
                     if (tempFolderName2 in objectExp) {
-<<<<<<< HEAD
-                        if (globalVariables.debug)  console.log("ist noch da")
-                    } else {
-                        if (globalVariables.debug)  console.log("ist weg")
-                    }
-                    if (tempFolderName2 in knownObjects) {
-                        if (globalVariables.debug)  console.log("ist noch da")
-                    } else {
-                        if (globalVariables.debug) console.log("ist weg")
-                    }
-                }
-
-                if (globalVariables.debug) console.log("i deleted: " + tempFolderName2);
-=======
                        debugConsole("ist noch da");
                     } else {
                        debugConsole("ist weg");
@@ -1299,7 +1142,6 @@
                 }
 
                debugConsole("i deleted: " + tempFolderName2);
->>>>>>> 361243fc
 
                 res.send(HybridObjectsWebFrontend.printFolder(objectExp, __dirname, globalVariables.debug, objectInterfaceFolder, objectLookup));
             }
@@ -1313,15 +1155,9 @@
         //*************************************************************************************
         webServer.post(objectInterfaceFolder + 'backup/',
             function (req, res) {
-<<<<<<< HEAD
-                // if(globalVariables.debug) console.log("post 23");
-
-                if (globalVariables.debug)console.log("komm ich hier hin?");
-=======
                 // debugConsole("post 23");
 
                debugConsole("komm ich hier hin?");
->>>>>>> 361243fc
 
                 var form = new formidable.IncomingForm({
                     uploadDir: __dirname + '/objects',  // don't forget the __dirname here
@@ -1343,51 +1179,21 @@
                 form.parse(req, function (err, fields, files) {
                     var old_path = files.file.path,
                         file_size = files.file.size;
-<<<<<<< HEAD
-
-=======
->>>>>>> 361243fc
                 });
 
                 form.on('end', function () {
                     var folderD = form.uploadDir;
-<<<<<<< HEAD
-                    if (globalVariables.debug) console.log("------------" + form.uploadDir + " " + filename);
-
-                    if (filename.substr(filename.lastIndexOf('.') + 1) === "zip") {
-
-                        if (globalVariables.debug) console.log("I found a zip file");
+                  // debugConsole("------------" + form.uploadDir + " " + filename);
+
+                    if (getFileExtension(filename) === "zip") {
+
+                       debugConsole("I found a zip file");
 
                         try {
-
-=======
-                  // debugConsole("------------" + form.uploadDir + " " + filename);
-
-                    if (getFileExtension(filename) === "zip") {
-
-                       debugConsole("I found a zip file");
-
-                        try {
->>>>>>> 361243fc
                             var DecompressZip = require('decompress-zip');
                             var unzipper = new DecompressZip(folderD + "/" + filename);
 
                             unzipper.on('error', function (err) {
-<<<<<<< HEAD
-                                if (globalVariables.debug)   console.log('Caught an error');
-                            });
-
-                            unzipper.on('extract', function (log) {
-                                if (globalVariables.debug)  console.log('Finished extracting');
-                                console.log("have created a new object");
-                                //createObjectFromTarget(filename.substr(0, filename.lastIndexOf('.')));
-                                createObjectFromTarget(ObjectExp, objectExp, filename.substr(0, filename.lastIndexOf('.')), __dirname, objectLookup, internalModules, objectBeatSender, beatPort, globalVariables.debug);
-
-
-//todo add object to the beatsender.
-
-                                console.log("have created a new object");
-=======
                                debugConsole('Caught an error');
                             });
 
@@ -1400,7 +1206,6 @@
                                 //todo add object to the beatsender.
 
                                 debugConsole("have created a new object");
->>>>>>> 361243fc
                                 fs.unlinkSync(folderD + "/" + filename);
 
                                 res.status(200);
@@ -1409,11 +1214,7 @@
                             });
 
                             unzipper.on('progress', function (fileIndex, fileCount) {
-<<<<<<< HEAD
-                                if (globalVariables.debug)  console.log('Extracted file ' + (fileIndex + 1) + ' of ' + fileCount);
-=======
                                debugConsole('Extracted file ' + (fileIndex + 1) + ' of ' + fileCount);
->>>>>>> 361243fc
                             });
 
                             unzipper.extract({
@@ -1423,17 +1224,10 @@
                                 }
                             });
 
-<<<<<<< HEAD
-                            if (globalVariables.debug) console.log("extracting: " + filename + "  " + folderD);
-
-                        } catch (err) {
-                            if (globalVariables.debug)  console.log("could not unzip file");
-=======
                            debugConsole("extracting: " + filename + "  " + folderD);
 
                         } catch (err) {
                            debugConsole("could not unzip file");
->>>>>>> 361243fc
                         }
                     }
                 });
@@ -1446,19 +1240,10 @@
         webServer.post(objectInterfaceFolder + 'content/:id',
             function (req, res) {
 
-<<<<<<< HEAD
-                console.log(req.params.id);
-
-                // if(globalVariables.debug) console.log("post 24");
-                if (globalVariables.debug) console.log(req.body);
+                debugConsole("object is: " + req.params.id);
+
                 tmpFolderFile = req.params.id;
-                if (globalVariables.debug) console.log("parameter is: " + req.params.id);
-=======
-                debugConsole("object is: " + req.params.id);
-
-                tmpFolderFile = req.params.id;
-
->>>>>>> 361243fc
+
                 if (req.body.action === "delete") {
                     var folderDel = __dirname + '/objects/' + req.body.folder;
 
@@ -1493,11 +1278,7 @@
                         delete knownObjects[tempFolderName2];
                     }
 
-<<<<<<< HEAD
-                    if (globalVariables.debug) console.log("i deleted: " + tempFolderName2);
-=======
                    debugConsole("i deleted: " + tempFolderName2);
->>>>>>> 361243fc
 
                     res.send(HybridObjectsWebFrontend.uploadTargetContent(req.params.id, __dirname, objectInterfaceFolder));
                 }
@@ -1528,25 +1309,10 @@
                     var old_path = files.file.path,
                         file_size = files.file.size;
                     // new_path = path.join(__dirname, '/uploads/', files.file.name);
-<<<<<<< HEAD
-
-=======
->>>>>>> 361243fc
                 });
 
                 form.on('end', function () {
                     var folderD = form.uploadDir;
-<<<<<<< HEAD
-                    if (globalVariables.debug)  console.log("------------" + form.uploadDir + "/" + filename);
-
-                    if (req.headers.type === "targetUpload") {
-                        if (filename.substr(filename.lastIndexOf('.') + 1).toLowerCase() === "jpg") {
-                            if (!fs.existsSync(folderD + "/target/")) {
-                                fs.mkdirSync(folderD + "/target/", "0766", function (err) {
-                                    if (err) {
-                                        console.log(err);
-                                        response.send("ERROR! Can't make the directory! \n");    // echo the result back
-=======
                    debugConsole("------------" + form.uploadDir + "/" + filename);
 
                     if (req.headers.type === "targetUpload") {
@@ -1559,7 +1325,6 @@
                                     if (err) {
                                         debugConsole(err);
                                         res.send("ERROR! Can't make the directory! \n");    // echo the result back
->>>>>>> 361243fc
                                     }
                                 });
                             }
@@ -1576,15 +1341,6 @@
                                 '   </Tracking>\n' +
                                 '   </ARConfig>';
 
-<<<<<<< HEAD
-
-                            if (!fs.existsSync(folderD + "/target/target.xml")) {
-                                fs.writeFile(folderD + "/target/target.xml", documentcreate, function (err) {
-                                    if (err) {
-                                        console.log(err);
-                                    } else {
-                                        if (globalVariables.debug)  console.log("XML saved to " + outputFilename);
-=======
                             var xmlOutFile = folderD + "/target/target.xml";
                             if (!fs.existsSync(xmlOutFile)) {
                                 fs.writeFile(xmlOutFile, documentcreate, function (err) {
@@ -1592,7 +1348,6 @@
                                         debugConsole(err);
                                     } else {
                                        debugConsole("XML saved to " + xmlOutFile);
->>>>>>> 361243fc
                                     }
                                 });
                             }
@@ -1621,40 +1376,20 @@
                         }
 
 
-<<<<<<< HEAD
-                        else if (filename.substr(filename.lastIndexOf('.') + 1).toLowerCase() === "zip") {
-
-                            if (globalVariables.debug)  console.log("I found a zip file");
-=======
                         else if (fileExtension === "zip") {
 
                            debugConsole("I found a zip file");
->>>>>>> 361243fc
 
                             try {
                                 var DecompressZip = require('decompress-zip');
                                 var unzipper = new DecompressZip(folderD + "/" + filename);
 
                                 unzipper.on('error', function (err) {
-<<<<<<< HEAD
-                                    if (globalVariables.debug)   console.log('Caught an error: '+err);
-=======
                                    debugConsole('Caught an error in unzipper');
->>>>>>> 361243fc
                                 });
 
                                 unzipper.on('extract', function (log) {
                                     var folderFile = fs.readdirSync(folderD + "/target");
-<<<<<<< HEAD
-
-                                    for (var i = 0; i < folderFile.length; i++) {
-                                        if (globalVariables.debug) console.log(folderFile[i]);
-                                        if (folderFile[i].substr(folderFile[i].lastIndexOf('.') + 1) === "xml") {
-                                            fs.renameSync(folderD + "/target/" + folderFile[i], folderD + "/target/target.xml");
-                                        }
-                                        if (folderFile[i].substr(folderFile[i].lastIndexOf('.') + 1) === "dat") {
-                                            fs.renameSync(folderD + "/target/" + folderFile[i], folderD + "/target/target.dat");
-=======
                                     var folderFileType;
 
                                     for (var i = 0; i < folderFile.length; i++) {
@@ -1662,29 +1397,12 @@
                                         folderFileType = folderFile[i].substr(folderFile[i].lastIndexOf('.') + 1);
                                         if (folderFileType === "xml" || folderFileType === "dat") {
                                             fs.renameSync(folderD + "/target/" + folderFile[i], folderD + "/target/target." + folderFileType);
->>>>>>> 361243fc
                                         }
                                     }
                                     fs.unlinkSync(folderD + "/" + filename);
 
                                     // evnetually create the object.
 
-<<<<<<< HEAD
-                                    if (globalVariables.debug) console.log("creating object from target file " + tmpFolderFile);
-                                    // createObjectFromTarget(tmpFolderFile);
-                                    createObjectFromTarget(ObjectExp, objectExp, tmpFolderFile, __dirname, objectLookup, internalModules, objectBeatSender, beatPort, globalVariables.debug);
-                                    //serialPort.write("ok\n");
-                                    //todo send init to internal modules
-                                    console.log("have created a new object");
-
-                                    for (var keyint in internalModules) {
-                                        internalModules[keyint].init();
-                                    }
-                                    console.log("have initialized the moduels");
-
-
-                                    if (globalVariables.debug) console.log("have initialized the modules");
-=======
 
                                     if (fs.existsSync(folderD + "/target/target.dat") && fs.existsSync(folderD + "/target/target.xml")) {
 
@@ -1699,7 +1417,6 @@
                                             hardwareInterfaceModules[keyint].init();
                                         }
                                         debugConsole("have initialized the modules");
->>>>>>> 361243fc
 
                                         var fileList = [folderD + "/target/target.jpg", folderD + "/target/target.xml", folderD + "/target/target.dat"];
 
@@ -1716,24 +1433,16 @@
                                             objectBeatSender(beatPort, thisObjectId, objectExp[thisObjectId].ip, true);
 
                                         }
-<<<<<<< HEAD
-                                    
-=======
 
 
                                     }
 
->>>>>>> 361243fc
                                     res.status(200);
                                     res.send("done");
                                 });
 
                                 unzipper.on('progress', function (fileIndex, fileCount) {
-<<<<<<< HEAD
-                                    if (globalVariables.debug) console.log('Extracted file ' + (fileIndex + 1) + ' of ' + fileCount);
-=======
                                    debugConsole('Extracted file ' + (fileIndex + 1) + ' of ' + fileCount);
->>>>>>> 361243fc
                                 });
 
                                 unzipper.extract({
@@ -1743,11 +1452,7 @@
                                     }
                                 });
                             } catch (err) {
-<<<<<<< HEAD
-                                if (globalVariables.debug) console.log("could not unzip file");
-=======
                                debugConsole("could not unzip file");
->>>>>>> 361243fc
                             }
                         } else {
                             res.status(200);
@@ -1764,11 +1469,7 @@
             });
     } else {
         webServer.get(objectInterfaceFolder, function (req, res) {
-<<<<<<< HEAD
-            //   if(globalVariables.debug) console.log("GET 21");
-=======
             //   debugConsole("GET 21");
->>>>>>> 361243fc
             res.send("Hybrid Objects<br>Developer functions are off");
         });
     }
@@ -1776,22 +1477,6 @@
 
 // relies on ip
 
-<<<<<<< HEAD
-//createObjectFromTarget(ObjectExp, objectExp, tmpFolderFile, __dirname, objectLookup, internalModules, objectBeatSender, beatPort, globalVariables.debug);
-
-function createObjectFromTarget(ObjectExp, objectExp, folderVar, __dirname, objectLookup, internalModules, objectBeatSender, beatPort, debug) {
-    console.log("I can start");
-
-
-    var folder = __dirname + '/objects/' + folderVar + '/';
-    if (globalVariables.debug) console.log(folder);
-
-    if (fs.existsSync(folder)) {
-        if (globalVariables.debug)  console.log("folder exists");
-        var objectIDXML = HybridObjectsUtilities.getObjectIdFromTarget(folderVar, __dirname);
-        if (globalVariables.debug) console.log("got ID: objectIDXML");
-        if (typeof objectIDXML !== "undefined" && objectIDXML !== null) {
-=======
 
 //createObjectFromTarget(ObjectExp, objectExp, tmpFolderFile, __dirname, objectLookup, hardwareInterfaceModules, objectBeatSender, beatPort, globalVariables.debug);
 
@@ -1806,32 +1491,17 @@
         var objectIDXML = HybridObjectsUtilities.getObjectIdFromTarget(folderVar, __dirname);
        debugConsole("got ID: objectIDXML");
         if (!_.isUndefined(objectIDXML) && !_.isNull(objectIDXML)) {
->>>>>>> 361243fc
             if (objectIDXML.length > 13) {
 
                 objectExp[objectIDXML] = new ObjectExp();
                 objectExp[objectIDXML].folder = folderVar;
                 objectExp[objectIDXML].objectId = objectIDXML;
 
-<<<<<<< HEAD
-                if (globalVariables.debug) console.log("this should be the IP" + objectIDXML);
-=======
                debugConsole("this should be the IP" + objectIDXML);
->>>>>>> 361243fc
 
                 try {
                     objectExp[objectIDXML] = JSON.parse(fs.readFileSync(__dirname + "/objects/" + folderVar + "/object.json", "utf8"));
                     objectExp[objectIDXML].ip = ip.address();
-<<<<<<< HEAD
-                    if (globalVariables.debug)  console.log("testing: " + objectExp[objectIDXML].ip);
-                } catch (e) {
-                    objectExp[objectIDXML].ip = ip.address();
-                    if (globalVariables.debug) console.log("testing: " + objectExp[objectIDXML].ip);
-                    if (globalVariables.debug) console.log("No saved data for: " + objectIDXML);
-                }
-
-
-=======
                    debugConsole("testing: " + objectExp[objectIDXML].ip);
                 } catch (e) {
                     objectExp[objectIDXML].ip = ip.address();
@@ -1839,7 +1509,6 @@
                    debugConsole("No saved data for: " + objectIDXML);
                 }
 
->>>>>>> 361243fc
                 if (HybridObjectsUtilities.readObject(objectLookup, folderVar) !== objectIDXML) {
                     delete objectExp[HybridObjectsUtilities.readObject(objectLookup, folderVar)];
                 }
@@ -1849,26 +1518,6 @@
                 // ask the object to reinitialize
                 //serialPort.write("ok\n");
                 // todo send init to internal
-<<<<<<< HEAD
-                for (var keyint in internalModules) {
-                    internalModules[keyint].init();
-                }
-
-
-                if (globalVariables.debug) console.log("weiter im text " + objectIDXML);
-                HybridObjectsUtilities.writeObjectToFile(objectExp, objectIDXML, __dirname);
-
-                objectBeatSender(beatPort, objectIDXML, objectExp[objectIDXML].ip);
-
-            }
-        }
-
-    }
-
-}
-
-var thisPos = 0;
-=======
                 for (var keyint in hardwareInterfaceModules) {
                     hardwareInterfaceModules[keyint].init();
                 }
@@ -1881,17 +1530,15 @@
         }
     }
 }
->>>>>>> 361243fc
 
 /**
  * @desc Check for incoming MSG from other objects or the User. Make changes to the objectValues if changes occur.
  **/
 
-<<<<<<< HEAD
+
+//todo this function needs to be checked very intense
+
 function socketServer(params) {
-=======
-function OHSocketServer(params) {
->>>>>>> 361243fc
     events.EventEmitter.call(this)
     osSocketServer=this;
     io.on('connection', function (socket) {
@@ -1904,42 +1551,24 @@
             if (socket.objList.indexOf(msgContent.obj) ===-1) // Add objet to interested list
             	socket.objList.push(msgContent.obj);
             if ((msgContent.obj in objectExp) && typeof msgContent.value !== "undefined") {
-                var objID = msgContent.pos + msgContent.obj;
-
-<<<<<<< HEAD
+                if (msgContent.pos in objectExp[msgContent.obj].objectValues) {
+                    objectExp[msgContent.obj].objectValues[msgContent.pos].value = msgContent.value;
+
                     objSend  = objectExp[msgContent.obj].objectValues[msgContent.pos];
                     objSend.value = msgContent.value;
                     
-                    if(internalModules.hasOwnProperty(objSend.type))
-                    {
-                        internalModules[objSend.type].send(objectExp,msgContent.obj, msgContent.pos, msgContent.value, msgContent.mode);
+                    if (hardwareInterfaceModules.hasOwnProperty(objSend.type)) {
+                        hardwareInterfaceModules[objSend.type].send(objectExp[msgContent.obj].name, objectExp[msgContent.obj].objectValues[msgContent.pos].name, msgContent.value, msgContent.mode, msgContent.type);
                     }
-
-                    // trigger the data flow engine
-                    //  console.log(msgContent.value+" "+msgContent.obj+" "+msgContent.pos);
-
-                    // internal.sender(objectExp, obj, pos, value);
-                 //   serialSender(serialPort, objectExp, msgContent.obj, msgContent.pos, msgContent.value);
+                    
                     objectEngine(msgContent.obj, msgContent.pos, objectExp, dataPointModules);
-=======
-                // if msgContent.pos is the name of the IO point
-                if (objID in objectExp[msgContent.obj].objectValues) {
-                    objectExp[msgContent.obj].objectValues[objID].value = msgContent.value;
-
-                    objSend = objectExp[msgContent.obj].objectValues[objID];
-                    objSend.value = msgContent.value;
-
-                    if (hardwareInterfaceModules.hasOwnProperty(objSend.type)) {
-                        hardwareInterfaceModules[objSend.type].send(objectExp[msgContent.obj].name, objectExp[msgContent.obj].objectValues[objID].name, msgContent.value, msgContent.mode, msgContent.type);
-                    }
-
-                    objectEngine(msgContent.obj, msgContent.pos + msgContent.obj, objectExp, dataPointModules);
->>>>>>> 361243fc
-
-                    // if msgContent.pos is the ID of the IO point
-                } else if (msgContent.pos in objectExp[msgContent.obj].objectValues) {
-
-<<<<<<< HEAD
+
+                } else {
+                    for (var thisKey in objectExp[msgContent.obj].objectValues) {
+                        if (msgContent.pos === objectExp[msgContent.obj].objectValues[thisKey].name) {
+                         var objSend  = objectExp[msgContent.obj].objectValues[msgContent.pos + msgContent.obj];
+                            objSend.value = msgContent.value;
+
                             if(hardwareInterfaceModules.hasOwnProperty(objSend.type))
                             {
                                 hardwareInterfaceModules[objSend.type].send(objectExp,msgContent.obj, msgContent.pos + msgContent.obj, msgContent.value, msgContent.mode);
@@ -1948,18 +1577,7 @@
                             //serialSender(serialPort, objectExp, msgContent.obj, msgContent.pos + msgContent.obj, msgContent.value);
                             objectEngine(msgContent.obj, msgContent.pos + msgContent.obj, objectExp, dataPointModules);
                         }
-=======
-                    objectExp[msgContent.obj].objectValues[msgContent.pos].value = msgContent.value;
-                    objSend = objectExp[msgContent.obj].objectValues[msgContent.pos];
-                    objSend.value = msgContent.value;
-
-                    if (hardwareInterfaceModules.hasOwnProperty(objSend.type)) {
-                        hardwareInterfaceModules[objSend.type].send(objectExp[msgContent.obj].name, objectExp[msgContent.obj].objectValues[msgContent.pos].name, msgContent.value, msgContent.mode, msgContent.type);
->>>>>>> 361243fc
                     }
-
-                    objectEngine(msgContent.obj, msgContent.pos, objectExp, dataPointModules);
-
                 }
             }
         });
@@ -2026,13 +1644,8 @@
    debugConsole('socket.io started');
 }
 
-<<<<<<< HEAD
 util.inherits(socketServer, events.EventEmitter);
 var __method = socketServer.prototype;
-=======
-util.inherits(OHSocketServer, events.EventEmitter);
-var __method = OHSocketServer.prototype;
->>>>>>> 361243fc
 
 /**
  * notify change for one client
@@ -2134,31 +1747,17 @@
 
 
         if (hardwareInterfaceModules.hasOwnProperty(objSend.type)) {
-<<<<<<< HEAD
-            hardwareInterfaceModules[objSend.type].send(objectExp,link.ObjectB, link.locationInB,processedValue, mode, objSend.type);
-=======
             hardwareInterfaceModules[objSend.type].send(objectExp[link.ObjectB].name, objSend.name, objSend.value, objSend.mode, objSend.type);
->>>>>>> 361243fc
             //hardwareInterfaceModules[objSend.type].send(objectExp, link.ObjectB, link.locationInB, processedValue, mode);
         }
 
 
         objectEngine(link.ObjectB, link.locationInB, objectExp, dataPointModules);
-<<<<<<< HEAD
-
-        objectEngine(link.ObjectB, link.locationInB, objectExp, pluginModules);
-=======
->>>>>>> 361243fc
+
 
         // debugConsole("from the second engine run: " + mode);
 
-<<<<<<< HEAD
-
-=======
-        // debugConsole("from the second engine run: " + mode);
-
-
->>>>>>> 361243fc
+
         // serialSender(serialPort, objectExp, link.ObjectB, link.locationInB, processedValue);
     }
 
