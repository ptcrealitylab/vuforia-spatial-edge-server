/**
 * @preserve
 *
 *                                     .,,,;;,'''..
 *                                 .'','...     ..',,,.
 *                               .,,,,,,',,',;;:;,.  .,l,
 *                              .,',.     ...     ,;,   :l.
 *                             ':;.    .'.:do;;.    .c   ol;'.
 *      ';;'                   ;.;    ', .dkl';,    .c   :; .'.',::,,'''.
 *     ',,;;;,.                ; .,'     .'''.    .'.   .d;''.''''.
 *    .oxddl;::,,.             ',  .'''.   .... .'.   ,:;..
 *     .'cOX0OOkdoc.            .,'.   .. .....     'lc.
 *    .:;,,::co0XOko'              ....''..'.'''''''.
 *    .dxk0KKdc:cdOXKl............. .. ..,c....
 *     .',lxOOxl:'':xkl,',......'....    ,'.
 *          .';:oo:...                        .
 *               .cd,    ╔═╗┌─┐┬─┐┬  ┬┌─┐┬─┐   .
 *                 .l;   ╚═╗├┤ ├┬┘└┐┌┘├┤ ├┬┘   '
 *                   'l. ╚═╝└─┘┴└─ └┘ └─┘┴└─  '.
 *                    .o.                   ...
 *                     .''''','.;:''.........
 *                          .'  .l
 *                         .:.   l'
 *                        .:.    .l.
 *                       .x:      :k;,.
 *                       cxlc;    cdc,,;;.
 *                      'l :..   .c  ,
 *                      o.
 *                     .,
 *
 *             ╦ ╦┬ ┬┌┐ ┬─┐┬┌┬┐  ╔═╗┌┐  ┬┌─┐┌─┐┌┬┐┌─┐
 *             ╠═╣└┬┘├┴┐├┬┘│ ││  ║ ║├┴┐ │├┤ │   │ └─┐
 *             ╩ ╩ ┴ └─┘┴└─┴─┴┘  ╚═╝└─┘└┘└─┘└─┘ ┴ └─┘
 *
 * Created by Valentin on 10/22/14.
 * Modified by Carsten on 12/06/15.
 * Modified by Psomdecerff (PCS) on 12/21/15.
 *
 * Copyright (c) 2015 Valentin Heun
 *
 * All ascii characters above must be included in any redistribution.
 *
 * This Source Code Form is subject to the terms of the Mozilla Public
 * License, v. 2.0. If a copy of the MPL was not distributed with this
 * file, You can obtain one at http://mozilla.org/MPL/2.0/.
 */


/**********************************************************************************************************************
 ******************************************** constant settings *******************************************************
 **********************************************************************************************************************/

try {
    require('module-alias/register');
} catch (err) {
    console.clear();
    console.log('\x1b[33mYou\'re not done with the installation! You need to execute the following commands:');
    console.log('\x1b[0m1.\x1b[32m npm install');
    console.log('\x1b[0m2.\x1b[32m git submodule update --init --recursive');
    console.log('\x1b[0m3.\x1b[32m cd addons/vuforia-spatial-core-addon');
    console.log('\x1b[0m4.\x1b[32m npm install', '\x1b[0m');
    console.log('');
    console.log('');
    console.log('\x1b[33mWhenever you install a new addon make sure to:', '\x1b[0m');
    console.log('\x1b[0m3.\x1b[32m cd addons/<new addon folder>');
    console.log('\x1b[0m4.\x1b[32m npm install', '\x1b[0m');

    if (process.send) {
        process.send('exit');
    }

    let keepRunning = true;
    while (keepRunning) {
        // Since process.send is async, just hold the server for preventing more errors
    }
}
const _logger = require('./logger');

const os = require('os');
const isMobile = os.platform() === 'android' || os.platform() === 'ios' || process.env.FORCE_MOBILE;

// These variables are used for global status, such as if the server sends debugging messages and if the developer
// user interfaces should be accesable
const globalVariables = {
    // Show developer web GUI
    developer: true,
    // Send more debug messages to console
    debug: false,
    isMobile: isMobile,
    // Prohibit saving to file system if we're on mobile or just running tests
    saveToDisk: !isMobile && process.env.NODE_ENV !== 'test',
    // Create an object for attaching frames to the world
    worldObject: isMobile,
    listenForHumanPose: false,
    initializations: {
        udp: false,
        web: false,
        system: false
    }
};

// ports used to define the server behaviour
/*
 The server uses port 8080 to communicate with other servers and with the Reality Editor.
 As such the Server reacts to http and web sockets on this port.

 The beat port is used to send UDP broadcasting messages in  a local network. The Reality Editor and other Objects
 pick up these messages to identify the object.

 */

var serverPort = isMobile ? 49369 : 8080;
const serverUserInterfaceAppPort = 49368;
const socketPort = serverPort;     // server and socket port are always identical
const beatPort = 52316;            // this is the port for UDP broadcasting so that the objects find each other.
const timeToLive = 3;                     // the amount of routers a UDP broadcast can jump. For a local network 2 is enough.
const beatInterval = 5000;         // how often is the heartbeat sent
const socketUpdateInterval = 2000; // how often the system checks if the socket connections are still up and running.


// todo why would you alter the version of the server for mobile. There should only be one version of the server.
// The version of this server
const version = '3.2.2';
// The protocol of this server
const protocol = 'R2';
const netmask = '255.255.0.0'; // define the network scope from which this server is accessable.
// for a local network 255.255.0.0 allows a 16 bit block of local network addresses to reach the object.
// basically all your local devices can see the object, however the internet is unable to reach the object.

//console.log(parseInt(version.replace(/\./g, "")));

const fs = require('fs');       // Filesystem library
const path = require('path');

const spatialToolboxPath = path.join(os.homedir(), 'Documents', 'spatialToolbox');
const oldRealityObjectsPath = path.join(os.homedir(), 'Documents', 'realityobjects');

// All objects are stored in this folder:
// Look for objects in the user Documents directory instead of __dirname+"/objects"
let objectsPath = spatialToolboxPath;

if (process.env.NODE_ENV === 'test' || os.platform() === 'android' || !fs.existsSync(path.join(os.homedir(), 'Documents'))) {
    objectsPath = path.join(__dirname, 'spatialToolbox');
}

const addonPaths = [
    path.join(__dirname, 'addons'),
    path.join(os.homedir(), 'Documents', 'spatialToolbox-addons'),
];

const Addons = require('./libraries/addons/Addons');
const AddonFolderLoader = require('./libraries/addons/AddonFolderLoader');

const addons = new Addons(addonPaths);
const addonFolders = addons.listAddonFolders();

// The path to all frames types that this server hosts, containing a directory for each frame (containing the html/etc).
const frameLibPaths = addonFolders.map(folder => path.join(folder, 'tools'));

// All visual UI representations for IO Points are stored in this folder:
const nodePaths = addonFolders.map(folder => path.join(folder, 'nodes'));
// All visual UI representations for logic blocks are stored in this folder:
const blockPaths = addonFolders.map(folder => path.join(folder, 'blocks'));
// All interfaces for different hardware such as Arduino Yun, PI, Philips Hue are stored in this folder.
const hardwareInterfacePaths = addonFolders.map(folder => path.join(folder, 'interfaces'));
// The web service level on which objects are accessable. http://<IP>:8080 <objectInterfaceFolder> <object>
const objectInterfaceFolder = '/';

/**********************************************************************************************************************
 ******************************************** Requirements ************************************************************
 **********************************************************************************************************************/
const storage = require('./libraries/storage');
let dir = path.join(require('os').homedir(), 'vst-edge-server');
//fs.mkdirSync('/Users/Anna/my-test-dir');
console.log('**** DIR: ', dir);

try {
    storage.initSync({dir: dir});
} catch (e) {
    console.log('Something went wrong with initSync');
}

var dgram = require('dgram'); // UDP Broadcasting library

var services = {};
if (!isMobile) {
    services.networkInterface = require('network-interfaces');
}

services.ips = {activeInterface: null, tempActiveInterface: null, interfaces: {}};
services.ip = null;
services.updateAllObjcts = function (ip) {
    console.log('updating all objects with new IP: ', ip);
    for (let key in objects) {
        objects[key].ip = ip;
    }
};
services.getIP = function () {
    this.ips.interfaces = {};
    // if this is mobile, only allow local interfaces
    if (isMobile) {
        this.ips.interfaces['mobile'] = '127.0.0.1';
        this.ips.activeInterface = 'mobile';
        return '127.0.0.1';
    }

    // Get All available interfaces
    let interfaceNames;
    try {
        interfaceNames = this.networkInterface.getInterfaces({ipVersion: 4});
    } catch (e) {
        console.error('getInterfaces failed', e);
        return this.ip;
    }

    for (let key in interfaceNames) {
        let tempIps = this.networkInterface.toIps(interfaceNames[key], {ipVersion: 4});
        for (let key2 in tempIps) if (tempIps[key2] === '127.0.0.1') tempIps.splice(key2, 1);
        this.ips.interfaces[interfaceNames[key]] = tempIps[0];
    }

    // if activeInterface is empty, read from storage and check if it exists in found interfaces
    if (storage.getItemSync('activeNetworkInterface') !== undefined && this.ips.activeInterface === null) {
        var storedIPS = null;
        storedIPS = storage.getItemSync('activeNetworkInterface');
        if (storedIPS in this.ips.interfaces) {
            this.ips.activeInterface = storedIPS;
        }
    }

    // if it is still empty give it a default
    if (this.ips.activeInterface === null) {
        console.warn('No active interface found, defaulting to "en0"');
        this.ips.activeInterface = 'en0';
        // make sure all objects got the memo
        this.updateAllObjcts(this.ips.interfaces[this.ips.activeInterface]);
    }

    // if activeInterface is not available, get the first available one and refresh all objects
    if (!(this.ips.activeInterface in this.ips.interfaces)) {
        console.warn(`Current activeInterface "${this.ips.activeInterface}" not found`);
        this.ips.tempActiveInterface = this.ips.activeInterface;
        for (var tempKey in this.ips.interfaces) {
            if (!this.ips.interfaces[tempKey]) {
                continue;
            }
            console.warn(`Selecting "${tempKey}" from`, this.ips.interfaces);
            this.ips.activeInterface = tempKey;
            // make sure all objects got the memo
            this.updateAllObjcts(this.ips.interfaces[this.ips.activeInterface]);
            break;
        }
    }

    // check if active interface is back
    if (this.ips.tempActiveInterface) {
        if (this.ips.tempActiveInterface in this.ips.interfaces) {
            console.warn(`Activating temp interface "${this.ips.tempActiveInterface}"`);
            this.ips.activeInterface = this.ips.tempActiveInterface;
            this.ips.tempActiveInterface = null;
        }
    }
    // return active IP
    return this.ips.interfaces[this.ips.activeInterface];
};

exports.getIP = services.getIP.bind(services);

services.ip = services.getIP(); //ip.address();

var bodyParser = require('body-parser');  // body parsing middleware
var express = require('express'); // Web Sever library

// Default back to old realityObjects dir if it exists
if (!fs.existsSync(objectsPath) &&
    objectsPath === spatialToolboxPath &&
    fs.existsSync(oldRealityObjectsPath)) {
    console.warn('Please rename your realityobjects directory to spatialToolbox');
    objectsPath = oldRealityObjectsPath;
}

// create objects folder at objectsPath if necessary
if (!fs.existsSync(objectsPath)) {
    console.log('created objects directory at ' + objectsPath);
    fs.mkdirSync(objectsPath);
}

var identityFolderName = '.identity';

// This file hosts the functions related to loading the set of available frames
// from the each add-ons tools directory
const AddonFrames = require('./libraries/addons/AddonFrames');
const addonFrames = new AddonFrames();
const frameFolderLoader = new AddonFolderLoader(frameLibPaths);
frameFolderLoader.calculatePathResolution();

for (const frameLibPath of frameLibPaths) {
    if (fs.existsSync(frameLibPath)) {
        addonFrames.addFramesSource(frameLibPath, identityFolderName);
    }
}

// constrution for the werbserver using express combined with socket.io
var webServer = express();

if (!isMobile) {
    webServer.set('views', 'libraries/webInterface/views');

    var exphbs = require('express-handlebars'); // View Template library
    webServer.engine('handlebars', exphbs({
        defaultLayout: 'main',
        layoutsDir: 'libraries/webInterface/views/layouts',
        partialsDir: 'libraries/webInterface/views/partials'
    }));
    webServer.set('view engine', 'handlebars');
}

var http = require('http').createServer(webServer).listen(serverPort, function () {
    console.log('webserver + socket.io is listening on port', serverPort);
    checkInit('web');
});
const ToolSocket = require('toolsocket');
var io = new ToolSocket.Io.Server({server: http}); // Websocket library
var socket = new ToolSocket.Io(); // websocket client source
var cors = require('cors');             // Library for HTTP Cross-Origin-Resource-Sharing
var formidable = require('formidable'); // Multiple file upload library
var cheerio = require('cheerio');

// use the cors cross origin REST model
webServer.use(cors());
// allow requests from all origins with '*'. TODO make it dependent on the local network. this is important for security
webServer.options('*', cors());

// Image resizing library, not available on mobile
let Jimp = null;
if (!isMobile) {
    try {
        Jimp = require('jimp');
    } catch (e) {
        console.warn('Image resizing unsupported', e);
    }
}

// additional files containing project code

// This file hosts all kinds of utilities programmed for the server
var utilities = require('./libraries/utilities');
var nodeUtilities = require('./libraries/nodeUtilities');
var recorder = require('./libraries/recorder');

// The web frontend a developer is able to see when creating new user interfaces.
var webFrontend;
if (isMobile) {
    webFrontend = require('./libraries/mobile/webFrontend');
} else {
    webFrontend = require('./libraries/webFrontend');
}

// Definition for a simple API for hardware interfaces talking to the server.
// This is used for the interfaces defined in the hardwareAPI folder.
var hardwareAPI;

if (isMobile) {
    hardwareAPI = require('./libraries/mobile/hardwareInterfaces');
} else {
    hardwareAPI = require('./libraries/hardwareInterfaces');
}

// This file hosts the constructor and class methods for human pose objects (generated from kinect skeleton data)
const HumanPoseObject = require('./libraries/HumanPoseObject');

var git;
if (isMobile || process.env.NODE_ENV === 'test') {
    git = null;
} else {
    git = require('./libraries/gitInterface');
}

// Set web frontend debug to inherit from global debug
webFrontend.debug = globalVariables.debug;

// Controller imports
const blockController = require('./controllers/block.js');
const blockLinkController = require('./controllers/blockLink.js');
const frameController = require('./controllers/frame.js');
const linkController = require('./controllers/link.js');
const logicNodeController = require('./controllers/logicNode.js');
const nodeController = require('./controllers/node.js');
const objectController = require('./controllers/object.js');
const spatialController = require('./controllers/spatial');

/**********************************************************************************************************************
 ******************************************** Constructors ************************************************************
 **********************************************************************************************************************/
const Frame = require('./models/Frame.js');
const Node = require('./models/Node.js');
const ObjectModel = require('./models/ObjectModel.js');
const ObjectSocket = require('./models/ObjectSocket.js');

/**
 * Various communication protocols used by the reality editor
 */
function Protocols() {
    this.R2 = {
        objectData: {},
        buffer: {},
        blockString: '',
        send: function (object, frame, node, logic, data) {
            return JSON.stringify({object: object, frame: frame, node: node, logic: logic, data: data});
        },
        // process the data received by a node
        receive: function (message) {
            if (!message) return null;
            var msgContent = typeof message === 'string' ? JSON.parse(message) : message;
            if (!msgContent.object) return null;
            if (!msgContent.frame) return null;
            if (!msgContent.node) return null;
            if (!msgContent.logic && msgContent.logic !== 0) msgContent.logic = false;
            if (!msgContent.data) return null;

            if (doesObjectExist(msgContent.object)) {

                var foundNode = getNode(msgContent.object, msgContent.frame, msgContent.node);
                if (foundNode) {

                    // if the node is a Logic Node, process the blocks/links inside of it
                    if (msgContent.logic === 0 || msgContent.logic === 1 || msgContent.logic === 2 || msgContent.logic === 3) {
                        this.blockString = 'in' + msgContent.logic;
                        if (foundNode.blocks) {
                            if (this.blockString in foundNode.blocks) {
                                this.objectData = foundNode.blocks[this.blockString];

                                for (let key in msgContent.data) {
                                    this.objectData.data[0][key] = msgContent.data[key];
                                }

                                this.buffer = foundNode;

                                // this needs to be at the beginning;
                                if (!this.buffer.routeBuffer)
                                    this.buffer.routeBuffer = [0, 0, 0, 0];

                                this.buffer.routeBuffer[msgContent.logic] = msgContent.data.value;

                                engine.blockTrigger(msgContent.object, msgContent.frame, msgContent.node, this.blockString, 0, this.objectData);
                                // return {object: msgContent.object, frame: msgContent.frame, node: msgContent.node, data: objectData};
                            }
                        }

                    } else { // otherwise this is a regular node so just continue to send the data to any linked nodes
                        this.objectData = foundNode;

                        for (let key in msgContent.data) {
                            this.objectData.data[key] = msgContent.data[key];
                        }
                        engine.trigger(msgContent.object, msgContent.frame, msgContent.node, this.objectData);
                        // return {object: msgContent.object, frame: msgContent.frame, node: msgContent.node, data: objectData};
                    }
                }

                return {
                    object: msgContent.object,
                    frame: msgContent.frame,
                    node: msgContent.node,
                    logic: msgContent.logic,
                    data: this.objectData.data
                };

            }

            // return null if we can't even find the object it belongs to
            return null;
        }
    };
    this.R1 = {
        send: function (object, node, data) {
            return JSON.stringify({object: object, node: node, data: data});
        },
        receive: function (message) {
            if (!message) return null;
            var msgContent = typeof message === 'string' ? JSON.parse(message) : message;
            if (!msgContent.object) return null;
            if (!msgContent.node) return null;
            if (!msgContent.data) return null;

            var foundNode = getNode(msgContent.object, msgContent.frame, msgContent.node);
            if (foundNode) {
                for (let key in foundNode.data) {
                    foundNode.data[key] = msgContent.data[key];
                }
                engine.trigger(msgContent.object, msgContent.object, msgContent.node, foundNode);
                return {object: msgContent.object, node: msgContent.node, data: foundNode};
            }

            return null;
        }
    };
    /**
     * @deprecated - the old protocol hasn't been tested in a long time, might not work
     */
    this.R0 = {
        send: function (object, node, data) {
            return JSON.stringify({obj: object, pos: node, value: data.value, mode: data.mode});
        },
        receive: function (message) {
            if (!message) return null;
            var msgContent = typeof message === 'string' ? JSON.parse(message) : message;
            if (!msgContent.obj) return null;
            if (!msgContent.pos) return null;
            if (!msgContent.value) msgContent.value = 0;
            if (!msgContent.mode) return null;

            if (msgContent.obj in objects) {
                if (msgContent.pos in objects[msgContent.obj].nodes) {

                    var objectData = objects[msgContent.obj].frames[msgContent.object].nodes[msgContent.pos];

                    objectData.data.value = msgContent.value;
                    objectData.data.mode = msgContent.mode;

                    engine.trigger(msgContent.object, msgContent.object, msgContent.node, objectData);

                    return {object: msgContent.obj, node: msgContent.pos, data: objectData};
                }

            }
            return null;
        }
    };
}

/**********************************************************************************************************************
 ******************************************** Variables and Objects ***************************************************
 **********************************************************************************************************************/

// This variable will hold the entire tree of all objects and their sub objects.
var objects = {};

const availableModules = require('./libraries/availableModules');

const nodeFolderLoader = new AddonFolderLoader(nodePaths);
const nodeTypeModules = nodeFolderLoader.loadModules();   // Will hold all available data point interfaces
availableModules.setNodes(nodeTypeModules);

const blockFolderLoader = new AddonFolderLoader(blockPaths);
const blockModules = blockFolderLoader.loadModules();   // Will hold all available data point interfaces
availableModules.setBlocks(blockModules);

var hardwareInterfaceModules = {}; // Will hold all available hardware interfaces.
var hardwareInterfaceLoader = null;
// A list of all objects known and their IPs in the network. The objects are found via the udp heart beat.
// If a new link is linking to another objects, this knownObjects list is used to establish the connection.
// This list is also used to keep track of the actual IP of an object. If the IP of an object in a network changes,
// It has no influance on the connectivity, as it is referenced by the object UUID through the entire time.
var protocols = new Protocols();
var knownObjects = {};
exports.knownObjects = knownObjects;
// A lookup table used to process faster through the objects.
var objectLookup = {};
// This list holds all the socket connections that are kept alive. Socket connections are kept alive if a link is
// associated with this object. Once there is no more link the socket connection is deleted.
var socketArray = {};     // all socket connections that are kept alive

var realityEditorSocketArray = {};     // all socket connections that are kept alive
var realityEditorBlockSocketArray = {};     // all socket connections that are kept alive
var realityEditorUpdateSocketArray = {};    // all socket connections to keep UIs in sync (frame position, etc)
var realityEditorObjectMatrixSocketArray = {};    // all socket connections to keep object world positions in sync

var activeHeartbeats = {}; // Prevents multiple recurring beats for the same object

// counter for the socket connections
// this counter is used for the Web Developer Interface to reflect the state of the server socket connections.
var sockets = {
    sockets: 0, // amount of created socket connections
    connected: 0, // amount of connected socket connections
    notConnected: 0, // not connected
    socketsOld: 0,  // used internally to react only on updates
    connectedOld: 0, // used internally to react only on updates
    notConnectedOld: 0 // used internally to react only on updates
};

var worldObjectName = '_WORLD_';
if (isMobile) {
    worldObjectName += 'local';
}
var worldObject;

const SceneGraph = require('./libraries/sceneGraph/SceneGraph');
const sceneGraph = new SceneGraph(true);
const WorldGraph = require('./libraries/sceneGraph/WorldGraph');
const worldGraph = new WorldGraph(sceneGraph);

/**********************************************************************************************************************
 ******************************************** Initialisations *********************************************************
 **********************************************************************************************************************/


console.log('Starting the Server');
console.log('Initialize System: ');
console.log('Loading Hardware interfaces');


var hardwareAPICallbacks = {
    publicData: function (objectKey, frameKey, nodeKey) {
        socketHandler.sendPublicDataToAllSubscribers(objectKey, frameKey, nodeKey);
    },
    actions: function (thisAction) {
        utilities.actionSender(thisAction);
    },
    data: function (objectKey, frameKey, nodeKey, data, _objects, _nodeTypeModules) {
        //these are the calls that come from the objects before they get processed by the object engine.
        // send the saved value before it is processed
        sendMessagetoEditors({
            object: objectKey,
            frame: frameKey,
            node: nodeKey,
            data: data
        });
        hardwareAPI.readCall(objectKey, frameKey, nodeKey, getNode(objectKey, frameKey, nodeKey).data);
        engine.trigger(objectKey, frameKey, nodeKey, getNode(objectKey, frameKey, nodeKey));
    },
    write: function (objectID) {
        utilities.writeObjectToFile(objects, objectID, objectsPath, globalVariables.saveToDisk);
    }
};
// set all the initial states for the Hardware Interfaces in order to run with the Server.
hardwareAPI.setup(objects, objectLookup, knownObjects, socketArray, globalVariables, __dirname, objectsPath, nodeTypeModules, blockModules, services, version, protocol, serverPort, hardwareAPICallbacks, sceneGraph, worldGraph);

nodeUtilities.setup(objects, sceneGraph, knownObjects, socketArray, globalVariables, hardwareAPI, objectsPath, linkController);

console.log('Done');

console.log('Loading Objects');
// This function will load all the Objects
loadObjects();
console.log('Done loading objects');
if (globalVariables.worldObject) {
    loadWorldObject();
}
console.log('Done loading world object');

startSystem();
console.log('started');

// Get the directory names of all available sources for the 3D-UI
if (!isMobile) {
    hardwareInterfaceLoader = new AddonFolderLoader(hardwareInterfacePaths);
    hardwareInterfaceModules = hardwareInterfaceLoader.loadModules();
    availableModules.setHardwareInterfaces(hardwareInterfaceModules);

    // statically serve the "public" directory in each hardware interface
    for (let folderName in hardwareInterfaceLoader.folderMap) {
        let publicPath = path.join(hardwareInterfaceLoader.folderMap[folderName], folderName, 'public');
        webServer.use('/hardwareInterface/' + folderName + '/public', express.static(publicPath));
    }
}

console.log('ready to start internal servers');

hardwareAPI.reset();

console.log('found ' + Object.keys(hardwareInterfaceModules).length + ' enabled hardware interfaces');
console.log('starting internal Server.');

// This function calls an initialization callback that will help hardware interfaces to start after the entire system
// is initialized.

/**
 * Returns the file extension (portion after the last dot) of the given filename.
 * If a file name starts with a dot, returns an empty string.
 *
 * @author VisioN @ StackOverflow
 * @param {string} fileName - The name of the file, such as foo.zip
 * @return {string} The lowercase extension of the file, such has "zip"
 */
function getFileExtension(fileName) {
    return fileName.substr((~-fileName.lastIndexOf('.') >>> 0) + 2).toLowerCase();
}

/**
 * @desc Add objects from the objects folder to the system
 **/
function loadObjects() {
    console.log('Enter loadObjects');
    // check for objects in the objects folder by reading the objects directory content.
    // get all directory names within the objects directory
    var objectFolderList = fs.readdirSync(objectsPath).filter(function (file) {
        return fs.statSync(objectsPath + '/' + file).isDirectory();
    });

    // remove hidden directories
    try {
        while (objectFolderList[0][0] === '.') {
            objectFolderList.splice(0, 1);
        }
    } catch (e) {
        console.log('no hidden files');
    }

    for (var i = 0; i < objectFolderList.length; i++) {
        var tempFolderName = utilities.getObjectIdFromTargetOrObjectFile(objectFolderList[i], objectsPath);
        console.log('TempFolderName: ' + tempFolderName);

        if (tempFolderName !== null) {
            // fill objects with objects named by the folders in objects
            objects[tempFolderName] = new ObjectModel(services.ip, version, protocol, tempFolderName);
            objects[tempFolderName].port = serverPort;
            objects[tempFolderName].name = objectFolderList[i];

            // create first frame
            // todo this need to be checked in the system
            // objects[tempFolderName].frames[tempFolderName] = new Frame();
            //objects[tempFolderName].frames[tempFolderName].name = objectFolderList[i];

            // add object to object lookup table
            utilities.writeObject(objectLookup, objectFolderList[i], tempFolderName, globalVariables.saveToDisk);

            // try to read a saved previous state of the object
            try {
                objects[tempFolderName] = JSON.parse(fs.readFileSync(objectsPath + '/' + objectFolderList[i] + '/' + identityFolderName + '/object.json', 'utf8'));
                objects[tempFolderName].ip = services.ip; // ip.address();

                // this is for transforming old lists to new lists
                if (typeof objects[tempFolderName].objectValues !== 'undefined') {
                    objects[tempFolderName].frames[tempFolderName].nodes = objects[tempFolderName].objectValues;
                    delete objects[tempFolderName].objectValues;
                }
                if (typeof objects[tempFolderName].objectLinks !== 'undefined') {
                    objects[tempFolderName].frames[tempFolderName].links = objects[tempFolderName].objectLinks;
                    delete objects[tempFolderName].objectLinks;
                }


                if (typeof objects[tempFolderName].nodes !== 'undefined') {
                    objects[tempFolderName].frames[tempFolderName].nodes = objects[tempFolderName].nodes;
                    delete objects[tempFolderName].nodes;
                }
                if (typeof objects[tempFolderName].links !== 'undefined') {
                    objects[tempFolderName].frames[tempFolderName].links = objects[tempFolderName].links;
                    delete objects[tempFolderName].links;
                }


                if (objects[tempFolderName].frames[tempFolderName]) {
                    for (var nodeKey in objects[tempFolderName].frames[tempFolderName].nodes) {

                        if (typeof objects[tempFolderName].nodes[nodeKey].item !== 'undefined') {
                            var tempItem = objects[tempFolderName].frames[tempFolderName].nodes[nodeKey].item;
                            objects[tempFolderName].frames[tempFolderName].nodes[nodeKey].data = utilities.deepCopy(tempItem[0]);
                        }
                    }
                }

                // cast everything from JSON to Object, Frame, and Node classes
                let newObj = new ObjectModel(objects[tempFolderName].ip,
                    objects[tempFolderName].version,
                    objects[tempFolderName].protocol,
                    objects[tempFolderName].objectId);
                newObj.setFromJson(objects[tempFolderName]);
                objects[tempFolderName] = newObj;

                console.log('I found objects that I want to add');

            } catch (e) {
                objects[tempFolderName].ip = services.ip; //ip.address();
                objects[tempFolderName].objectId = tempFolderName;
                console.log('No saved data for: ' + tempFolderName);
            }

            // add this object to the sceneGraph
            sceneGraph.addObjectAndChildren(tempFolderName, objects[tempFolderName]);
        } else {
            console.log(' object ' + objectFolderList[i] + ' has no marker yet');
        }
        utilities.actionSender({reloadObject: {object: tempFolderName}, lastEditor: null});
    }

    // update parents of any sceneGraph nodes to be relative to the world where they were localized
    for (let objectId in objects) {
        let thisObject = objects[objectId];
        if (thisObject.worldId && typeof objects[thisObject.worldId] !== 'undefined') {
            sceneGraph.updateObjectWorldId(objectId, thisObject.worldId);
        }
        if (thisObject.deactivated) {
            sceneGraph.deactivateElement(objectId);
        }
    }

    hardwareAPI.reset();

    sceneGraph.recomputeGraph();
    // console.log(sceneGraph.graph);
}


var executeSetups = function () {

    for (let objectKey in objects) {
        for (let frameKey in objects[objectKey].frames) {
            var thisFrame = objects[objectKey].frames[frameKey];
            for (let nodeKey in thisFrame.nodes) {
                for (let blockKey in thisFrame.nodes[nodeKey].blocks) {
                    var thisBlock = objects[objectKey].frames[frameKey].nodes[nodeKey].blocks[blockKey];
                    if (blockModules[thisBlock.type]) {
                        blockModules[thisBlock.type].setup(objectKey, frameKey, nodeKey, blockKey, thisBlock,
                            function (object, frame, node, block, index, thisBlock) {
                                engine.processBlockLinks(object, frame, node, block, index, thisBlock);
                            });
                    }
                }
            }
        }
    }
};
executeSetups();

/**
 * Initialize worldObject to contents of spatialToolbox/_WORLD_local/.identity/object.json
 * Create the json file if doesn't already exist
 */
function loadWorldObject() {

    // create the file for it if necessary
    var folder = path.join(objectsPath, worldObjectName);
    var identityPath = path.join(folder, '.identity');
    var jsonFilePath = path.join(folder, 'object.json');

    // create objects folder at objectsPath if necessary
    if (globalVariables.saveToDisk && !fs.existsSync(folder)) {
        console.log('created worldObject directory at ' + folder);
        fs.mkdirSync(folder);
    }

    // create a /.identity folder within it to hold the object.json data
    if (globalVariables.saveToDisk && !fs.existsSync(identityPath)) {
        console.log('created worldObject identity at ' + identityPath);
        fs.mkdirSync(identityPath);
    }

    // create a new world object
    let thisWorldObjectId = isMobile ? worldObjectName : (worldObjectName + utilities.uuidTime());
    worldObject = new ObjectModel(services.ip, version, protocol, thisWorldObjectId);
    worldObject.port = serverPort;
    worldObject.name = worldObjectName;
    worldObject.isWorldObject = true;

    // try to read previously saved data to overwrite the default world object
    if (globalVariables.saveToDisk) {
        try {
            worldObject = JSON.parse(fs.readFileSync(jsonFilePath, 'utf8'));
            console.log('Loaded world object for server: ' + services.ip);
        } catch (e) {
            console.log('No saved data for world object on server: ' + services.ip);
        }
    }

    worldObject.ip = services.ip;
    worldObject.port = serverPort;

    objects[worldObject.objectId] = worldObject;

    hardwareAPI.reset();

    if (globalVariables.saveToDisk) {

        fs.writeFile(jsonFilePath, JSON.stringify(worldObject, null, 4), function (err) {
            if (err) {
                console.log('worldObject save error', err);
            } else {
                //console.log('JSON saved to ' + jsonFilePath);
            }
        });
    } else {
        console.log('I am not allowed to save');
    }
}


function loadAnchor(anchorName) {

    // create the file for it if necessary
    var folder = path.join(objectsPath, anchorName);
    var identityPath = path.join(folder, '.identity');
    var jsonFilePath = path.join(identityPath, 'object.json');
    let anchorUuid = anchorName + utilities.uuidTime();

    // create objects folder at objectsPath if necessary
    if (globalVariables.saveToDisk && !fs.existsSync(folder)) {
        console.log('created anchor directory at ' + folder);
        fs.mkdirSync(folder);
    }

    // create a /.identity folder within it to hold the object.json data
    if (globalVariables.saveToDisk && !fs.existsSync(identityPath)) {
        console.log('created anchor identity at ' + identityPath);
        fs.mkdirSync(identityPath);
    }


    // try to read previously saved data to overwrite the default anchor object
    if (globalVariables.saveToDisk) {
        try {
            let anchor = JSON.parse(fs.readFileSync(jsonFilePath, 'utf8'));
            anchorUuid = anchor.objectId;
            if (anchorUuid) {
                objects[anchorUuid] = anchor;
            }
            console.log('Loaded anchor object for server: ' + services.ip);
            return;
        } catch (e) {
            console.log('No saved data for anchor object on server: ' + services.ip);
        }
    }

    // create a new anchor object
    objects[anchorUuid] = new ObjectModel(services.ip, version, protocol, anchorUuid);
    objects[anchorUuid].port = serverPort;
    objects[anchorUuid].name = anchorName;

    objects[anchorUuid].isAnchor = false;
    objects[anchorUuid].matrix = [
        1, 0, 0, 0,
        0, 1, 0, 0,
        0, 0, 1, 0,
        0, 0, 0, 1
    ];
    objects[anchorUuid].tcs = 0;

    if (globalVariables.saveToDisk) {
        fs.writeFileSync(jsonFilePath, JSON.stringify(objects[anchorUuid], null, 4));
        // console.log('JSON saved to ' + jsonFilePath);
        objectBeatSender(beatPort, anchorUuid, objects[anchorUuid].ip);
        hardwareAPI.reset();
    } else {
        console.log('I am not allowed to save');
        objectBeatSender(beatPort, anchorUuid, objects[anchorUuid].ip);
        hardwareAPI.reset();
    }

    // store in lookup table so we can correctly change ID if target data is later uploaded
    utilities.writeObject(objectLookup, anchorName, anchorUuid);

    sceneGraph.addObjectAndChildren(anchorUuid, objects[anchorUuid]);
}

function setAnchors() {
    let worldObject = false;

    // load all object folders
    let tempFiles = fs.readdirSync(objectsPath).filter(function (file) {
        return fs.statSync(path.join(objectsPath, file)).isDirectory();
    });
    // remove hidden directories
    while (tempFiles.length > 0 && tempFiles[0][0] === '.') {
        tempFiles.splice(0, 1);
    }

    // populate all objects folders with object.json files.
    tempFiles.forEach(function (objectKey) {

        if (objectKey.indexOf('_WORLD_') === -1) {

            let thisObjectKey = null;
            let tempKey = utilities.getObjectIdFromTargetOrObjectFile(objectKey, objectsPath); // gets the object id from the xml target file
            if (tempKey) {
                thisObjectKey = tempKey;
            } else {
                thisObjectKey = objectKey;
            }

            if (!(thisObjectKey in objects)) {
                loadAnchor(objectKey);
            }
        }
    });


    // check if there is an initialized World Object
    for (let key in objects) {
        if (objects[key].isWorldObject) {
            // check if the object is correctly initialized with tracking targets
            let datExists = fs.existsSync(path.join(objectsPath, objects[key].name, identityFolderName, '/target/target.dat'));
            let xmlExists = fs.existsSync(path.join(objectsPath, objects[key].name, identityFolderName, '/target/target.xml'));
            let jpgExists = fs.existsSync(path.join(objectsPath, objects[key].name, identityFolderName, '/target/target.jpg'));

            if ((xmlExists && datExists && jpgExists) || (xmlExists && jpgExists)) {
                worldObject = true;
            }
            break;
        }
    }

    // check if there are uninitialized objects and turn them into anchors if an initialized world object exists.
    for (let key in objects) {
        objects[key].isAnchor = false;
        if (!objects[key].isWorldObject) {
            // check if the object is correctly initialized with tracking targets
            let datExists = fs.existsSync(path.join(objectsPath, objects[key].name, identityFolderName, '/target/target.dat'));
            let xmlExists = fs.existsSync(path.join(objectsPath, objects[key].name, identityFolderName, '/target/target.xml'));
            let jpgExists = fs.existsSync(path.join(objectsPath, objects[key].name, identityFolderName, '/target/target.jpg'));

            if (!(xmlExists && (datExists || jpgExists))) {
                if (worldObject) {
                    objects[key].isAnchor = true;
                    objects[key].tcs = 0;
                    continue;
                }
            }
        }
    }
}

/**********************************************************************************************************************
 ******************************************** Starting the System ******************************************************
 **********************************************************************************************************************/

/**
 * @desc starting the system
 **/

function startSystem() {

    // make sure that the system knows about the state of anchors.
    setAnchors();

    // generating a udp heartbeat signal for every object that is hosted in this device
    for (let key in objects) {
        if (!objects[key].deactivated) {
            objectBeatSender(beatPort, key, objects[key].ip);
        }
    }

    // receiving heartbeat messages and adding new objects to the knownObjects Array
    objectBeatServer();

    // serving the visual frontend with web content as well serving the REST API for add/remove links and changing
    // object sizes and positions
    objectWebServer();

    // receives all socket connections and processes the data
    socketServer();

    // initializes the first sockets to be opened to other objects
    socketUpdater();

    // keeps sockets to other objects alive based on the links found in the local objects
    // removes socket connections to objects that are no longer linked.
    socketUpdaterInterval();

    recorder.initRecorder(objects);
}

/**********************************************************************************************************************
 ******************************************** Stopping the System *****************************************************
 **********************************************************************************************************************/

function exit() {
    hardwareAPI.shutdown();

    process.exit();
}

process.on('SIGINT', exit);

if (process.pid) {
    console.log('Reality Server server.js process is running with PID ' + process.pid);
}

/**********************************************************************************************************************
 ******************************************** Emitter/Client/Sender ***************************************************
 **********************************************************************************************************************/

/**
 * @desc Sends out a Heartbeat broadcast via UDP in the local network.
 * @param {Number} PORT The port where to start the Beat
 * @param {string} thisId The name of the Object
 * @param {string} thisIp The IP of the Object
 * @param {string} thisVersion The version of the Object
 * @param {string} thisTcs The target checksum of the Object.
 * @param {boolean} oneTimeOnly if true the beat will only be sent once.
 **/

function objectBeatSender(PORT, thisId, thisIp, oneTimeOnly) {
    if (isMobile) {
        return;
    }

    if (typeof oneTimeOnly === 'undefined') {
        oneTimeOnly = false;
    }

    if (!oneTimeOnly && activeHeartbeats[thisId]) {
        console.log('already created beat for object: ' + thisId);
        return;
    }

    var HOST = '255.255.255.255';

    //console.log('creating beat for object: ' + thisId);
    objects[thisId].version = version;
    objects[thisId].protocol = protocol;
    objects[thisId].port = serverPort;

    var thisVersionNumber = parseInt(objects[thisId].version.replace(/\./g, ''));

    // try re-generating checksum if it doesn't exist - in some cases it gets corrupted and beats won't send
    if (!objects[thisId].tcs) {
        let targetDir = path.join(objectsPath, objects[thisId].name, identityFolderName, 'target');
        let jpgPath = path.join(targetDir, 'target.jpg');
        let datPath = path.join(targetDir, 'target.dat');
        let xmlPath = path.join(targetDir, 'target.xml');
        let glbPath = path.join(targetDir, 'target.glb');
        var fileList = [jpgPath, xmlPath, datPath, glbPath];
        objects[thisId].tcs = utilities.generateChecksums(objects, fileList);
        console.log('regenerated checksum for ' + thisId + ': ' + objects[thisId].tcs);
    }

    // if no target files exist, checksum will be undefined, so mark with checksum 0 (anchors have this)
    if (typeof objects[thisId].tcs === 'undefined') {
        objects[thisId].tcs = 0;
    }

    // Objects
    //  console.log('with version number: ' + thisVersionNumber);
    var zone = '';
    if (objects[thisId].zone) zone = objects[thisId].zone;

    // json string to be sent
    const messageStr = JSON.stringify({
        id: thisId,
        ip: services.ip,
        port: serverPort,
        vn: thisVersionNumber,
        pr: protocol,
        tcs: objects[thisId].tcs,
        zone: zone
    });

    if (globalVariables.debug) console.log('UDP broadcasting on port', PORT);
    if (globalVariables.debug) console.log('Sending beats... Content', messageStr);

    // creating the datagram
    var client = dgram.createSocket('udp4');
    client.bind(function () {
        client.setBroadcast(true);
        client.setTTL(timeToLive);
        client.setMulticastTTL(timeToLive);
    });

    if (!oneTimeOnly) {
        activeHeartbeats[thisId] = setInterval(function () {
            // send the beat#
            if (thisId in objects && !objects[thisId].deactivated) {
                // console.log("Sending beats... Content: " + JSON.stringify({ id: thisId, ip: thisIp, vn:thisVersionNumber, tcs: objects[thisId].tcs}));
                let zone = '';
                if (objects[thisId].zone) zone = objects[thisId].zone;
                if (!objects[thisId].hasOwnProperty('port')) objects[thisId].port = serverPort;

                services.ip = services.getIP();

                const message = Buffer.from(JSON.stringify({
                    id: thisId,
                    ip: services.ip,
                    port: serverPort,
                    vn: thisVersionNumber,
                    pr: protocol,
                    tcs: objects[thisId].tcs,
                    zone: zone
                }));
                if (objects[thisId].tcs || objects[thisId].isAnchor) {
                    client.send(message, 0, message.length, PORT, HOST, function (err) {
                        if (err) {
                            console.log('You\'re not on a network. Can\'t send anything', err);
                            //throw err;
                            for (var key in objects) {
                                objects[key].ip = services.ip;
                            }
                        }
                        // client is not being closed, as the beat is send ongoing
                    });
                }
            }
        }, beatInterval + utilities.randomIntInc(-250, 250));
    } else {
        // Single-shot, one-time heartbeat
        // delay the signal with timeout so that not all objects send the beat in the same time.
        setTimeout(function () {
            // send the beat
            if (thisId in objects && !objects[thisId].deactivated) {

                var zone = '';
                if (objects[thisId].zone) zone = objects[thisId].zone;
                if (!objects[thisId].hasOwnProperty('port')) objects[thisId].port = serverPort;

                services.ip = services.getIP();

                var message = Buffer.from(JSON.stringify({
                    id: thisId,
                    ip: services.ip,
                    port: serverPort,
                    vn: thisVersionNumber,
                    pr: protocol,
                    tcs: objects[thisId].tcs,
                    zone: zone
                }));
                client.send(message, 0, message.length, PORT, HOST, function (err) {
                    if (err) throw err;
                    // close the socket as the function is only called once.
                    client.close();
                });
            }
        }, utilities.randomIntInc(1, 250));
    }
}

/**********************************************************************************************************************
 ******************************************** Server Objects **********************************************************
 **********************************************************************************************************************/

/**
 * @desc Receives a Heartbeat broadcast via UDP in the local network and updates the knownObjects Array in case of a
 * new object
 * @note if action "ping" is received, the object calls a heartbeat that is send one time.
 **/

services.ip = services.getIP(); //ip.address();

function handleActionMessage(action) {
    if (action === 'ping') {
        for (let key in objects) {
            objectBeatSender(beatPort, key, objects[key].ip, true);
        }
        return;
    }
    if (action.type === 'SceneGraphEventMessage') {
        if (action.ip === services.getIP()) { // UDP also broadcasts to yourself
            return;
        }
        worldGraph.handleMessage(action);
    }
}

function objectBeatServer() {
    if (isMobile) {
        return;
    }

    // creating the udp server
    var udpServer = dgram.createSocket('udp4');
    udpServer.on('error', function (err) {
        console.log('server error', err);
        udpServer.close();
    });

    udpServer.on('message', function (msg) {

        var msgContent;
        // check if object ping
        msgContent = JSON.parse(msg);

        if (msgContent.id && msgContent.ip && !checkObjectActivation(msgContent.id) && !(msgContent.id in knownObjects)) {

            if (!knownObjects[msgContent.id]) {
                knownObjects[msgContent.id] = {};
            }

            if (msgContent.vn)
                knownObjects[msgContent.id].version = msgContent.vn;

            if (msgContent.pr)
                knownObjects[msgContent.id].protocol = msgContent.pr;
            else {
                knownObjects[msgContent.id].protocol = 'R0';
            }

            if (msgContent.ip)
                knownObjects[msgContent.id].ip = msgContent.ip;

            console.log('I found new Objects: ' + JSON.stringify(knownObjects[msgContent.id]));

            // each time we discover a new object from another, also get the scene graph from that server
            getKnownSceneGraph(msgContent.ip);
        }
        // check if action 'ping'
        if (msgContent.action) {
            handleActionMessage(msgContent.action);
        }

        if (typeof msgContent.matrixBroadcast !== 'undefined') {
            // if (Object.keys(msgContent.matrixBroadcast).length > 0) {
            // console.log(msgContent.matrixBroadcast);
            hardwareAPI.triggerMatrixCallbacks(msgContent.matrixBroadcast);
            // }
        } else {
            hardwareAPI.triggerUDPCallbacks(msgContent);
        }

    });

    udpServer.on('listening', function () {
        var address = udpServer.address();
        console.log('UDP listening on port: ' + address.port);
        checkInit('udp');
    });

    // bind the udp server to the udp beatPort

    udpServer.bind(beatPort);
}

async function getKnownSceneGraph(ip, port) {
    // 1. check if we already have an up-to-date sceneGraph from this server
    let needsThisGraph = true;
    if (!needsThisGraph) {
        return;
    } // TODO: implement placeholder

    // 2. if not, make an HTTP GET request to the other server's /spatial/sceneGraph endpoint to get it
    const url = 'http://' + ip + ':' + (port || 8080) + '/spatial/sceneGraph';
    let response = null;
    try {
        response = await utilities.httpGet(url);
    } catch (e) {
        console.warn('error awaiting /spatial/sceneGraph', e);
        return;
    }

    // 3. parse the results and add it as a known scene graph
    var thatSceneGraph = typeof response === 'string' ? JSON.parse(response) : response;
    console.log('Discovered scene graph from server ' + ip + ' with keys:');
    // console.log(Object.keys(thatSceneGraph));

    // 4. create a method to compile all known scene graphs with this server's graph to be visualized
    worldGraph.addKnownGraph(ip, thatSceneGraph);
}

var ip_regex = /(\d+)\.(\d+)\.(\d+)\.(\d+)(?:\.(\d+))?(?::(\d+))?/ig;
var ip_regex2 = /(\d+)\.(\d+)\.(\d+)\.(\d+)/;

// Parse the ip string into an object containing it's parts
var parseIpSpace = function (ip_string) {

    // Use Regex to get the parts of the ip address
    var ip_parts = ip_regex.exec(ip_string);
    var ip_parts2 = ip_regex2.exec(ip_string);
    // Set ip address if the regex executed successfully
    var thisresult = '';

    if (ip_parts && ip_parts.length > 6) {
        thisresult = [parseInt(ip_parts[1]), parseInt(ip_parts[2]), parseInt(ip_parts[3]), parseInt(ip_parts[4])];
    } else if (ip_parts2 && ip_parts2.length > 3) {
        thisresult = [parseInt(ip_parts2[1]), parseInt(ip_parts2[2]), parseInt(ip_parts2[3]), parseInt(ip_parts2[4])];
    } else if (ip_string === '::1') {
        thisresult = [127, 0, 0, 1];
    }
    // Return object
    return thisresult;
};

function objectWebServer() {
    services.ip = services.getIP(); // ip.address();
    // security implemented

    // check all server requests for being inside the netmask parameters.
    // the netmask is set to local networks only.

    webServer.use('*', function (req, res, next) {


        var remoteIP = parseIpSpace(req.ip);
        var localIP = parseIpSpace(services.ip);
        var thisNetmask = parseIpSpace(netmask);

        var checkThisNetwork = true;

        if (!(remoteIP[0] === localIP[0] || remoteIP[0] <= (255 - thisNetmask[0]))) {
            checkThisNetwork = false;
        }

        if (!(remoteIP[1] === localIP[1] || remoteIP[1] <= (255 - thisNetmask[1]))) {
            checkThisNetwork = false;
        }

        if (!(remoteIP[2] === localIP[2] || remoteIP[2] <= (255 - thisNetmask[2]))) {
            checkThisNetwork = false;
        }

        if (!(remoteIP[3] === localIP[3] || remoteIP[3] <= (255 - thisNetmask[3]))) {
            checkThisNetwork = false;
        }

        if (!checkThisNetwork)
            if (remoteIP[0] === 127 && remoteIP[1] === 0 && remoteIP[2] === 0 && remoteIP[3] === 1) {
                checkThisNetwork = true;
            }

        checkThisNetwork = true;
        if (services.ips.activeInterface in services.ips.interfaces) {
            if (checkThisNetwork) {
                next();
            } else {
                res.status(403).send('Error 400: Forbidden. The requested page may be only available in a local network.');
            }
        } else {
            next();
        }
    });
    // define the body parser
    webServer.use(bodyParser.urlencoded({
        extended: true
    }));
    webServer.use(bodyParser.json());
    // define a couple of static directory routs

    webServer.use('/objectDefaultFiles', express.static(__dirname + '/libraries/objectDefaultFiles/'));
    if (isMobile) {
        const LocalUIApp = require('./libraries/LocalUIApp.js');
        const uiPath = path.join(__dirname, '../vuforia-spatial-toolbox-userinterface');
        const alternativeUiPath = path.join(__dirname, '../userinterface'); // for backwards compatibility
        const selectedUiPath = fs.existsSync(uiPath) ? uiPath : alternativeUiPath;
        console.log('SELECTED UI PATH: ' + selectedUiPath);
        const localUserInterfaceApp = new LocalUIApp(selectedUiPath, addonFolders);
        localUserInterfaceApp.setup();
        localUserInterfaceApp.listen(serverUserInterfaceAppPort);
    }
    // webServer.use('/frames', express.static(__dirname + '/libraries/frames/'));

    webServer.use('/frames/:frameName', function (req, res, next) {

        if (!utilities.isValidId(req.params.frameName)) {
            res.status(400).send('Invalid frame name. Must be alphanumeric.');
            console.log(req.params.frameName);
            return;
        }

        var urlArray = req.originalUrl.split('/');
        const frameLibPath = frameFolderLoader.resolvePath(req.params.frameName);
        if (!frameLibPath) {
            next();
            return;
        }
        var fileName = path.join(frameLibPath, req.originalUrl.split('/frames/')[1]); //__dirname + '/libraries' + req.originalUrl;

        if (!fs.existsSync(fileName)) {
            next();
            return;
        }

        // Non HTML files just get sent normally
        if (urlArray[urlArray.length - 1].indexOf('html') === -1) {
            res.sendFile(fileName);
            return;
        }

        // HTML files get object.js injected
        var html = fs.readFileSync(fileName, 'utf8');

        // remove any hard-coded references to object.js (or object-frames.js) and pep.min.js
        html = html.replace('<script src="object.js"></script>', '');
        html = html.replace('<script src="../resources/object.js"></script>', '');
        html = html.replace('<script src="objectDefaultFiles/object.js"></script>', '');

        html = html.replace('<script src="object-frames.js"></script>', '');
        html = html.replace('<script src="../resources/object-frames.js"></script>', '');
        html = html.replace('<script src="objectDefaultFiles/object-frames.js"></script>', '');

        html = html.replace('<script src="../resources/pep.min.js"></script>', '');
        html = html.replace('<script src="objectDefaultFiles/pep.min.js"></script>', '');

        var level = '../';
        for (var i = 0; i < urlArray.length - 3; i++) {
            level += '../';
        }

        html = html.replace('objectDefaultFiles/envelope.js', level + 'objectDefaultFiles/envelope.js');
        html = html.replace('objectDefaultFiles/envelopeContents.js', level + 'objectDefaultFiles/envelopeContents.js');

        html = html.replace('objectDefaultFiles/gl-worker.js', level + 'objectDefaultFiles/gl-worker.js');

        var loadedHtml = cheerio.load(html);
        var scriptNode = '<script src="' + level + 'objectDefaultFiles/object.js"></script>';
        scriptNode += '<script src="' + level + 'objectDefaultFiles/pep.min.js"></script>';

        // inject the server IP address, but don't inject the objectKey and frameKey, as those come from the editor
        scriptNode += '<script> realityObject.serverIp = "' + services.ip + '"</script>';//ip.address()
        loadedHtml('head').prepend(scriptNode);
        res.send(loadedHtml.html());

    });

    webServer.use('/logicNodeIcon', function (req, res) {
        var urlArray = req.originalUrl.split('/');
        console.log('logicNodeIcon urlArray', urlArray);
        var objectName = urlArray[2];
        var fileName = objectsPath + '/' + objectName + '/' + identityFolderName + '/logicNodeIcons/' + urlArray[3];
        if (!fs.existsSync(fileName)) {
            res.sendFile(__dirname + '/libraries/emptyLogicIcon.png'); // default to blank image if not custom saved yet
            return;
        }
        res.sendFile(fileName);
    });

    webServer.use('/mediaFile', function (req, res) {
        var urlArray = req.originalUrl.split('/');

        var objectId = urlArray[2];
        if (!getObject(objectId)) {
            res.status(404).send('object ' + objectId + ' not found');
            return;
        }

        var objectName = getObject(objectId).name;
        var fileName = objectsPath + '/' + objectName + '/' + identityFolderName + '/mediaFiles/' + urlArray[3];
        if (!fs.existsSync(fileName)) {
            res.sendFile(__dirname + '/libraries/emptyLogicIcon.png'); // default to blank image if not found
            return;
        }
        res.sendFile(fileName);
    });

    webServer.use('/obj', function (req, res, next) {

        var urlArray = req.originalUrl.split('/');
        urlArray.splice(0, 1);
        urlArray.splice(0, 1);
        if (urlArray[1] === 'frames') {
            let objectKey = utilities.readObject(objectLookup, urlArray[0]);
            let frameKey = utilities.readObject(objectLookup, urlArray[0]) + urlArray[2];
            let thisFrame = getFrame(objectKey, frameKey);

            var toolpath = null;

            if (thisFrame !== null) {
                if (thisFrame.hasOwnProperty('tool')) {
                    if (thisFrame.tool.hasOwnProperty('addon') && thisFrame.tool.hasOwnProperty('interface') && thisFrame.tool.hasOwnProperty('tool')) {
                        toolpath = __dirname + '/addons/' + thisFrame.tool.addon + '/interfaces/' + thisFrame.tool.interface + '/tools/' + thisFrame.tool.tool;
                    }
                }
            }

            urlArray.splice(1, 1);
        }

        var switchToInteraceTool = true;
        if (!toolpath) switchToInteraceTool = false;

        if ((urlArray[urlArray.length - 1] === 'target.dat' || urlArray[urlArray.length - 1] === 'target.jpg' || urlArray[urlArray.length - 1] === 'target.xml' || urlArray[urlArray.length - 1] === 'target.glb')
            && urlArray[urlArray.length - 2] === 'target') {
            urlArray[urlArray.length - 2] = identityFolderName + '/target';
            switchToInteraceTool = false;
        }

        if ((urlArray[urlArray.length - 1] === 'memory.jpg' || urlArray[urlArray.length - 1] === 'memoryThumbnail.jpg')
            && urlArray[urlArray.length - 2] === 'memory') {
            urlArray[urlArray.length - 2] = identityFolderName + '/memory';
            switchToInteraceTool = false;
        }

        if ((urlArray[urlArray.length - 2] === 'videos') && urlArray[urlArray.length - 1].split('.').pop() === 'mp4') {
            // videoDir differs on mobile due to inability to call mkdir
            if (!isMobile) {
                urlArray[urlArray.length - 2] = identityFolderName + '/videos';
            } else {
                try {
                    res.sendFile(urlArray[urlArray.length - 1], {root: utilities.getVideoDir(objectsPath, identityFolderName, isMobile)});
                } catch (e) {
                    console.warn('error sending video file', e);
                }
                return;
            }

            switchToInteraceTool = false;
        }

        var newUrl = '';
        var newToolUrl = '';
        for (let i = 0; i < urlArray.length; i++) {
            newUrl += '/' + urlArray[i];
        }

        if (toolpath !== null) {
            for (let i = 2; i < urlArray.length; i++) {
                newToolUrl += '/' + urlArray[i];
            }
        }

        if (newUrl.slice(-1) === '/') {
            newUrl += 'index.html';
            if (toolpath !== null) {
                newToolUrl += 'index.html';
            }
            urlArray.push('index.html');
        }

        // TODO: ben - may need to update objectsPath if the object is a world object

        if ((req.method === 'GET') && (req.url.slice(-1) === '/' || urlArray[urlArray.length - 1].match(/\.html?$/))) {
            let fileName = objectsPath + newUrl;
            let fileName2 = toolpath + newToolUrl;

            if (toolpath && switchToInteraceTool && fs.existsSync(fileName2)) fileName = fileName2;

            if (urlArray[urlArray.length - 1] !== 'index.html' && urlArray[urlArray.length - 1] !== 'index.htm') {
                if (fs.existsSync(fileName + 'index.html')) {
                    fileName = fileName + 'index.html';
                } else if (fs.existsSync(fileName + 'index.htm')) {
                    fileName = fileName + 'index.htm';
                }
            }

            if (!fs.existsSync(fileName)) {
                console.log('file is not here is it there?');
                res.send(404);
                next();
                return;
            }

            var html = fs.readFileSync(fileName, 'utf8');

            html = html.replace('<script src="object.js"></script>', '');
            html = html.replace('<script src="objectIO.js"></script>', '');
            html = html.replace('<script src="/socket.io/socket.io.js"></script>', '');

            var level = '../';
            for (let i = 0; i < urlArray.length; i++) {
                level += '../';
            }

            html = html.replace('objectDefaultFiles/envelope.js', level + 'objectDefaultFiles/envelope.js');
            html = html.replace('objectDefaultFiles/envelopeContents.js', level + 'objectDefaultFiles/envelopeContents.js');

            html = html.replace('objectDefaultFiles/gl-worker.js', level + 'objectDefaultFiles/gl-worker.js');

            var loadedHtml = cheerio.load(html);
            var scriptNode = '<script src="' + level + 'objectDefaultFiles/object.js"></script>';
            scriptNode += '<script src="' + level + 'objectDefaultFiles/pep.min.js"></script>';

            let objectKey = utilities.readObject(objectLookup, urlArray[0]);
            let frameKey = utilities.readObject(objectLookup, urlArray[0]) + urlArray[1];

            scriptNode += '\n<script> realityObject.object = "' + objectKey + '";</script>\n';
            scriptNode += '<script> realityObject.frame = "' + frameKey + '";</script>\n';
            scriptNode += '<script> realityObject.serverIp = "' + services.ip + '"</script>';//ip.address()
            loadedHtml('head').prepend(scriptNode);
            res.send(loadedHtml.html());
        } else if ((req.method === 'GET') && (req.url.slice(-1) === '/' || urlArray[urlArray.length - 1].match(/\.json?$/))) {

            let fileName = objectsPath + req.url + identityFolderName + '/object.json';

            if (!fs.existsSync(fileName)) {
                res.send(404);
                next();
                return;
            }

            var json = JSON.parse(fs.readFileSync(fileName, 'utf8'));

            // todo check if the data is still filtered with the new frames system
            for (var thisKey in json.logic) {
                for (var thisKey2 in json.nodes[thisKey].blocks) {
                    delete json.nodes[thisKey].blocks[thisKey2].privateData;
                }
            }
            res.json(json);
        } else {

            let fileName2 = toolpath + newToolUrl;
            if (toolpath && switchToInteraceTool && fs.existsSync(fileName2)) {
                res.sendFile(newToolUrl, {root: toolpath});
            } else {
                res.sendFile(newUrl, {root: objectsPath});
            }
        }
    });

    // TODO: is the developer flag ever not true anymore? is it still useful to have?
    if (globalVariables.developer === true) {
        webServer.use('/libraries', express.static(__dirname + '/libraries/webInterface/'));
        webServer.use('/hardwareInterface/libraries', express.static(__dirname + '/libraries/webInterface/'));
        webServer.use('/libraries/monaco-editor/', express.static(__dirname + '/node_modules/monaco-editor/'));
    }

    webServer.post('/action', (req, res) => {
        const action = JSON.parse(req.body.action);
        handleActionMessage(action);
        res.send();
    });

    // Express router routes
    const objectRouter = require('./routers/object');
    const logicRouter = require('./routers/logic');
    const spatialRouter = require('./routers/spatial');
    objectRouter.setup(globalVariables);
    logicRouter.setup(globalVariables);
    spatialRouter.setup(globalVariables);
    webServer.use('/object', objectRouter.router);
    webServer.use('/logic', logicRouter.router);
    webServer.use('/spatial', spatialRouter.router);

    // receivePost blocks can be triggered with a post request. *1 is the object *2 is the logic *3 is the link id
    // abbreviated POST syntax, searches over all objects and frames to find the block with that ID
    webServer.post('/triggerBlock/:blockName', function (req, res) {
        if (!utilities.isValidId(req.params.blockName)) {
            res.status(400).send('Invalid block name. Must be alphanumeric.');
            return;
        }
        blockController.triggerBlockSearch(req.params.blockName, req.body, function (statusCode, responseContents) {
            res.status(statusCode).json(responseContents).end();
        });
    });

    // Responds with the set of Spatial Tools that this server is hosting
    webServer.get('/availableFrames/', function (req, res) {
        console.log('get available frames');
        res.json(addonFrames.getFrameList());
    });

    // sends json object for a specific reality object. * is the object name
    // ths is the most relevant for
    // ****************************************************************************************************************
    webServer.get('/availableLogicBlocks/', function (req, res) {
        console.log('get available logic blocks');
        res.json(blockController.getLogicBlockList());
    });

    // TODO: is the developer flag ever not true anymore? is it still useful to have?
    if (globalVariables.developer === true) {
        // // TODO: ask Valentin what this route was used for?
        // webServer.post('/object/*/size/*', function (req, res) {
        //     console.log("post 1");
        //     console.log(req.params);
        //     res.send(changeSize(req.params[0], req.params[1], null, req.body));
        // });
    }

    /**
     * Send the programming interface static web content [This is the older form. Consider it deprecated.
     */
    // Version 1
    webServer.get('/obj/dataPointInterfaces/:nodeName/:fileName/', function (req, res) {   // watch out that you need to make a "/" behind request.
        let nodePath = nodeFolderLoader.resolvePath(req.params.nodeName);
        if (!nodePath) {
            res.sendStatus(404);
            return;
        }
        if (utilities.goesUpDirectory(req.params.fileName)) {
            res.status(400).send('Invalid file name. Cannot go up directories.');
            return;
        }
        res.sendFile(path.join(nodePath, req.params.nodeName, 'gui', req.params.fileName));
    });

    // Version 2
    webServer.get('/dataPointInterfaces/:nodeName/:fileName/', function (req, res) {   // watch out that you need to make a "/" behind request.
        let nodePath = nodeFolderLoader.resolvePath(req.params.nodeName);
        if (!nodePath) {
            res.sendStatus(404);
            return;
        }
        if (utilities.goesUpDirectory(req.params.fileName)) {
            res.status(400).send('Invalid file name. Cannot go up directories.');
            return;
        }
        res.sendFile(path.join(nodePath, req.params.nodeName, 'gui', req.params.fileName));
    });

    // Version 3 #### Active Version
    webServer.get('/nodes/:nodeName/:fileName/', function (req, res) {   // watch out that you need to make a "/" behind request.
        let nodePath = nodeFolderLoader.resolvePath(req.params.nodeName);
        if (!nodePath) {
            res.sendStatus(404);
            return;
        }
        res.sendFile(path.join(nodePath, req.params.nodeName, 'gui', req.params.fileName));
    });

    // Version 3 #### Active Version
    webServer.get('/nodes/:nodeName/gui/:fileName/', function (req, res) {   // watch out that you need to make a "/" behind request.
        let nodePath = nodeFolderLoader.resolvePath(req.params.nodeName);
        if (!nodePath) {
            res.sendStatus(404);
            return;
        }
        res.sendFile(path.join(nodePath, req.params.nodeName, 'gui', req.params.fileName));
    });

    // Version 3 #### Active Version *1 Block *2 file
    webServer.get('/logicBlock/:blockName/:fileName/', function (req, res) {   // watch out that you need to make a "/" behind request.
        let blockPath = blockFolderLoader.resolvePath(req.params.blockName);
        if (!blockPath) {
            res.sendStatus(404);
            return;
        }
        res.sendFile(path.join(blockPath, req.params.blockName, 'gui', req.params.fileName));
    });

    webServer.get('/logicBlock/:blockName/gui/:fileName/', function (req, res) {   // watch out that you need to make a "/" behind request.
        let blockPath = blockFolderLoader.resolvePath(req.params.blockName);
        if (!blockPath) {
            res.sendStatus(404);
            return;
        }
        res.sendFile(path.join(blockPath, req.params.blockName, 'gui', req.params.fileName));
    });


    // ****************************************************************************************************************
    // frontend interface
    // ****************************************************************************************************************

    // TODO: is the developer flag ever not true anymore? is it still useful to have?
    if (globalVariables.developer === true) {

        // sends the info page for the object :id
        // ****************************************************************************************************************
        webServer.get(objectInterfaceFolder + 'info/:id', function (req, res) {
            // console.log("get 12");
            if (!utilities.isValidId(req.params.id)) {
                res.status(400).send('Invalid object id. Must be alphanumeric.');
                return;
            }
            res.send(webFrontend.uploadInfoText(req.params.id, objectLookup, objects, knownObjects, sockets));
        });

        webServer.get(objectInterfaceFolder + 'infoLoadData/:id', function (req, res) {
            // console.log("get 12");
            if (!utilities.isValidId(req.params.id)) {
                res.status(400).send('Invalid object id. Must be alphanumeric.');
                return;
            }
            res.send(webFrontend.uploadInfoContent(req.params.id, objectLookup, objects, knownObjects, sockets));
        });

        // sends the content page for the object :id
        // ****************************************************************************************************************
        webServer.get(objectInterfaceFolder + 'object/:objectName/:frameName/frameFolder', function (req, res) {
            if (!utilities.isValidId(req.params.objectName) || !utilities.isValidId(req.params.frameName)) {
                res.status(400).send('Invalid object or frame name. Must be alphanumeric.');
                return;
            }
            const dirTree = require('directory-tree');
            var objectPath = objectsPath + '/' + req.params.objectName + '/' + req.params.frameName;
            var tree = dirTree(objectPath, {exclude: /\.DS_Store/}, function (item) {
                item.path = item.path.replace(objectsPath, '/obj');
            });
            res.json(tree);
        });


        webServer.get(objectInterfaceFolder + 'content/:objectName/:frameName', function (req, res) {
            // console.log("get 13");
            console.log('get frame index', req.params);
            if (!utilities.isValidId(req.params.objectName) || !utilities.isValidId(req.params.frameName)) {
                res.status(400).send('Invalid object or frame name. Must be alphanumeric.');
                return;
            }
            res.send(webFrontend.uploadTargetContentFrame(req.params.objectName, req.params.frameName, objectsPath, objectInterfaceFolder));
        });

        webServer.get(objectInterfaceFolder + 'edit/:objectName/:frameName', function (req, res) {
            webFrontend.editContent(req, res);
        });

        webServer.put(objectInterfaceFolder + 'edit/:objectName/:frameName', function (req, res) {
            if (utilities.goesUpDirectory(req.path)) {
                res.status(400).send('Invalid path. Cannot go up directories.');
                return;
            }
            console.log('PUT', req.path, req.body.content);
            fs.writeFile(__dirname + '/' + req.path.replace('edit', 'objects'), req.body.content, function (err) { //TODO: update path with objectsPath
                if (err) {
                    throw err;
                }
                // Success!
                res.end('');
            });
        });
        // sends the target page for the object :id
        // ****************************************************************************************************************
        webServer.get(objectInterfaceFolder + 'target/:objectName', function (req, res) {
            //   console.log("get 14");
            if (!utilities.isValidId(req.params.objectName)) {
                res.status(400).send('Invalid object name. Must be alphanumeric.');
                return;
            }
            res.send(webFrontend.uploadTargetText(req.params.objectName, objectLookup, objects, globalVariables.debug));
            // res.sendFile(__dirname + '/'+ "index2.html");
        });

        webServer.get(objectInterfaceFolder + 'target/:objectName/:frameName/', function (req, res) {
            if (!utilities.isValidId(req.params.objectName) || !utilities.isValidId(req.params.frameName)) {
                res.status(400).send('Invalid object or frame name. Must be alphanumeric.');
                return;
            }
            res.sendFile(__dirname + '/' + req.params.objectName + '/' + req.params.frameName);
        });

        // Send the main starting page for the web user interface
        // ****************************************************************************************************************
        webServer.get(objectInterfaceFolder, function (req, res) {
            // console.log("get 16");
            let framePathList = frameLibPaths.join(' ');
            setAnchors();
            res.send(webFrontend.printFolder(objects, objectsPath, globalVariables.debug, objectInterfaceFolder, objectLookup, version, services.ips /*ip.address()*/, serverPort, addonFrames.getFrameList(), hardwareInterfaceModules, framePathList));
        });

        webServer.get(objectInterfaceFolder + 'hardwareInterface/:interfaceName/config.html', function (req, res) {
            if (!isMobile) {
                if (!utilities.isValidId(req.params.interfaceName)) {
                    res.status(400).send('Invalid interface name. Must be alphanumeric.');
                    return;
                }

                let interfacePath = hardwareInterfaceLoader.resolvePath(req.params.interfaceName);
                let configHtmlPath = path.join(interfacePath, req.params.interfaceName, 'config.html');
                res.send(webFrontend.generateHtmlForHardwareInterface(req.params.interfaceName, hardwareInterfaceModules, version, services.ips, serverPort, configHtmlPath));
            } else {
                res.status(403).send('You cannot configure a hardware interface from a mobile device server');
            }
        });
        // restart the server from the web frontend to load

        webServer.get('/restartServer/', function () {
            if (process.send) {
                process.send('restart');
            } else {
                exit();
            }
        });

        webServer.get('/server/networkInterface/:activeInterface/', function (req, res) {
            console.log('--------------------------------------------------------get networkInterface', req.params.activeInterface);
            services.ips.activeInterface = req.params.activeInterface;
            res.json(services.ips);

            storage.setItemSync('activeNetworkInterface', req.params.activeInterface);
            //  res.header('Cache-Control', 'no-cache, private, no-store, must-revalidate, max-stale=0, post-check=0, pre-check=0');
            // res.redirect(req.get('referer'));

            if (process.send) {
                process.send('restart');
            }
        });

        // webFrontend realtime messaging
        webServer.post('/webUI/spatial/locator', function (req, res) {
            console.log({
                spatial: {locator: JSON.parse(req.body.locator), ip: services.ip},
                lastEditor: null
            });
            utilities.actionSender({
                spatial: {locator: JSON.parse(req.body.locator), ip: services.ip},
                lastEditor: null
            });
            res.status(200).send('ok');
        });

        webServer.post('/webUI/REC/START', function (req, res) {
            console.log('Starting LOG Recording');
            recorder.start();
            res.status(200).send('ok');
        });

        webServer.post('/webUI/REC/STOP', function (req, res) {
            console.log('Stop LOG Recording and save file');
            recorder.stop();
            res.status(200).send('ok');
        });

        webServer.get('/hardwareInterface/:interfaceName/settings/', function (req, res) {
            const interfaceName = req.params.interfaceName;

            if (!utilities.isValidId(interfaceName)) {
                res.status(400).send('Invalid interface name. Must be alphanumeric.');
                return;
            }

            if (!hardwareInterfaceModules.hasOwnProperty(interfaceName)) {
                res.sendStatus(404);
                return;
            }

            res.json(hardwareInterfaceModules[interfaceName].settings);
        });

        webServer.post('/hardwareInterface/:interfaceName/settings/', function (req, res) {
            var interfaceName = req.params.interfaceName;

            if (!utilities.isValidId(interfaceName)) {
                res.status(400).send('Invalid interface name. Must be alphanumeric.');
                return;
            }

            setHardwareInterfaceSettings(interfaceName, req.body.settings, req.body.limitToKeys, function (success, errorMessage) {
                if (success) {
                    res.status(200).send('ok');
                    hardwareAPI.reset();
                } else {
                    res.status(500).send(errorMessage);
                }
            });
        });

        /**
         * Updates the settings.json for a particular hardware interface, based on changes from the webFrontend.
         * @param {string} interfaceName - the folder name of the hardwareInterface
         * @param {JSON} settings - JSON structure of the new settings to be written to settings.json
         * @param {Array.<string>} limitToKeys - if provided, only affects the properties of settings whose keys are included in this array
         * @param {successCallback} callback
         */
        function setHardwareInterfaceSettings(interfaceName, settings, limitToKeys, callback) { // eslint-disable-line no-inner-declarations
            var interfaceSettingsPath = path.join(objectsPath, identityFolderName, interfaceName, 'settings.json');

            try {
                var existingSettings = JSON.parse(fs.readFileSync(interfaceSettingsPath, 'utf8'));

                console.log('before:', hardwareInterfaceModules[interfaceName]);

                for (let key in settings) {
                    if (!settings.hasOwnProperty(key)) {
                        continue;
                    }
                    if (limitToKeys && !limitToKeys.includes(key)) {
                        continue;
                    }

                    // update value that will get written to disk
                    if (typeof settings[key].value !== 'undefined') {
                        existingSettings[key] = settings[key].value;
                    } else {
                        existingSettings[key] = settings[key];
                    }
                    console.log('set ' + key + ' to ' + existingSettings[key]);

                    // update hardwareInterfaceModules so that refreshing the page preserves the in-memory changes
                    if (typeof hardwareInterfaceModules[interfaceName].settings !== 'undefined') {
                        hardwareInterfaceModules[interfaceName].settings[key] = settings[key];
                    }
                }

                console.log('after:', hardwareInterfaceModules[interfaceName]);

                if (globalVariables.saveToDisk) {
                    fs.writeFile(interfaceSettingsPath, JSON.stringify(existingSettings, null, 4), function (err) {
                        if (err) {
                            console.log(err);
                            callback(false, 'error writing to file');
                        } else {
                            console.log('successfully wrote settings hardwareInterface: ' + interfaceName);
                            callback(true);
                            hardwareAPI.pushSettingsToGui(interfaceName, existingSettings);
                        }
                    });
                } else {
                    console.log('I am not allowed to save');
                    callback(false, 'saveToDisk globally disabled for this server');
                }
            } catch (e) {
                console.log('error reading settings.json for ' + interfaceName + '.');
                callback(false, 'error writing to file');
            }
        }

        /**
         * @callback successCallback
         * @param {boolean} success
         * @param {string?} error message
         */

        // TODO(hobinjk): break the back-and-forth web of dependencies with hardwareAPI
        hardwareAPI.setHardwareInterfaceSettingsImpl(setHardwareInterfaceSettings);

        webServer.get('/hardwareInterface/:interfaceName/disable/', function (req, res) {
            var interfaceName = req.params.interfaceName;

            if (!utilities.isValidId(interfaceName)) {
                res.status(400).send('Invalid interface name. Must be alphanumeric.');
                return;
            }

            setHardwareInterfaceEnabled(interfaceName, false, function (success, errorMessage) {
                if (success) {
                    res.status(200).send('ok');
                    hardwareAPI.reset();
                } else {
                    res.status(500).send(errorMessage);
                }
            });
        });

        webServer.get('/hardwareInterface/:interfaceName/enable/', function (req, res) {
            var interfaceName = req.params.interfaceName;

            if (!utilities.isValidId(interfaceName)) {
                res.status(400).send('Invalid interface name. Must be alphanumeric.');
                return;
            }

            setHardwareInterfaceEnabled(interfaceName, true, function (success, errorMessage) {
                if (success) {
                    res.status(200).send('ok');
                    hardwareAPI.reset();
                    // Manually reload interface to pick up disabled -> enabled transition
                    hardwareInterfaceLoader.reloadModule(interfaceName);
                } else {
                    res.status(500).send(errorMessage);
                }
            });
        });

        /**
         * Overwrites the 'enabled' property in the spatialToolbox/.identity/hardwareInterfaceName/settings.json
         * If the file is new (empty), write a default json blob into it with the new enabled value
         * @param {string} interfaceName
         * @param {boolean} shouldBeEnabled
         * @param {successCallback} callback
         */
        function setHardwareInterfaceEnabled(interfaceName, shouldBeEnabled, callback) { // eslint-disable-line no-inner-declarations
            var interfaceSettingsPath = path.join(objectsPath, identityFolderName, interfaceName, 'settings.json');
            console.log(interfaceSettingsPath);

            try {
                var settings = JSON.parse(fs.readFileSync(interfaceSettingsPath, 'utf8'));
                settings.enabled = shouldBeEnabled;

                if (globalVariables.saveToDisk) {
                    fs.writeFile(interfaceSettingsPath, JSON.stringify(settings, null, 4), function (err) {
                        if (err) {
                            console.log(err);
                            callback(false, 'error writing to file');
                        } else {
                            console.log('successfully ' + (shouldBeEnabled ? 'enabled' : 'disabled') + ' hardwareInterface: ' + interfaceName);
                            callback(true);
                        }
                    });
                } else {
                    console.log('I am not allowed to save');
                    callback(false, 'saveToDisk globally disabled for this server');
                }
            } catch (e) {
                console.log('error reading settings.json for ' + interfaceName + '. try reverting to default settings');
                var defaultSettings = {
                    enabled: shouldBeEnabled
                };
                fs.writeFile(interfaceSettingsPath, JSON.stringify(defaultSettings, null, 4), function (err) {
                    if (err) {
                        console.log(err);
                        callback(false, 'error writing to file');
                    } else {
                        console.log('successfully ' + (shouldBeEnabled ? 'enabled' : 'disabled') + ' hardwareInterface: ' + interfaceName);
                        callback(true);
                    }
                });
            }
        }

        webServer.get('/globalFrame/:frameName/disable/', function (req, res) {
            var frameName = req.params.frameName;

            if (!utilities.isValidId(frameName)) {
                res.status(400).send('Invalid frame name. Must be alphanumeric.');
                return;
            }

            addonFrames.setFrameEnabled(frameName, false, function (success, errorMessage) {
                if (success) {
                    res.status(200).send('ok');
                    utilities.actionSender({
                        reloadAvailableFrames: {serverIP: services.ip, frameName: frameName},
                        lastEditor: null
                    });
                } else {
                    res.status(500).send(errorMessage);
                }
            });
        });

        webServer.get('/globalFrame/:frameName/enable/', function (req, res) {
            var frameName = req.params.frameName;

            if (!utilities.isValidId(frameName)) {
                res.status(400).send('Invalid frame name. Must be alphanumeric.');
                return;
            }

            addonFrames.setFrameEnabled(frameName, true, function (success, errorMessage) {
                if (success) {
                    res.status(200).send('ok');
                    utilities.actionSender({
                        reloadAvailableFrames: {serverIP: services.ip, frameName: frameName},
                        lastEditor: null
                    });
                } else {
                    res.status(500).send(errorMessage);
                }
            });
        });

        // request a zip-file with the frame stored inside. *1 is the frameName
        // ****************************************************************************************************************
        webServer.get('/frame/:frameName/zipBackup/', function (req, res) {
            if (isMobile) {
                res.status(500).send('zipBackup unavailable on mobile');
                return;
            }

            var frameName = req.params.frameName;

            if (!utilities.isValidId(frameName)) {
                res.status(400).send('Invalid frame name. Must be alphanumeric.');
                return;
            }

            console.log('++++++++++++++++++++++++++++++++++++++++++++++++');

            const frameLibPath = frameFolderLoader.resolvePath(frameName);
            if (!frameLibPath) {
                res.sendStatus(404);
                return;
            }
            var framePath = path.join(frameLibPath, frameName);

            if (!fs.existsSync(framePath)) {
                res.status(404).send('frame directory for ' + frameName + 'does not exist at ' + framePath);
                return;
            }

            res.writeHead(200, {
                'Content-Type': 'application/zip',
                'Content-disposition': 'attachment; filename=' + frameName + '.zip'
            });

            var archiver = require('archiver');

            var zip = archiver('zip');
            zip.pipe(res);
            zip.directory(framePath, frameName + '/');
            zip.finalize();
        });

        /**
         * Previously, retrieved the worldObject from the spatialToolbox/.identity/_WORLD_OBJECT_/ folder
         * Now it is deprecated, because world objects are discovered using UDP broadcasts
         */
        webServer.get('/worldObject/', function (req, res) {
            res.status(410).send('This API has been removed. World objects should be discovered the same way as any other object.');
        });

        // use allObjects for TCP/IP object discovery
        // ****************************************************************************************************************
        webServer.get('/allObjects/', function (req, res) {

            var returnJSON = [];

            for (var thisId in objects) {
                if (objects[thisId].deactivated) continue; // todo: filter by zone, too?

                objects[thisId].version = version;
                objects[thisId].protocol = protocol;
                objects[thisId].port = serverPort;

                var thisVersionNumber = parseInt(objects[thisId].version.replace(/\./g, ''));

                if (typeof objects[thisId].tcs === 'undefined') {
                    objects[thisId].tcs = 0;
                }
                returnJSON.push({
                    id: thisId,
                    ip: objects[thisId].ip,
                    port: serverPort,
                    vn: thisVersionNumber,
                    pr: protocol,
                    tcs: objects[thisId].tcs
                });
            }

            res.json(returnJSON);
        });

        // ****************************************************************************************************************
        // post interfaces
        // ****************************************************************************************************************
        webServer.post(objectInterfaceFolder + 'contentDelete/:object/:frame', function (req, res) {
            if (req.body.action === 'delete') {
                if (utilities.goesUpDirectory(req.path)) {
                    res.status(400).send('Invalid path. Cannot contain \'..\'.');
                    return;
                }
                var folderDel = __dirname + req.path.substr(4);
                if (fs.lstatSync(folderDel).isDirectory()) {
                    var deleteFolderRecursive = function (folderDel) {
                        if (fs.existsSync(folderDel)) {
                            fs.readdirSync(folderDel).forEach(function (file) {
                                var curPath = folderDel + '/' + file;
                                if (fs.lstatSync(curPath).isDirectory()) { // recurse
                                    deleteFolderRecursive(curPath);
                                } else { // delete file
                                    fs.unlinkSync(curPath);
                                }
                            });
                            fs.rmdirSync(folderDel);
                        }
                    };

                    deleteFolderRecursive(folderDel);
                } else {
                    fs.unlinkSync(folderDel);
                }

                res.send('ok');

            }
        });

        webServer.post(objectInterfaceFolder + 'contentDelete/:id', function (req, res) {
            if (req.body.action === 'delete') {

                if (!utilities.isValidId(req.body.name)) {
                    res.status(400).send('Invalid object name. Must be alphanumeric.');
                    return;
                }

                if (!utilities.isValidId(req.params.id)) {
                    res.status(400).send('Invalid object id. Must be alphanumeric.');
                    return;
                }

                var folderDel = objectsPath + '/' + req.body.name;

                if (fs.lstatSync(folderDel).isDirectory()) {
                    var deleteFolderRecursive = function (folderDel) {
                        if (fs.existsSync(folderDel)) {
                            fs.readdirSync(folderDel).forEach(function (file) {
                                var curPath = folderDel + '/' + file;
                                if (fs.lstatSync(curPath).isDirectory()) { // recurse
                                    deleteFolderRecursive(curPath);
                                } else { // delete file
                                    fs.unlinkSync(curPath);
                                }
                            });
                            fs.rmdirSync(folderDel);
                        }
                    };

                    deleteFolderRecursive(folderDel);
                } else {
                    fs.unlinkSync(folderDel);
                }

                res.send(webFrontend.uploadTargetContent(req.params.id, objectsPath, objectInterfaceFolder));
            }

        });

        //*****************************************************************************************
        webServer.post(objectInterfaceFolder, function (req, res) {

            if (req.body.action === 'zone') {
                let objectKey = utilities.readObject(objectLookup, req.body.name);
                objects[objectKey].zone = req.body.zone;
                utilities.writeObjectToFile(objects, objectKey, objectsPath, globalVariables.saveToDisk);
                res.send('ok');
            }

            if (req.body.action === 'new') {
                console.log('got NEW', req.body.name);
                // console.log(req.body);
                if (req.body.name !== '' && !req.body.frame) {
                    if (!utilities.isValidId(req.body.name)) {
                        res.status(400).send('Invalid object name. Must be alphanumeric.');
                        return;
                    }

                    utilities.createFolder(req.body.name, objectsPath, globalVariables.debug);

                    // immediately create world or human object rather than wait for target data to instantiate
                    if (typeof req.body.isWorld !== 'undefined' || typeof req.body.isHuman !== 'undefined') {
                        let isWorldObject = JSON.parse(req.body.isWorld || 'false');
                        let isHumanObject = JSON.parse(req.body.isHuman || 'false');
                        if (isWorldObject || isHumanObject) {
                            let objectId = req.body.name + utilities.uuidTime();
                            objects[objectId] = new ObjectModel(services.ip, version, protocol, objectId);
                            objects[objectId].name = req.body.name;
                            objects[objectId].port = serverPort;
                            objects[objectId].isWorldObject = isWorldObject; // backwards compatible world objects
                            objects[objectId].type = isWorldObject ? 'world' : (isHumanObject ? 'human' : 'object');
                            utilities.writeObjectToFile(objects, objectId, objectsPath, globalVariables.saveToDisk);

                            sceneGraph.addObjectAndChildren(objectId, objects[objectId]);

                            var sendObject = {
                                id: objectId,
                                name: req.body.name,
                                initialized: true,
                                jpgExists: false,
                                xmlExists: false,
                                datExists: false,
                                glbExists: false
                            };
                            res.status(200).json(sendObject);
                            return;
                        }
                    }

                    setAnchors(); // Needed to initialize non-world (anchor) objects

                } else if (req.body.name !== '' && req.body.frame !== '') {
                    if (!utilities.isValidId(req.body.name) || !utilities.isValidId(req.body.frame)) {
                        res.status(400).send('Invalid object or frame name. Must be alphanumeric.');
                        return;
                    }

                    let objectKey = utilities.readObject(objectLookup, req.body.name);

                    if (!objects[objectKey].frames[objectKey + req.body.frame]) {

                        utilities.createFrameFolder(req.body.name, req.body.frame, __dirname, objectsPath, globalVariables.debug, 'local');
                        objects[objectKey].frames[objectKey + req.body.frame] = new Frame(objectKey, objectKey + req.body.frame);
                        objects[objectKey].frames[objectKey + req.body.frame].name = req.body.frame;
                        utilities.writeObjectToFile(objects, objectKey, objectsPath, globalVariables.saveToDisk);
                        // sceneGraph.addObjectAndChildren(tempFolderName, objects[tempFolderName]);
                        sceneGraph.addFrame(objectKey, objectKey + req.body.frame, objects[objectKey].frames[objectKey + req.body.frame]);
                    } else {
                        utilities.createFrameFolder(req.body.name, req.body.frame, __dirname, objectsPath, globalVariables.debug, objects[objectKey].frames[objectKey + req.body.frame].location);
                    }
                }
                // res.send(webFrontend.printFolder(objects, __dirname, globalVariables.debug, objectInterfaceFolder, objectLookup, version));

                res.send('ok');
            }
            if (req.body.action === 'delete') {

                var deleteFolderRecursive = function (folderDel) {
                    if (fs.existsSync(folderDel)) {
                        fs.readdirSync(folderDel).forEach(function (file) {
                            var curPath = folderDel + '/' + file;
                            if (fs.lstatSync(curPath).isDirectory()) { // recurse
                                deleteFolderRecursive(curPath);
                            } else { // delete file
                                fs.unlinkSync(curPath);
                            }
                        });
                        fs.rmdirSync(folderDel);
                    }
                };

                if (!utilities.isValidId(req.body.name)) {
                    res.status(400).send('Invalid object name. Must be alphanumeric.');
                    return;
                }

                // remove when frame is implemented
                var objectKey = utilities.readObject(objectLookup, req.body.name);// req.body.name + thisMacAddress;
                var frameName = req.body.frame;
                var frameNameKey = req.body.frame;
                var pathKey = req.body.path;

                var thisObject = getObject(objectKey);
                if (thisObject) {
                    if (req.body.frame in thisObject.frames) {
                        frameName = thisObject.frames[req.body.frame].name;
                    } else {
                        frameNameKey = objectKey + req.body.frame;
                    }
                }

                if (pathKey && pathKey !== '') {
                    if (utilities.goesUpDirectory(pathKey)) {
                        res.status(400).send('Invalid path. Cannot contain \'..\'.');
                        return;
                    }
                    fs.unlinkSync(objectsPath + pathKey.substring(4));
                    res.send('ok');
                    return;
                }

                if (frameName !== '') {
                    if (!utilities.isValidId(frameName)) {
                        res.status(400).send('Invalid frame name. Must be alphanumeric.');
                        return;
                    }

                    var folderDelFrame = objectsPath + '/' + req.body.name + '/' + frameName;

                    deleteFolderRecursive(folderDelFrame);

                    if (objectKey !== null && frameNameKey !== null) {
                        if (thisObject) {
                            try {
                                // deconstructs the nodes on this frame too, if needed
                                thisObject.frames[frameNameKey].deconstruct();
                            } catch (e) {
                                console.warn('Frame exists without proper prototype: ' + frameNameKey);
                            }
                            delete thisObject.frames[frameNameKey];
                        }
                    }

                    utilities.writeObjectToFile(objects, objectKey, objectsPath, globalVariables.saveToDisk);
                    utilities.actionSender({reloadObject: {object: objectKey}, lastEditor: null});

                    sceneGraph.removeElementAndChildren(frameNameKey);

                    res.send('ok');

                } else {

                    var folderDel = objectsPath + '/' + req.body.name;
                    deleteFolderRecursive(folderDel);

                    var tempFolderName2 = utilities.readObject(objectLookup, req.body.name);// req.body.name + thisMacAddress;

                    if (tempFolderName2 !== null) {

                        // remove object from tree
                        if (objects[tempFolderName2]) {
                            if (activeHeartbeats[tempFolderName2]) {
                                clearInterval(activeHeartbeats[tempFolderName2]);
                                delete activeHeartbeats[tempFolderName2];
                            }
                            try {
                                // deconstructs frames and nodes of this object, too
                                objects[tempFolderName2].deconstruct();
                            } catch (e) {
                                console.warn('Object exists without proper prototype: ' + tempFolderName2);
                            }
                            delete objects[tempFolderName2];
                            delete knownObjects[tempFolderName2];
                            delete objectLookup[req.body.name];

                            sceneGraph.removeElementAndChildren(tempFolderName2);
                        }

                    }

                    console.log('i deleted: ' + tempFolderName2);
                    setAnchors();

                    //   res.send(webFrontend.printFolder(objects, __dirname, globalVariables.debug, objectInterfaceFolder, objectLookup, version));
                    res.send('ok');
                }
            }
            //delete end
        });

        var tmpFolderFile = '';

        // this is all used just for the backup folder
        //*************************************************************************************
        webServer.post(objectInterfaceFolder + 'backup/',
            function (req, res) {
                // console.log("post 23");

                console.log('komm ich hier hin?');

                var form = new formidable.IncomingForm({
                    uploadDir: objectsPath,  // don't forget the __dirname here
                    keepExtensions: true
                });

                var filename = '';

                form.on('error', function (err) {
                    throw err;
                });

                form.on('fileBegin', function (name, file) {
                    filename = file.name;
                    //rename the incoming file to the file's name
                    file.path = form.uploadDir + '/' + file.name;
                });

                form.parse(req);

                form.on('end', function () {
                    var folderD = form.uploadDir;
                    // console.log("------------" + form.uploadDir + " " + filename);

                    if (getFileExtension(filename) === 'zip') {

                        console.log('I found a zip file');

                        try {
                            var DecompressZip = require('decompress-zip');
                            var unzipper = new DecompressZip(path.join(folderD, filename));

                            unzipper.on('error', function (err) {
                                console.log('Caught an error', err);
                            });

                            unzipper.on('extract', function () {
                                console.log('Finished extracting');
                                console.log('have created a new object');
                                //createObjectFromTarget(filename.substr(0, filename.lastIndexOf('.')));
                                createObjectFromTarget(objects, filename.substr(0, filename.lastIndexOf('.')), __dirname, objectLookup, hardwareInterfaceModules, objectBeatSender, beatPort, globalVariables.debug);

                                //todo add object to the beatsender.

                                console.log('have created a new object');
                                fs.unlinkSync(folderD + '/' + filename);

                                res.status(200);
                                res.send('done');

                            });

                            unzipper.on('progress', function (fileIndex, fileCount) {
                                console.log('Extracted file ' + (fileIndex + 1) + ' of ' + fileCount);
                            });

                            unzipper.extract({
                                path: folderD,
                                filter: function (file) {
                                    return file.type !== 'SymbolicLink';
                                }
                            });

                            console.log('extracting: ' + filename + '  ' + folderD);

                        } catch (err) {
                            console.log('could not unzip file');
                        }
                    }
                });
            });

        // this for all the upload to content
        //***********************************************************************

        webServer.post(objectInterfaceFolder + 'content/:id',
            function (req, res) {

                console.log('object is: ' + req.params.id);

                if (!utilities.isValidId(req.params.id)) {
                    res.status(400).send('Invalid object name. Must be alphanumeric.');
                    return;
                }

                tmpFolderFile = req.params.id;

                if (req.body.action === 'delete') {
                    if (!utilities.isValidId(req.body.name)) {
                        res.status(400).send('Invalid object name. Must be alphanumeric.');
                        return;
                    }

                    var folderDel = objectsPath + '/' + req.body.name;

                    if (fs.existsSync(folderDel)) {
                        if (fs.lstatSync(folderDel).isDirectory()) {
                            var deleteFolderRecursive = function (folderDel) {
                                if (fs.existsSync(folderDel)) {
                                    fs.readdirSync(folderDel).forEach(function (file) {
                                        var curPath = folderDel + '/' + file;
                                        if (fs.lstatSync(curPath).isDirectory()) { // recurse
                                            deleteFolderRecursive(curPath);
                                        } else { // delete file
                                            fs.unlinkSync(curPath);
                                        }
                                    });
                                    fs.rmdirSync(folderDel);
                                }
                            };

                            deleteFolderRecursive(folderDel);
                        } else {
                            fs.unlinkSync(folderDel);
                        }
                    }

                    var tempFolderName2 = utilities.readObject(objectLookup, req.body.name);//req.body.name + thisMacAddress;
                    // remove object from tree
                    if (tempFolderName2 !== null) {
                        if (activeHeartbeats[tempFolderName2]) {
                            clearInterval(activeHeartbeats[tempFolderName2]);
                            delete activeHeartbeats[tempFolderName2];
                        }
                        try {
                            // deconstructs frames and nodes of this object, too
                            objects[tempFolderName2].deconstruct();
                        } catch (e) {
                            console.warn('Object exists without proper prototype: ' + tempFolderName2);
                        }
                        delete objects[tempFolderName2];
                        delete knownObjects[tempFolderName2];
                    }

                    console.log('i deleted: ' + tempFolderName2);

                    res.send(webFrontend.uploadTargetContent(req.params.id, objectsPath, objectInterfaceFolder));
                }

                var form = new formidable.IncomingForm({
                    uploadDir: objectsPath + '/' + req.params.id,  // don't forget the __dirname here
                    keepExtensions: true
                });

                var filename = '';

                form.on('error', function (err) {
                    throw err;
                });

                form.on('fileBegin', function (name, file) {
                    filename = file.name;
                    //rename the incoming file to the file's name
                    if (req.headers.type === 'targetUpload') {
                        file.path = form.uploadDir + '/' + file.name;
                    } else if (req.headers.type === 'fileUpload') {
                        console.log('upload begins', form.uploadDir, req.headers.folder);

                        if (typeof req.headers.folder !== 'undefined') {
                            file.path = form.uploadDir + '/' + req.headers.frame + '/' + req.headers.folder + '/' + file.name;
                        } else {
                            file.path = form.uploadDir + '/' + req.headers.frame + '/' + file.name;
                        }
                    }
                });

                form.parse(req);

                form.on('end', function () {
                    var folderD = form.uploadDir;
                    console.log('------------' + form.uploadDir + '/' + filename);

                    if (req.headers.type === 'targetUpload') {
                        console.log('targetUpload', req.params.id);
                        var fileExtension = getFileExtension(filename);

                        if (fileExtension === 'jpeg') { // Needed for compatibility, .JPEG is equivalent to .JPG
                            fileExtension = 'jpg';
                        }

                        if (fileExtension === 'jpg' || fileExtension === 'dat' || fileExtension === 'xml' || fileExtension === 'glb') {
                            if (!fs.existsSync(folderD + '/' + identityFolderName + '/target/')) {
                                fs.mkdirSync(folderD + '/' + identityFolderName + '/target/', '0766', function (err) {
                                    if (err) {
                                        console.log(err);
                                        res.send('ERROR! Can\'t make the directory! \n');    // echo the result back
                                    }
                                });
                            }

                            fs.renameSync(folderD + '/' + filename, folderD + '/' + identityFolderName + '/target/target.' + fileExtension);

                            // Step 1) - resize image if necessary. Vuforia can make targets from jpgs of up to 2048px
                            // but we scale down to 1024px for a larger margin of error and (even) smaller filesize
                            if (fileExtension === 'jpg') {

                                var rawFilepath = folderD + '/' + identityFolderName + '/target/target.' + fileExtension;
                                var tempFilepath = folderD + '/' + identityFolderName + '/target/target-temp.' + fileExtension;
                                var originalFilepath = folderD + '/' + identityFolderName + '/target/target-original-size.' + fileExtension;

                                try {
                                    Jimp.read(rawFilepath).then(image => {
                                        var desiredMaxDimension = 1024;

                                        if (Math.max(image.bitmap.width, image.bitmap.height) <= desiredMaxDimension) {
                                            console.log('jpg doesnt need resizing');
                                            continueProcessingUpload();

                                        } else {
                                            console.log('attempting to resize file to ' + rawFilepath);

                                            var aspectRatio = image.bitmap.width / image.bitmap.height;
                                            var newWidth = desiredMaxDimension;
                                            if (image.bitmap.width < image.bitmap.height) {
                                                newWidth = desiredMaxDimension * aspectRatio;
                                            }

                                            // copy fullsize file as backup
                                            if (fs.existsSync(originalFilepath)) {
                                                console.log('deleted old original file');
                                                fs.unlinkSync(originalFilepath);
                                            }
                                            fs.copyFileSync(rawFilepath, originalFilepath);

                                            // copied file into temp file to be used during the resize operation
                                            if (fs.existsSync(tempFilepath)) {
                                                console.log('deleted old temp file');
                                                fs.unlinkSync(tempFilepath);
                                            }
                                            fs.copyFileSync(rawFilepath, tempFilepath);

                                            Jimp.read(tempFilepath).then(tempImage => {
                                                return tempImage.resize(newWidth, Jimp.AUTO).write(rawFilepath);
                                            }).then(() => {
                                                console.log('done resizing');
                                                if (fs.existsSync(tempFilepath)) {
                                                    fs.unlinkSync(tempFilepath);
                                                }
                                                continueProcessingUpload();
                                            }).catch(err => {
                                                console.warn('error resizing', err);
                                                continueProcessingUpload();
                                            });
                                        }
                                    });
                                } catch (e) {
                                    console.warn('error using sharp to load and resize image from: ' + rawFilepath + ', but trying to continue upload process anyways', e);
                                    continueProcessingUpload();
                                }

                            } else {
                                continueProcessingUpload();
                            }

                            // Step 2) - Generate a default XML file if needed
                            function continueProcessingUpload() { // eslint-disable-line no-inner-declarations
                                var objectName = req.params.id + utilities.uuidTime();

                                var documentcreate = '<?xml version="1.0" encoding="UTF-8"?>\n' +
                                    '<ARConfig xmlns:xsi="http://www.w3.org/2001/XMLSchema-instance">\n' +
                                    '   <Tracking>\n' +
                                    '   <ImageTarget name="' + objectName + '" size="0.30000000 0.30000000" />\n' +
                                    '   </Tracking>\n' +
                                    '   </ARConfig>';


                                var xmlOutFile = path.join(folderD, identityFolderName, '/target/target.xml');
                                if (!fs.existsSync(xmlOutFile)) {
                                    fs.writeFile(xmlOutFile, documentcreate, function (err) {
                                        onXmlVerified(err);
                                    });
                                } else {
                                    onXmlVerified();
                                }
                            }

                            // create the object data and respond to the webFrontend once the XML file is confirmed to exist
                            function onXmlVerified(err) { // eslint-disable-line no-inner-declarations
                                if (err) {
                                    console.log(err);
                                } else {
                                    // create the object if needed / possible
                                    if (typeof objects[thisObjectId] === 'undefined') { // TODO: thisObjectId is always undefined?
                                        console.log('creating object from target file ' + tmpFolderFile);
                                        // createObjectFromTarget(tmpFolderFile);
                                        createObjectFromTarget(objects, tmpFolderFile, __dirname, objectLookup, hardwareInterfaceModules, objectBeatSender, beatPort, globalVariables.debug);

                                        //todo send init to internal modules
                                        console.log('have created a new object');

                                        hardwareAPI.reset();
                                        console.log('have initialized the modules');
                                    }
                                }

                                let jpgPath = path.join(folderD, identityFolderName, '/target/target.jpg');
                                let datPath = path.join(folderD, identityFolderName, '/target/target.dat');
                                let xmlPath = path.join(folderD, identityFolderName, '/target/target.xml');
                                let glbPath = path.join(folderD, identityFolderName, '/target/target.glb');

                                var fileList = [jpgPath, xmlPath, datPath, glbPath];
                                var thisObjectId = utilities.readObject(objectLookup, req.params.id);

                                if (typeof objects[thisObjectId] !== 'undefined') {
                                    var thisObject = objects[thisObjectId];
                                    var jpg = fs.existsSync(jpgPath);
                                    var dat = fs.existsSync(datPath);
                                    var xml = fs.existsSync(xmlPath);
                                    var glb = fs.existsSync(glbPath);

                                    var sendObject = {
                                        id: thisObjectId,
                                        name: thisObject.name,
                                        initialized: (jpg && xml),
                                        jpgExists: jpg,
                                        xmlExists: xml,
                                        datExists: dat,
                                        glbExists: glb
                                    };

                                    thisObject.tcs = utilities.generateChecksums(objects, fileList);
                                    utilities.writeObjectToFile(objects, thisObjectId, objectsPath, globalVariables.saveToDisk);
                                    setAnchors();

                                    // Removes old heartbeat if it used to be an anchor
                                    var oldObjectId = utilities.getAnchorIdFromObjectFile(req.params.id, objectsPath);
                                    if (oldObjectId && oldObjectId != thisObjectId) {
                                        console.log('removed old heartbeat for', oldObjectId);
                                        clearInterval(activeHeartbeats[oldObjectId]);
                                        delete activeHeartbeats[oldObjectId];
                                        try {
                                            // deconstructs frames and nodes of this object, too
                                            objects[oldObjectId].deconstruct();
                                        } catch (e) {
                                            console.warn('Object exists without proper prototype: ' + tempFolderName2);
                                        }
                                        delete objects[oldObjectId];
                                    }

                                    objectBeatSender(beatPort, thisObjectId, objects[thisObjectId].ip, true);
                                    // res.status(200).send('ok');
                                    res.status(200).json(sendObject);

                                } else {
                                    // var sendObject = {
                                    //     initialized : false
                                    // };
                                    res.status(200).send('ok');
                                }
                            }

                        } else if (fileExtension === 'zip') {

                            console.log('I found a zip file');

                            try {
                                var DecompressZip = require('decompress-zip');
                                var unzipper = new DecompressZip(path.join(folderD, filename));

                                unzipper.on('error', function (err) {
                                    console.log('Caught an error in unzipper', err);
                                });

                                unzipper.on('extract', function () {
                                    var folderFile = fs.readdirSync(folderD + '/' + identityFolderName + '/target');
                                    var folderFileType;
                                    let anyTargetsUploaded = false;

                                    for (var i = 0; i < folderFile.length; i++) {
                                        console.log(folderFile[i]);
                                        folderFileType = folderFile[i].substr(folderFile[i].lastIndexOf('.') + 1);
                                        if (folderFileType === 'xml' || folderFileType === 'dat' || folderFileType === 'glb') {
                                            fs.renameSync(folderD + '/' + identityFolderName + '/target/' + folderFile[i], folderD + '/' + identityFolderName + '/target/target.' + folderFileType);
                                            anyTargetsUploaded = true;
                                        }
                                    }
                                    fs.unlinkSync(folderD + '/' + filename);

                                    // evnetually create the object.

                                    if (fs.existsSync(folderD + '/' + identityFolderName + '/target/target.dat') && fs.existsSync(folderD + '/' + identityFolderName + '/target/target.xml')) {

                                        console.log('creating object from target file ' + tmpFolderFile);
                                        // createObjectFromTarget(tmpFolderFile);
                                        createObjectFromTarget(objects, tmpFolderFile, __dirname, objectLookup, hardwareInterfaceModules, objectBeatSender, beatPort, globalVariables.debug);

                                        //todo send init to internal modules
                                        console.log('have created a new object');

                                        hardwareAPI.reset();
                                        console.log('have initialized the modules');

                                        var fileList = [folderD + '/' + identityFolderName + '/target/target.jpg', folderD + '/' + identityFolderName + '/target/target.xml', folderD + '/' + identityFolderName + '/target/target.dat', folderD + '/' + identityFolderName + '/target/target.glb'];

                                        var thisObjectId = utilities.readObject(objectLookup, req.params.id);

                                        if (typeof objects[thisObjectId] !== 'undefined') {
                                            var thisObject = objects[thisObjectId];

                                            thisObject.tcs = utilities.generateChecksums(objects, fileList);

                                            utilities.writeObjectToFile(objects, thisObjectId, objectsPath, globalVariables.saveToDisk);
                                            setAnchors();
                                            objectBeatSender(beatPort, thisObjectId, objects[thisObjectId].ip, true);

                                            res.status(200);

                                            var jpg = fs.existsSync(folderD + '/' + identityFolderName + '/target/target.jpg');
                                            var dat = fs.existsSync(folderD + '/' + identityFolderName + '/target/target.dat');
                                            var xml = fs.existsSync(folderD + '/' + identityFolderName + '/target/target.xml');
                                            var glb = fs.existsSync(folderD + '/' + identityFolderName + '/target/target.glb');

                                            let sendObject = {
                                                id: thisObjectId,
                                                name: thisObject.name,
                                                initialized: (jpg && xml && dat),
                                                jpgExists: jpg,
                                                xmlExists: xml,
                                                datExists: dat,
                                                glbExists: glb
                                            };

                                            res.json(sendObject);
                                            return;
                                        }

                                    }

                                    let sendObject = {
                                        initialized: false
                                    };
                                    if (anyTargetsUploaded) {
                                        res.status(200).json(sendObject);
                                    } else {
                                        res.status(400).json({
                                            error: 'Unable to extract any target data from provided zip'
                                        });
                                    }
                                });

                                unzipper.on('progress', function (fileIndex, fileCount) {
                                    console.log('Extracted file ' + (fileIndex + 1) + ' of ' + fileCount);
                                });

                                unzipper.extract({
                                    path: path.join(folderD, identityFolderName, 'target'),
                                    filter: function (file) {
                                        return file.type !== 'SymbolicLink';
                                    }
                                });
                            } catch (err) {
                                console.log('could not unzip file');
                            }
                        } else {
                            let errorString = 'File type is not recognized target data. ' +
                                'You uploaded .' + fileExtension + ' but only ' +
                                '.dat, .jpg, .xml, and .zip are supported.';
                            res.status(400).send({
                                error: errorString
                            });
                        }

                    } else {
                        res.status(200);
                        res.send('done');
                    }

                });
            });

        webServer.delete(objectInterfaceFolder + 'content/:id', function (req, res) {
            if (!utilities.isValidId(req.params.id)) {
                res.status(400).send('Invalid object name. Must be alphanumeric.');
                return;
            }

            tmpFolderFile = req.params.id;
            console.log('DELETING TARGET FROM OBJECT: ' + tmpFolderFile);

            let objectKey = utilities.readObject(objectLookup, tmpFolderFile);

            // reset checksum
            if (objects[objectKey]) { // allows targets from corrupted objects to be deleted
                objects[objectKey].tcs = 0;
            }

            // delete target files

            let targetDir = path.join(objectsPath, tmpFolderFile, identityFolderName, 'target');
            try {
                fs.unlinkSync(path.join(targetDir, 'target.xml'));
            } catch (e) {
                console.log('error while trying to delete ' + path.join(targetDir, 'target.xml'));
            }
            try {
                fs.unlinkSync(path.join(targetDir, 'target.jpg'));
            } catch (e) {
                console.log('error while trying to delete ' + path.join(targetDir, 'target.jpg'));
            }
            try {
                fs.unlinkSync(path.join(targetDir, 'target.dat'));
            } catch (e) {
                console.log('error while trying to delete ' + path.join(targetDir, 'target.dat'));
            }

            // recompute isAnchor (depends if there is an initialized world object)
            setAnchors();

            // save to disk and respond
            if (objects[objectKey]) { // allows targets from corrupted objects to be deleted
                utilities.writeObjectToFile(objects, objectKey, objectsPath, globalVariables.saveToDisk);
            }
            res.send('ok');
        });

    } else {
        webServer.get(objectInterfaceFolder, function (req, res) {
            //   console.log("GET 21");
            res.send('Objects<br>Developer functions are off');
        });
    }
}

// TODO this should move to the utilities section
/**
 * Gets triggered when uploading a ZIP with XML and Dat. Generates a new object and saves it to object.json.
 */
function createObjectFromTarget(objects, folderVar, __dirname, objectLookup, hardwareInterfaceModules, objectBeatSender, beatPort, _debug) {
    console.log('I can start');

    var folder = objectsPath + '/' + folderVar + '/';
    console.log(folder);

    if (fs.existsSync(folder)) {
        console.log('folder exists');
        var objectIDXML = utilities.getObjectIdFromTargetOrObjectFile(folderVar, objectsPath);
        var objectSizeXML = utilities.getTargetSizeFromTarget(folderVar, objectsPath);
        console.log('got ID: objectIDXML');
        if (objectIDXML && objectIDXML.length > 13) {
            objects[objectIDXML] = new ObjectModel(services.ip, version, protocol, objectIDXML);
            objects[objectIDXML].port = serverPort;
            objects[objectIDXML].name = folderVar;
            objects[objectIDXML].targetSize = objectSizeXML;

            if (objectIDXML.indexOf(worldObjectName) > -1) { // TODO: implement a more robust way to tell if it's a world object
                objects[objectIDXML].isWorldObject = true;
                objects[objectIDXML].timestamp = Date.now();
            }

            console.log('this should be the IP' + objectIDXML);

            try {
                objects[objectIDXML] = JSON.parse(fs.readFileSync(objectsPath + '/' + folderVar + '/' + identityFolderName + '/object.json', 'utf8'));
                objects[objectIDXML].objectId = objectIDXML;
                objects[objectIDXML].ip = services.ip; //ip.address();
                console.log('testing: ' + objects[objectIDXML].ip);
            } catch (e) {
                objects[objectIDXML].ip = services.ip; //ip.address();
                console.log('testing: ' + objects[objectIDXML].ip);
                console.log('No saved data for: ' + objectIDXML);
            }

            if (utilities.readObject(objectLookup, folderVar) !== objectIDXML) {
                let oldObjectId = utilities.readObject(objectLookup, folderVar);
                try {
                    objects[oldObjectId].deconstruct();
                } catch (e) {
                    console.warn('Object exists without proper prototype: ' + oldObjectId);
                }
                delete objects[oldObjectId];
                delete knownObjects[oldObjectId];
                delete objectLookup[oldObjectId];
                sceneGraph.removeElementAndChildren(oldObjectId);
            }
            utilities.writeObject(objectLookup, folderVar, objectIDXML, globalVariables.saveToDisk);
            // entering the obejct in to the lookup table

            // ask the object to reinitialize
            //serialPort.write("ok\n");
            // todo send init to internal

            hardwareAPI.reset();

            console.log('weiter im text ' + objectIDXML);
            utilities.writeObjectToFile(objects, objectIDXML, objectsPath, globalVariables.saveToDisk);

            sceneGraph.addObjectAndChildren(objectIDXML, objects[objectIDXML]);

            objectBeatSender(beatPort, objectIDXML, objects[objectIDXML].ip);
        }
    }
}


/**
 * @desc Check for incoming MSG from other objects or the User. Make changes to the objectValues if changes occur.
 **/

var socketHandler = {};

socketHandler.sendPublicDataToAllSubscribers = function (objectKey, frameKey, nodeKey, sessionUuid) {
    var node = getNode(objectKey, frameKey, nodeKey);
    if (node) {
        for (var thisEditor in realityEditorSocketArray) {
            realityEditorSocketArray[thisEditor].forEach((thisObj) => {
                if (objectKey === thisObj.object) {
                io.sockets.connected[thisEditor].emit('object/publicData', JSON.stringify({
                    object: objectKey,
                    frames: frameKey,
                    node: nodeKey,
                    publicData: node.publicData,
                    sessionUuid: sessionUuid // used to filter out messages received by the original sender
                }));
            }
                return;
            });
        }
    }
};

function socketServer() {

    io.on('connection', function (socket) {
        console.log('------------ ', socket.id);
        socketHandler.socket = socket;
        //console.log('connected to socket ' + socket.id);

        socket.on('/subscribe/realityEditor', function (msg) {
            var msgContent = typeof msg === 'string' ? JSON.parse(msg) : msg;
            var thisProtocol = 'R1';

            if (!msgContent.object) {
                msgContent.object = msgContent.obj;
                thisProtocol = 'R0';
            }

            if (doesObjectExist(msgContent.object)) {
                console.log('reality editor subscription for object: ' + msgContent.object);
                console.log('the latest socket has the ID: ' + socket.id);

                if(!realityEditorSocketArray[socket.id]) realityEditorSocketArray[socket.id] = [];

                let isNew = true;
                realityEditorSocketArray[socket.id].forEach((thisObj) => {
                    if(msgContent.object === thisObj.object && msgContent.frame === thisObj.frame){
                        isNew = false;
                    }
                });

                if(isNew) {
                    realityEditorSocketArray[socket.id].push({
                    object: msgContent.object,
                    frame: msgContent.frame,
                    protocol: thisProtocol
                    });
                }
             
            }
            var publicData = {};

            var frame = getFrame(msgContent.object, msgContent.frame);
            if (frame) {
                for (let key in frame.nodes) {
                    if (typeof frame.nodes[key].publicData === undefined) frame.nodes[key].publicData = {};
                    //todo Public data is owned by nodes not frames. A frame can have multiple nodes
                    // it is more efficiant to call individual public data per node.
                    //  publicData[frame.nodes[key].name] = frame.nodes[key].publicData;

                    var nodeName = frame.nodes[key].name;
                    publicData[nodeName] = frame.nodes[key].publicData;

                    io.sockets.connected[socket.id].emit('object', JSON.stringify({
                        object: msgContent.object,
                        frame: msgContent.frame,
                        node: key,
                        data: frame.nodes[key].data
                    }));

                    io.sockets.connected[socket.id].emit('object/publicData', JSON.stringify({
                        object: msgContent.object,
                        frame: msgContent.frame,
                        node: key,
                        publicData: frame.nodes[key].publicData
                    }));
                }
            }


        });

        socket.on('/subscribe/realityEditorPublicData', function (msg) {
            var msgContent = typeof msg === 'string' ? JSON.parse(msg) : msg;
            var thisProtocol = 'R1';

            if (!msgContent.object) {
                msgContent.object = msgContent.obj;
                thisProtocol = 'R0';
            }

            if (doesObjectExist(msgContent.object)) {
                console.log('reality editor subscription for object: ' + msgContent.object);
                console.log('the latest socket has the ID: ' + socket.id);

                if(!realityEditorSocketArray[socket.id]) realityEditorSocketArray[socket.id] = [];

                let isNew = true;
                realityEditorSocketArray[socket.id].forEach((thisObj) => {
                    if(msgContent.object === thisObj.object && msgContent.frame === thisObj.frame){
                        isNew = false;
                    }
                });

                if(isNew) {
                    realityEditorSocketArray[socket.id].push({
                    object: msgContent.object,
                    frame: msgContent.frame,
                    protocol: thisProtocol
                    });
                }
                // console.log(realityEditorSocketArray);
            }

            var frame = getFrame(msgContent.object, msgContent.frame);
            if (frame) {
                for (let key in frame.nodes) {
                    if (typeof frame.nodes[key].publicData === undefined) frame.nodes[key].publicData = {};
                    //todo Public data is owned by nodes not frames. A frame can have multiple nodes
                    // it is more efficiant to call individual public data per node.
                    //publicData[frame.nodes[key].name] = frame.nodes[key].publicData;

                    io.sockets.connected[socket.id].emit('object/publicData', JSON.stringify({
                        object: msgContent.object,
                        frame: msgContent.frame,
                        node: key,
                        publicData: frame.nodes[key].publicData
                    }));
                }
            }


        });

        socket.on('/subscribe/realityEditorBlock', function (msg) {
            var msgContent = typeof msg === 'string' ? JSON.parse(msg) : msg;

            if (doesObjectExist(msgContent.object)) {
                console.log('reality editor block: ' + msgContent.object);
                console.log('the latest socket has the ID: ' + socket.id);
                
                if(!realityEditorBlockSocketArray[socket.id])  realityEditorBlockSocketArray[socket.id] = [];
                let isNew = true;
                realityEditorBlockSocketArray[socket.id].forEach((thisObj) => {
                    if(msgContent.object === thisObj.object){
                        isNew = false;
                    }
                });
                
                if(isNew) {
                    realityEditorBlockSocketArray[socket.id].push({object: msgContent.object});
                }
                
                // console.log(realityEditorBlockSocketArray);
            }

            var publicData = {};

            var node = getNode(msgContent.object, msgContent.frame, msgContent.node);
            if (node) {
                var block = node.blocks[msgContent.block];
                if (block) {
                    publicData = block.publicData;
                }
            }

            // todo for each
            io.sockets.connected[socket.id].emit('block', JSON.stringify({
                object: msgContent.object,
                frame: msgContent.frame,
                node: msgContent.node,
                block: msgContent.block,
                publicData: publicData
            }));
        });

        /**
         * A hardware interface's config.html makes use of this to subscribe to
         * realtime settings updates from the hardware interface's index.js
         */
        socket.on('/subscribe/interfaceSettings', function (msg) {
            console.log('recieved /subscribe/interfaceSettings');
            var msgContent = typeof msg === 'string' ? JSON.parse(msg) : msg;
            if (msgContent.interfaceName) {
                console.log('/subscribe/interfaceSettings for ' + msgContent.interfaceName);
                hardwareAPI.addSettingsCallback(msgContent.interfaceName, function (interfaceName, currentSettings) {
                    if (io.sockets.connected[socket.id]) {
                        io.sockets.connected[socket.id].emit('interfaceSettings', JSON.stringify({
                            interfaceName: interfaceName,
                            currentSettings: currentSettings
                        }));
                    }
                });
            }
        });

        socket.on('object', function (msg) {
            var msgContent = protocols[protocol].receive(msg);
            if (msgContent === null) {
                msgContent = protocols['R0'].receive(msg);
            }

            if (msgContent !== null) {
                hardwareAPI.readCall(msgContent.object, msgContent.frame, msgContent.node, msgContent.data);

                sendMessagetoEditors({
                    object: msgContent.object,
                    frame: msgContent.frame,
                    node: msgContent.node,
                    data: msgContent.data
                }, socket.id);
            }
        });

        socket.on('object/publicData', function (_msg) {
            var msg = typeof _msg === 'string' ? JSON.parse(_msg) : _msg;

            var node = getNode(msg.object, msg.frame, msg.node);
            if (node && msg && typeof msg.publicData !== 'undefined') {
                if (typeof node.publicData === 'undefined') {
                    node.publicData = {};
                }
                var thisPublicData = node.publicData;
                for (let key in msg.publicData) {
                    thisPublicData[key] = msg.publicData[key];
                }
            }
            hardwareAPI.readPublicDataCall(msg.object, msg.frame, msg.node, thisPublicData);
            utilities.writeObjectToFile(objects, msg.object, objectsPath, globalVariables.saveToDisk);

            // msg.sessionUuid isused to exclude sending public data to the session that sent it
            socketHandler.sendPublicDataToAllSubscribers(msg.object, msg.frame, msg.node, msg.sessionUuid);
        });

        socket.on('block/setup', function (_msg) {
            var msg = typeof _msg === 'string' ? JSON.parse(_msg) : _msg;

            var node = getNode(msg.object, msg.frame, msg.node);
            if (node) {
                if (msg.block in node.blocks && typeof msg.block !== 'undefined' && typeof node.blocks[msg.block].publicData !== 'undefined') {
                    var thisBlock = node.blocks[msg.block];
                    blockModules[thisBlock.type].setup(msg.object, msg.frame, msg.node, msg.block, thisBlock,
                        function (object, frame, node, block, index, thisBlock) {
                            engine.processBlockLinks(object, frame, node, block, index, thisBlock);
                        });
                }
            }
        });

        socket.on('block/publicData', function (_msg) {
            var msg = typeof _msg === 'string' ? JSON.parse(_msg) : _msg;
            var node = getNode(msg.object, msg.frame, msg.node);
            if (node) {
                if (msg.block in node.blocks && typeof msg.block !== 'undefined' && typeof node.blocks[msg.block].publicData !== 'undefined') {
                    var thisPublicData = node.blocks[msg.block].publicData;
                    for (let key in msg.publicData) {
                        thisPublicData[key] = msg.publicData[key];
                    }
                }
            }
        });

        // this is only for down compatibility for when the UI would request a readRequest
        socket.on('/object/readRequest', function (msg) {
            var msgContent = typeof msg === 'string' ? JSON.parse(msg) : msg;
            messagetoSend(msgContent, socket.id);
        });

        socket.on('/object/screenObject', function (_msg) {
            var msg = typeof _msg === 'string' ? JSON.parse(_msg) : _msg;
            hardwareAPI.screenObjectCall(JSON.parse(msg));
        });

        socket.on('/subscribe/realityEditorUpdates', function (msg) {
            var msgContent = typeof msg === 'string' ? JSON.parse(msg) : msg;

            if(!realityEditorUpdateSocketArray[socket.id]) realityEditorUpdateSocketArray[socket.id] = [];
            let isNew = true;
            realityEditorUpdateSocketArray[socket.id].forEach((thisObj) => {
                if(msgContent.editorId === thisObj.editorId){
                    isNew = false;
                }
            });

            if(isNew) {
                realityEditorUpdateSocketArray[socket.id].push({editorId: msgContent.editorId});
                console.log('editor ' + msgContent.editorId + ' subscribed to updates', realityEditorUpdateSocketArray);
            }
            
          
        });

        socket.on('/update', function (msg) {
            var msgContent = typeof msg === 'string' ? JSON.parse(msg) : msg;

            for (var socketId in realityEditorUpdateSocketArray) {
                realityEditorUpdateSocketArray[socket.id].forEach((thisObj) => {
                if (msgContent.hasOwnProperty('editorId') && msgContent.editorId === thisObj.editorId) {
                    //  console.log('dont send updates to the editor that triggered it');
                   // continue;
                } else {
                    var thisSocket = io.sockets.connected[socketId];
                    if (thisSocket) {
                        console.log('update ' + msgContent.propertyPath + ' to ' + msgContent.newValue + ' (from ' + msgContent.editorId + ' -> ' + thisObj.editorId + ')');
                        thisSocket.emit('/update', JSON.stringify(msgContent));
                    }
                }
            });
            }
        });

        // relays realtime updates (to matrix, x, y, scale, etc) from one client to the rest of the clients
        // clients are responsible for batching and processing the batched updates at whatever frequency they prefer
        socket.on('/batchedUpdate', function (msg) {
            var msgContent = typeof msg === 'string' ? JSON.parse(msg) : msg;
            let batchedUpdates = msgContent.batchedUpdates;
            if (!batchedUpdates) { return; }

            //console.log('received batchedUpdate');
<<<<<<< HEAD
=======

            for (var socketId in realityEditorUpdateSocketArray) {
                if (msgContent.hasOwnProperty('editorId') && msgContent.editorId === realityEditorUpdateSocketArray[socketId].editorId) {
                    //  console.log('dont send updates to the editor that triggered it');
                    continue;
                }
>>>>>>> 3af73844

            for (var socketId in realityEditorUpdateSocketArray) {
                realityEditorUpdateSocketArray[socket.id].forEach((thisObj) => {
                    if (msgContent.hasOwnProperty('editorId') && msgContent.editorId === thisObj.editorId) {
                        //  console.log('dont send updates to the editor that triggered it');
                       // continue;
                    } else {
                        var thisSocket = io.sockets.connected[socketId];
                        if (thisSocket) {
                            thisSocket.emit('/batchedUpdate', JSON.stringify(msgContent));
                        }
                    }
                });
            }
        });

        socket.on('/subscribe/objectUpdates', function (msg) {
            var msgContent = typeof msg === 'string' ? JSON.parse(msg) : msg;
            if(!realityEditorObjectMatrixSocketArray[socket.id]) realityEditorObjectMatrixSocketArray[socket.id] = [];
            
            let isNew = true;
            realityEditorObjectMatrixSocketArray[socket.id].forEach((thisObj) => {
                if(msgContent.editorId === thisObj.editorId){
                    isNew = false;
                }
            });

            if(isNew) {
                realityEditorObjectMatrixSocketArray[socket.id].push({editorId: msgContent.editorId});
                console.log('editor ' + msgContent.editorId + ' subscribed to object matrix updates');
            }
      
        });

        socket.on('/update/object/matrix', function (msg) {
            var msgContent = typeof msg === 'string' ? JSON.parse(msg) : msg;

            var object = getObject(msgContent.objectKey);
            if (!object) {
                return;
            }
            if (!msgContent.hasOwnProperty('matrix')) {
                return;
            }

            object.matrix = msgContent.matrix;

            if (typeof msgContent.worldId !== 'undefined' && msgContent.worldId !== object.worldId) {
                object.worldId = msgContent.worldId;
                console.log('object ' + object.name + ' is relative to world: ' + object.worldId);
                sceneGraph.updateObjectWorldId(msgContent.objectKey, object.worldId);
            }

            for (var socketId in realityEditorObjectMatrixSocketArray) {
                realityEditorObjectMatrixSocketArray[socketId].forEach((thisObj) => {
                    if (msgContent.hasOwnProperty('editorId') && thisObj && msgContent.editorId === thisObj.editorId) {
                       // continue; // don't send updates to the editor that triggered it
                    } else {
                        var thisSocket = io.sockets.connected[socketId];
                        if (thisSocket) {
                            // console.log('update matrix for ' + msgContent.objectKey + ' (from ' + msgContent.editorId + ' -> ' + realityEditorUpdateSocketArray[socketId].editorId + ')');

                            var updateResponse = {
                                objectKey: msgContent.objectKey,
                                propertyPath: 'matrix',
                                newValue: msgContent.matrix,
                            };
                            if (typeof msgContent.editorId !== 'undefined') {
                                updateResponse.editorId = msgContent.editorId;
                            }

                            thisSocket.emit('/update/object/matrix', JSON.stringify(updateResponse));
                        }
                    }
                });
            }
        });

        socket.on('/update/object/position', function (msg) {
            var msgContent = typeof msg === 'string' ? JSON.parse(msg) : msg;

            var object = getObject(msgContent.objectKey);
            if (!object) {
                return;
            }

            var position = msgContent.position;
            var rotationInRadians;
            if (typeof msgContent.rotationInRadians !== 'undefined') {
                rotationInRadians = msgContent.rotationInRadians;
            } else if (typeof msgContent.rotationInDegrees !== 'undefined') {
                rotationInRadians = (msgContent.rotationInDegrees / 180) * Math.PI;
            }

            var matrix = [1, 0, 0, 0, 0, 1, 0, 0, 0, 0, 1, 0, 0, 0, 0, 1];
            matrix[0] = Math.cos(rotationInRadians);
            matrix[1] = -Math.sin(rotationInRadians);
            matrix[4] = Math.sin(rotationInRadians);
            matrix[5] = Math.cos(rotationInRadians);
            matrix[12] = position.x;
            matrix[13] = position.y;
            matrix[14] = position.z;

            object.matrix = matrix;

            for (var socketId in realityEditorObjectMatrixSocketArray) {
                realityEditorObjectMatrixSocketArray[socketId].forEach((thisObj) => {
                    if (msgContent.hasOwnProperty('editorId') && thisObj && msgContent.editorId === thisObj.editorId) {
                       // continue; // don't send updates to the editor that triggered it
                    } else {

                        var thisSocket = io.sockets.connected[socketId];
                        if (thisSocket) {
                            // console.log('update matrix for ' + msgContent.objectKey + ' (from ' + msgContent.editorId + ' -> ' + realityEditorUpdateSocketArray[socketId].editorId + ')');

                            var updateResponse = {
                                objectKey: msgContent.objectKey,
                                propertyPath: 'matrix',
                                newValue: object.matrix,
                            };
                            if (typeof msgContent.editorId !== 'undefined') {
                                updateResponse.editorId = msgContent.editorId;
                            }

                            thisSocket.emit('/update/object/matrix', JSON.stringify(updateResponse));
                        }
                    }
                })
            }
        });

        // create or update the position of a HumanPoseObject
        socket.on('/update/humanPoses', function (msg) {
            if (!globalVariables.listenForHumanPose) {
                return;
            }
            var msgContent = typeof msg === 'string' ? JSON.parse(msg) : msg;
            if (!msgContent) {
                return;
            }

            // if no poses changed this frame, don't clog the network with sending the same information
            var didAnythingChange = false;
            forEachHumanPoseObject(function (objectKey, thisObject) {
                thisObject.wasUpdated = false;
            });

            msgContent.forEach(function (poseInfo) {
                var objectId = HumanPoseObject.getObjectId(poseInfo.id);
                var thisObject = objects[objectId];
                if (!doesObjectExist(objectId)) {
                    // create an object if needed
                    const ip = services.ip;
                    objects[objectId] = new HumanPoseObject(ip, version, protocol, poseInfo.id);
                    thisObject = objects[objectId];
                    // advertise to editors
                    objectBeatSender(beatPort, objectId, thisObject.ip, true);
                    // currently doesn't writeObjectToFile, because I've found no need for human objects to persist
                }
                // update the position of each frame based on the poseInfo
                thisObject.updateJointPositions(poseInfo.joints);
                thisObject.wasUpdated = true; // flags objects to be deleted if they are not updated
                didAnythingChange = true;
            });

            // check if any Human Objects were not contained in msgContent, and delete them
            forEachHumanPoseObject(function (objectKey, thisObject) {
                if (!thisObject.wasUpdated) {
                    console.log('delete human pose object', objectKey);
                    didAnythingChange = true;
                    try {
                        objects[objectKey].deconstruct();
                    } catch (e) {
                        console.warn('(Human) Object exists without proper prototype: ' + objectKey);
                    }
                    delete objects[objectKey];
                    // todo: delete folder recursive if necessary?
                    // ^ might not actually be needed, why would human object need to persist?
                }
            });

            if (!didAnythingChange) {
                return;
            }

            // send updated objects / positions to all known editors. right now piggybacks on sockets opened for other realtime communications.
            for (var socketId in realityEditorObjectMatrixSocketArray) {
                var thisSocket = io.sockets.connected[socketId];
                if (thisSocket) {
                    // sends an array of objectIds for the visible poses in this timestep
                    var visibleHumanPoseObjects = Object.keys(objects).filter(function (objectKey) {
                        return objects[objectKey].isHumanPose;
                    });
                    var updateResponse = {
                        visibleHumanPoseObjects: visibleHumanPoseObjects
                    };
                    // also sends all object JSON data for each visible pose object
                    var objectData = {};
                    visibleHumanPoseObjects.forEach(function (objectKey) {
                        objectData[objectKey] = objects[objectKey];
                    });
                    updateResponse.objectData = objectData;

                    // TODO: we should only need to send object matrix, and each frame.ar (x,y,matrix) for each pose object
                    // this doesn't work right now because we also need the full JSON to instantly create the object on the client for a newly detected pose
                    // but there might be a way in the future to only send full data for objects that are newly detected
                    // to reduce the bandwidth used by constantly sending object/frame/pose information to all clients
                    // var compressedObjectData = {};
                    // visibleHumanPoseObjects.forEach(function(objectKey) {
                    //     compressedObjectData[objectKey] = {
                    //         ip: objects[objectKey].ip
                    //         matrix: objects[objectKey].matrix
                    //     };
                    //     for (var frameKey in objects[objectKey].frames) {
                    //         compressedObjectData[frameKey] = objects[objectKey].frames[frameKey].ar;
                    //     }
                    // });
                    // updateResponse.compressedObjectData = compressedObjectData;

                    thisSocket.emit('/update/humanPoses', JSON.stringify(updateResponse));
                }
            }
        });

        socket.on('node/setup', function (msg) {
            var msgContent = typeof msg === 'string' ? JSON.parse(msg) : msg;
            if (!msgContent) {
                return;
            }

            var objectKey = msgContent.object;
            var frameKey = msgContent.frame;
            var nodeData = msgContent.nodeData;

            var frame = getFrame(objectKey, frameKey);
            if (!frame) {
                console.warn('could not find frame for node/setup', objectKey, frameKey, nodeData);
                return;
            }

            var nodeKey = frameKey + nodeData.name;

            // this function can be called multiple times... only set up the new node if it doesnt already exist
            if (typeof frame.nodes[nodeKey] === 'undefined') {
                console.log('creating node ' + nodeKey);
                var newNode = new Node(nodeData.name, nodeData.type, objectKey, frameKey, nodeKey);
                frame.nodes[nodeKey] = newNode;
                newNode.objectId = objectKey;
                newNode.frameId = frameKey;

                if (typeof nodeData.x !== 'undefined') {
                    newNode.x = nodeData.x;
                } else {
                    newNode.x = utilities.randomIntInc(0, 200) - 100; // nodes are given a random position if not specified
                }
                if (typeof nodeData.y !== 'undefined') {
                    newNode.y = nodeData.y;
                } else {
                    newNode.y = utilities.randomIntInc(0, 200) - 100;
                }
                if (typeof nodeData.scaleFactor !== 'undefined') {
                    newNode.scale = nodeData.scaleFactor;
                }
                newNode.scale *= 0.25; // TODO fix this without hard coding
                if (typeof nodeData.defaultValue !== 'undefined') {
                    newNode.data.value = nodeData.defaultValue;
                }

                // notify each editor to reload the frame with the new node it has
                utilities.actionSender({reloadFrame: {object: objectKey, frame: frameKey}, lastEditor: null});
            }
        });

        socket.on('disconnect', function () {

            if (socket.id in realityEditorSocketArray) {
                delete realityEditorSocketArray[socket.id];
                console.log('GUI for ' + socket.id + ' has disconnected');
            }

            if (socket.id in realityEditorBlockSocketArray) {
                realityEditorBlockSocketArray[socket.id].forEach((thisObj) => {
                    utilities.writeObjectToFile(objects, thisObj.object, objectsPath, globalVariables.saveToDisk);
                    utilities.actionSender({reloadObject: {object: thisObj.object}});
                });
                delete realityEditorBlockSocketArray[socket.id];
                console.log('Settings for ' + socket.id + ' has disconnected');
            }

            //utilities.writeObjectToFile(objects, req.params[0], __dirname, globalVariables.saveToDisk);

        });
    });
    this.io = io;
    console.log('socket.io started');
}

function sendMessagetoEditors(msgContent, sourceSocketID) {

    // console.log(Object.keys(realityEditorSocketArray).length + ' editor sockets connected');
    
    for (var thisEditor in realityEditorSocketArray) {
        realityEditorSocketArray[thisEditor].forEach((thisObj) => {
            if (typeof sourceSocketID !== 'undefined' && thisEditor === sourceSocketID && msgContent.object === thisObj.object && msgContent.frame === thisObj.frame) {
              //  continue; // don't trigger the read listener of the socket that originally wrote the data
            } else {
                if (msgContent.object === thisObj.object && msgContent.frame === thisObj.frame) {
                  messagetoSend(msgContent, thisEditor);
                }
            }
        });
    }

    
    
    for (var thisEditor in realityEditorSocketArray) {
     
    }
}

/////////
// UTILITY FUNCTIONS FOR SAFELY GETTING OBJECTS, FRAMES, AND NODES
/////////

function doesObjectExist(objectKey) {
    return objects.hasOwnProperty(objectKey);
}

function getObject(objectKey) {
    if (doesObjectExist(objectKey)) {
        return objects[objectKey];
    }
    return null;
}

// invokes callback(objectID, object) for each object
function forEachObject(callback) {
    for (var objectID in objects) {
        callback(objectID, objects[objectID]);
    }
}

function forEachHumanPoseObject(callback) {
    for (var objectID in objects) {
        if (objects[objectID].isHumanPose) {
            callback(objectID, objects[objectID]);
        }
    }
}

function doesFrameExist(objectKey, frameKey) {
    if (doesObjectExist(objectKey)) {
        var foundObject = getObject(objectKey);
        if (foundObject) {
            return foundObject.frames.hasOwnProperty(frameKey);
        }
    }
    return false;
}

function getFrame(objectKey, frameKey) {
    if (doesFrameExist(objectKey, frameKey)) {
        var foundObject = getObject(objectKey);
        if (foundObject) {
            return foundObject.frames[frameKey];
        }
    }
    return null;
}

function doesNodeExist(objectKey, frameKey, nodeKey) {
    if (doesFrameExist(objectKey, frameKey)) {
        var foundFrame = getFrame(objectKey, frameKey);
        if (foundFrame) {
            return foundFrame.nodes.hasOwnProperty(nodeKey);
        }
    }
    return false;
}

function getNode(objectKey, frameKey, nodeKey) {
    if (doesNodeExist(objectKey, frameKey, nodeKey)) {
        var foundFrame = getFrame(objectKey, frameKey);
        if (foundFrame) {
            return foundFrame.nodes[nodeKey];
        }
    }
    return null;
}

function messagetoSend(msgContent, socketID) {

    var node = getNode(msgContent.object, msgContent.frame, msgContent.node);
    if (node) {
       // console.log(socketID);
        io.sockets.connected[socketID].emit('object', JSON.stringify({
            object: msgContent.object,
            frame: msgContent.frame,
            node: msgContent.node,
            data: node.data
        }));
    }
}


hardwareAPI.screenObjectServerCallBack(function (object, frame, node, touchOffsetX, touchOffsetY) {
    for (var thisEditor in realityEditorSocketArray) {
        io.sockets.connected[thisEditor].emit('/object/screenObject', JSON.stringify({
            object: object,
            frame: frame,
            node: node,
            touchOffsetX: touchOffsetX,
            touchOffsetY: touchOffsetY
        }));
    }
});

/**********************************************************************************************************************
 ******************************************** Engine ******************************************************************
 **********************************************************************************************************************/

/**
 * @desc Take the id of a value in objectValue and look through all links, if this id is used.
 * All links that use the id will fire up the engine to process the link.
 **/

var engine = {
    link: undefined,
    internalObjectDestination: undefined,
    blockKey: undefined,
    objects: objects,
    router: undefined,
    nodeTypeModules: nodeTypeModules,
    blockModules: blockModules,
    hardwareAPI: hardwareAPI,
    nextLogic: undefined,
    logic: undefined,

    // triggered by normal inputs from hardware or network
    trigger: function (object, frame, node, thisNode, link = null) {
        if (!thisNode.processedData)
            thisNode.processedData = {};

        thisNode.processLink = link;

        var _this = this;
        if ((thisNode.type in this.nodeTypeModules)) {
            this.nodeTypeModules[thisNode.type].render(object, frame, node, thisNode, function (object, frame, node, thisNode) {
                _this.processLinks(object, frame, node, thisNode);
            }, nodeUtilities);
        }
    },
    // once data is processed it will determin where to send it.
    processLinks: function (object, frame, node, thisNode) {

        var thisFrame = getFrame(object, frame);

        // process a single link or all links for a node.
        if (thisNode.processLink) {
            this.link = thisFrame.links[thisNode.processLink];
            this.processLink(object, frame, node, thisNode, thisNode.processLink);
        } else {
            for (var linkKey in thisFrame.links) {
                this.link = thisFrame.links[linkKey];
                this.processLink(object, frame, node, thisNode, linkKey);
            }
        }
    },
    processLink: function (object, frame, node, thisNode, linkKey) {
        if (this.link.nodeA === node && this.link.objectA === object && this.link.frameA === frame) {
            if (!checkObjectActivation(this.link.objectB)) {
                socketSender(object, frame, linkKey, thisNode.processedData);
            } else {

                if (!doesNodeExist(this.link.objectB, this.link.frameB, this.link.nodeB)) return;

                this.internalObjectDestination = getNode(this.link.objectB, this.link.frameB, this.link.nodeB);

                // if this is a regular node, not a logic node, process normally
                if (this.link.logicB !== 0 && this.link.logicB !== 1 && this.link.logicB !== 2 && this.link.logicB !== 3) {
                    this.computeProcessedData(thisNode, this.link, this.internalObjectDestination);
                } else {
                    // otherwise process as logic node by triggering its internal blocks connected to each input
                    this.blockKey = 'in' + this.link.logicB;

                    if (this.internalObjectDestination && this.blockKey) {
                        if (this.internalObjectDestination.blocks) {
                            this.internalObjectDestination = this.internalObjectDestination.blocks[this.blockKey];

                            /* for (let key in thisNode.processedData) {
                                this.internalObjectDestination.data[0][key] = thisNode.processedData[key];
                            }*/
                            this.internalObjectDestination.data[0] = utilities.deepCopy(thisNode.processedData);

                            this.nextLogic = getNode(this.link.objectB, this.link.frameB, this.link.nodeB);
                            // this needs to be at the beginning;
                            if (!this.nextLogic.routeBuffer) {
                                this.nextLogic.routeBuffer = [0, 0, 0, 0];
                            }

                            this.nextLogic.routeBuffer[this.link.logicB] = thisNode.processedData.value;
                            this.blockTrigger(this.link.objectB, this.link.frameB, this.link.nodeB, this.blockKey, 0, this.internalObjectDestination);
                        }
                    }
                }
            }
        }
    },

    // this is a helper for internal nodes.
    computeProcessedData: function (thisNode, thisLink, internalObjectDestination) {
        if (!internalObjectDestination) {
            console.log('temporarily ignored undefined destination in computeProcessedData', thisLink);
            return;
        }

        // save data in local destination object;
        /*  let key;
        for (key in thisNode.processedData) {
            internalObjectDestination.data[key] = thisNode.processedData[key];
        }*/
        internalObjectDestination.data = utilities.deepCopy(thisNode.processedData);

        // trigger hardware API to push data to the objects
        this.hardwareAPI.readCall(thisLink.objectB, thisLink.frameB, thisLink.nodeB, internalObjectDestination.data);

        // push the data to the editor;
        sendMessagetoEditors({
            object: thisLink.objectB,
            frame: thisLink.frameB,
            node: thisLink.nodeB,
            data: internalObjectDestination.data
        });

        // trigger the next round of the engine on the next object
        this.trigger(thisLink.objectB, thisLink.frameB, thisLink.nodeB, internalObjectDestination);
    },
    // this is when a logic block is triggered.
    blockTrigger: function (object, frame, node, block, index, thisBlock) {
        //  console.log(objects[object].frames[frame].nodes[node].blocks[block]);
        if (!thisBlock.processedData)
            thisBlock.processedData = [{}, {}, {}, {}];

        var _this = this;

        if ((thisBlock.type in this.blockModules)) {
            this.blockModules[thisBlock.type].render(object, frame, node, block, index, thisBlock, function (object, frame, node, block, index, thisBlock) {
                _this.processBlockLinks(object, frame, node, block, index, thisBlock);
            }, nodeUtilities);
        }
    },
    // this is for after a logic block is processed.
    processBlockLinks: function (object, frame, node, block, index, thisBlock) {

        for (var i = 0; i < 4; i++) {

            // check if there is data to be processed
            if (typeof thisBlock.processedData[i].value === 'number' || typeof thisBlock.processedData[i].value === 'object') {

                this.router = null;

                if (block === 'out0') this.router = 0;
                if (block === 'out1') this.router = 1;
                if (block === 'out2') this.router = 2;
                if (block === 'out3') this.router = 3;

                var linkKey;

                var foundFrame = getFrame(object, frame);

                if (this.router !== null) {

                    for (linkKey in foundFrame.links) {
                        this.link = foundFrame.links[linkKey];

                        if (this.link.nodeA === node && this.link.objectA === object && this.link.frameA === frame && this.link.logicA === this.router) {
                            if (!(checkObjectActivation(this.link.objectB))) {
                                socketSender(object, frame, linkKey, thisBlock.processedData[i]);
                            } else {
                                this.internalObjectDestination = getNode(this.link.objectB, this.link.frameB, this.link.nodeB);

                                if (this.link.logicB !== 0 && this.link.logicB !== 1 && this.link.logicB !== 2 && this.link.logicB !== 3) {
                                    this.computeProcessedBlockData(thisBlock, this.link, i, this.internalObjectDestination);
                                }
                            }
                        }
                    }
                } else {
                    this.logic = getNode(object, frame, node);
                    // process all links in the block
                    for (linkKey in this.logic.links) {
                        if (this.logic.links[linkKey] && this.logic.links[linkKey].nodeA === block && this.logic.links[linkKey].logicA === i) {

                            this.link = this.logic.links[linkKey];

                            this.internalObjectDestination = this.logic.blocks[this.link.nodeB];
                            /* let key;
                            for (key in thisBlock.processedData[i]) {
                                this.internalObjectDestination.data[this.link.logicB][key] = thisBlock.processedData[i][key];
                            }*/
                            this.internalObjectDestination.data[this.link.logicB] = utilities.deepCopy(thisBlock.processedData[i]);
                            this.blockTrigger(object, frame, node, this.link.nodeB, this.link.logicB, this.internalObjectDestination);
                        }
                    }
                }
            }
        }
    },

    computeProcessedBlockData: function (thisNode, thisLink, index, internalObjectDestination) {
        // save data in local destination object;
        /* for (let key1 in thisNode.processedData[index]) {
            internalObjectDestination.data[key1] = thisNode.processedData[index][key1];
        }*/
        internalObjectDestination.data = utilities.deepCopy(thisNode.processedData[index]);

        // trigger hardware API to push data to the objects
        this.hardwareAPI.readCall(thisLink.objectB, thisLink.frameB, thisLink.nodeB, internalObjectDestination.data);

        // push the data to the editor;
        sendMessagetoEditors({
            object: thisLink.objectB,
            frame: thisLink.frameB,
            node: thisLink.nodeB,
            data: internalObjectDestination.data
        });

        // console.log( thisNode.processedData[index].value)
        // trigger the next round of the engine on the next object
        this.trigger(thisLink.objectB, thisLink.frameB, thisLink.nodeB, internalObjectDestination);
    }
};

/**
 * @desc Sends processedValue to the responding Object using the data saved in the LinkArray located by IDinLinkArray
 **/

function socketSender(object, frame, link, data) {
    var foundFrame = getFrame(object, frame);
    var thisLink = foundFrame.links[link];

    var msg = '';

    if (thisLink.objectB in knownObjects) {
        if (knownObjects[thisLink.objectB].protocol) {
            var thisProtocol = knownObjects[thisLink.objectB].protocol;
            if (thisProtocol in protocols) {
                msg = protocols[thisProtocol].send(thisLink.objectB, thisLink.frameB, thisLink.nodeB, thisLink.logicB, data);
            } else {
                msg = protocols['R0'].send(thisLink.objectB, thisLink.nodeB, data);
            }
        } else {
            msg = protocols['R0'].send(thisLink.objectB, thisLink.nodeB, data);
        }

        try {
            var thisOtherIp = knownObjects[thisLink.objectB].ip;
            var presentObjectConnection = socketArray[thisOtherIp].io;
            if (presentObjectConnection.connected) {
                presentObjectConnection.emit('object', msg);
            }
        } catch (e) {
            console.log('can not emit from link ID:' + link + 'and object: ' + object);
        }

    }
}

/**********************************************************************************************************************
 ******************************************** Socket Utilities Section ************************************************
 **********************************************************************************************************************/

/**
 * @desc  Watches the connections to all objects that have stored links within the object.
 * If an object is disconnected, the object tries to reconnect on a regular basis.
 **/
// TODO: implement new object lookup functions here
function socketUpdater() {
    // console.log(knownObjects);
    // delete unconnected connections
    for (let sockKey in socketArray) {
        var socketIsUsed = false;

        // check if the link is used somewhere. if it is not used delete it.
        forEachObject(function (objectKey, object) {
            for (var frameKey in object.frames) {
                var frame = getFrame(objectKey, frameKey);
                for (var linkKey in frame.links) {
                    var thisSocket = knownObjects[frame.links[linkKey].objectB];
                    if (thisSocket === sockKey) {
                        socketIsUsed = true;
                    }
                }
            }
        });
        if (!socketArray[sockKey].io.connected || !socketIsUsed) {
            // delete socketArray[sockKey]; // TODO: why is this removed? can it safely be added again?
        }
    }

    forEachObject(function (objectKey, object) {
        for (var frameKey in object.frames) {
            for (var linkKey in object.frames[frameKey].links) {
                var thisLink = object.frames[frameKey].links[linkKey];

                if (!checkObjectActivation(thisLink.objectB) && (thisLink.objectB in knownObjects)) {
                    var thisOtherIp = knownObjects[thisLink.objectB].ip;
                    if (!(thisOtherIp in socketArray)) {
                        // console.log("should not show up -----------");
                        socketArray[thisOtherIp] = new ObjectSocket(socket, socketPort, thisOtherIp);
                    }
                }
            }
        }
    });

    socketIndicator();

    if (sockets.socketsOld !== sockets.sockets || sockets.notConnectedOld !== sockets.notConnected || sockets.connectedOld !== sockets.connected) {
        for (var socketKey in socketArray) {
            if (!socketArray[socketKey].io.connected) {
                for (var objectKey in knownObjects) {
                    if (knownObjects[objectKey] === socketKey) {
                        console.log('Looking for: ' + objectKey + ' with the ip: ' + socketKey);
                    }
                }
            }
        }

        console.log(sockets.sockets + ' connections; ' + sockets.connected + ' connected and ' + sockets.notConnected + ' not connected');

    }
    sockets.socketsOld = sockets.sockets;
    sockets.connectedOld = sockets.connected;
    sockets.notConnectedOld = sockets.notConnected;
}

/**
 * Updates the global saved sockets data
 */
function socketIndicator() {
    sockets.sockets = 0;
    sockets.connected = 0;
    sockets.notConnected = 0;

    for (var sockKey2 in socketArray) {
        if (socketArray[sockKey2].io.connected) {
            sockets.connected++;
        } else {
            sockets.notConnected++;
        }
        sockets.sockets++;
    }
}

/**
 * Runs socketUpdater every socketUpdateInterval milliseconds
 */
function socketUpdaterInterval() {
    setInterval(function () {
        socketUpdater();
    }, socketUpdateInterval);
}

/**
 * @param {string} id - object id
 * @return {boolean} whether the object is activated
 */
function checkObjectActivation(id) {
    var object = getObject(id);
    if (object) {
        return !object.deactivated;
    }
    return false;
}

// sets up controllers with access to various objects
setupControllers();

function setupControllers() {
    blockController.setup(objects, blockModules, globalVariables, engine, objectsPath);
    blockLinkController.setup(objects, globalVariables, objectsPath);
    frameController.setup(objects, globalVariables, hardwareAPI, __dirname, objectsPath, identityFolderName, nodeTypeModules, sceneGraph);
    linkController.setup(objects, knownObjects, socketArray, globalVariables, hardwareAPI, objectsPath, socketUpdater, engine);
    logicNodeController.setup(objects, globalVariables, objectsPath, identityFolderName, Jimp);
    nodeController.setup(objects, globalVariables, objectsPath, sceneGraph);
    objectController.setup(objects, globalVariables, hardwareAPI, objectsPath, identityFolderName, git, sceneGraph);
    spatialController.setup(objects, globalVariables, hardwareAPI, sceneGraph);
}

checkInit('system');

function checkInit(init) {
    var initializations = globalVariables.initializations;
    if (init == 'web') initializations.web = true;
    if (init == 'udp') initializations.udp = true;
    if (init == 'system') initializations.system = true;

    if (initializations.web && initializations.udp && initializations.system) {
        hardwareAPI.initialize();
    }
}<|MERGE_RESOLUTION|>--- conflicted
+++ resolved
@@ -3479,15 +3479,6 @@
             if (!batchedUpdates) { return; }
 
             //console.log('received batchedUpdate');
-<<<<<<< HEAD
-=======
-
-            for (var socketId in realityEditorUpdateSocketArray) {
-                if (msgContent.hasOwnProperty('editorId') && msgContent.editorId === realityEditorUpdateSocketArray[socketId].editorId) {
-                    //  console.log('dont send updates to the editor that triggered it');
-                    continue;
-                }
->>>>>>> 3af73844
 
             for (var socketId in realityEditorUpdateSocketArray) {
                 realityEditorUpdateSocketArray[socket.id].forEach((thisObj) => {
