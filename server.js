--- conflicted
+++ resolved
@@ -303,11 +303,7 @@
     console.info('Server (http and websockets) is listening on port', serverPort);
     checkInit('web');
 });
-<<<<<<< HEAD
 exports.http = http;
-=======
-
->>>>>>> f216fabd
 const ToolSocket = require('toolsocket');
 var io = new ToolSocket.Io.Server({server: http}); // Websocket library
 var cors = require('cors');             // Library for HTTP Cross-Origin-Resource-Sharing
