--- conflicted
+++ resolved
@@ -3433,7 +3433,6 @@
 };
 
 /**
-<<<<<<< HEAD
  * Helper function to trigger the addReadListeners for the data of a particular node (data value, not publicData)
  * @param {string} objectKey
  * @param {string} frameKey
@@ -3459,7 +3458,8 @@
         });
     }
 }
-=======
+
+/**
  * Send updates of objects/frames/nodes to all editors/clients subscribed to 'subscribe/realityEditorUpdates'
  * @param {Array.<Object>} batchedUpdates
  */
@@ -3487,7 +3487,6 @@
 };
 
 exports.socketHandler = socketHandler;
->>>>>>> 066f34ad
 
 function socketServer() {
     io.on('connection', function (socket) {
