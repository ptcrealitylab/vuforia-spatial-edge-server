--- conflicted
+++ resolved
@@ -1339,11 +1339,7 @@
 
              scriptNode += '<script> realityObject.object = "'+objectKey+'";</script>';
              scriptNode += '<script> realityObject.frame = "'+frameKey+'";</script>';
-<<<<<<< HEAD
-            scriptNode += '<script> realityObject.serverIp = '+ip.address()+'</script>';
-=======
              scriptNode += '<script> realityObject.serverIp = "' + ip.address() + '";</script>';
->>>>>>> c14848ca
             loadedHtml('head').prepend(scriptNode);
             res.send(loadedHtml.html());
         }
