
const HumanPoseObject = require('./HumanPoseObject');
const sgUtils = require('./sceneGraph/utils.js');
const utilities = require('./utilities.js');
const server = require('../server');
const { Matrix, SingularValueDecomposition } = require('ml-matrix');

/** Joint schema of human pose used for creation of fused HumanPoseObjects. This schema is also expected from the human objects coming from UI code of  ToolboxApp. */
const JOINTS = {
    NOSE: 'nose',
    LEFT_EYE: 'left_eye',
    RIGHT_EYE: 'right_eye',
    LEFT_EAR: 'left_ear',
    RIGHT_EAR: 'right_ear',
    LEFT_SHOULDER: 'left_shoulder',
    RIGHT_SHOULDER: 'right_shoulder',
    LEFT_ELBOW: 'left_elbow',
    RIGHT_ELBOW: 'right_elbow',
    LEFT_WRIST: 'left_wrist',
    RIGHT_WRIST: 'right_wrist',
    LEFT_HIP: 'left_hip',
    RIGHT_HIP: 'right_hip',
    LEFT_KNEE: 'left_knee',
    RIGHT_KNEE: 'right_knee',
    LEFT_ANKLE: 'left_ankle',
    RIGHT_ANKLE: 'right_ankle',
    HEAD: 'head', // synthetic
    NECK: 'neck', // synthetic
    CHEST: 'chest', // synthetic
    NAVEL: 'navel', // synthetic
    PELVIS: 'pelvis', // synthetic
};

const FusionMethod = Object.freeze({
    BestSingleView: 'BestSingleView',
    BestSingleViewWithMultiviewCorrection: 'BestSingleViewWithMultiviewCorrection',
    MultiViewTriangulation: 'MultiViewTriangulation'
});

/**
 * The object with pose data incoming from Toolbox apps or computed by HumanPoseFuser
 * @typedef {Object} WholePoseData
 * @property {string} name
 * @property {Array.<{x: number, y: number, z: number, confidence: number}> } joints
 * @property {number} timestamp
 * @property {Array.<number>} imageSize - [optional] present only in standard human objects
 * @property {Array.<number>} focalLength - [optional] present only in standard human objects
 * @property {Array.<number>} principalPoint - [optional] present only in standard human objects
 * @property {Array.<number>} transformW2C - [optional] present only in standard human objects
 * @property {number} poseConfidence - [optional] computed in HumanPoseFuser and present just temporarily
 */

/**
 * @classdesc This class is manages fusion of human pose streams from several cameras (ToolboxApps) in situations where a same person is observed from multiple viewpoints.
 * The current assumption is a single person in volumes observed by any number of cameras. However, the design aimed at several people and under certain conditions multiple people can be tracked already.
 * It creates new HumanPoseObject directly on server if there are at least 2 poses at the same location at the same time reported by standard HumanPoseObjects spawned by ToolboxApps.
 * The server-based objects are referred to as fused human objects and they provide final fused poses for each person. Standard human objects assigned to them have suppoting role and
 * their poses should not be used fo visualisation or analytics. However, the fused objects are dynamically created/deleted over time based on movement of a person through observed parts of space.
 * Also, the assignment of standard human objects to the fused ones changes over time. This dynamic approach allows:
 * - doing multi-view fusion only when it is needed
 * - movement of cameras during session
 * - limited support for multiple people
 */
class HumanPoseFuser {
    /**
     * @constructor
     * @param {Array.<Object>} objects - global variable 'objects'
     * @param {SceneGraph} sceneGraph - global variable 'sceneGraph'
     * @param {Object.<string, Object>} objectLookup - global variable 'objectLookup'
     * @param {string} ip
     * @param {string} version
     * @param {string} protocol
     * @param {number} beatPort
     * @param {string} serverUuid
     */
    constructor(objects, sceneGraph, objectLookup, ip, version, protocol, beatPort, serverUuid) {
        // references to global data structures for objects
        this.objectsRef = objects;
        this.sceneGraphRef = sceneGraph;
        this.objectLookupRef = objectLookup;

        // properties for HumanPoseObject creation
        this.ip = ip;
        this.version = version;
        this.protocol = protocol;
        this.beatPort = beatPort;
        this.serverUuid = serverUuid;

        /** Recent history of poses for each existing human object.
         * Dictionary - key: objectId, value: { ts of the last pose already fused, array of per-frame pose data }
         * Pose array is ordered with ascending timestamp
         * @type {Object.<string, {latestFusedDataTS: number, poses: Array.<WholePoseData>}>}
         */
        this.pastPoses = {};

        /** Dictionary - key: objectId of fused human object, value: objectId of associated human object which has currently best pose
         * @type {Object.<string, string>}
         */
        this.bestHumanObjectForFusedObject = {};

        /** Current assignment of standard human objects (coming from ToolboxApps) to fused human objects created by this class.
         * Dictionary - key: objectId of fused human object, value: array of objectIds of associated human objects
         * @type {Object.<string, Array.<string>>}
         */
        this.humanObjectsOfFusedObject = {
            getFusedObject(objectId) {
                for (let [fusedObjId, ids] of Object.entries(this)) {
                    if (typeof(ids) === "function")
                        continue;
                    let ind = ids.indexOf(objectId);
                    if (ind >= 0) {
                        return fusedObjId;
                    }
                }
                return null;
            },

            removeStandardObject(objectId) {
                for (let ids of Object.values(this)) {
                    if (typeof(ids) === "function")
                        continue;
                    let ind = ids.indexOf(objectId);
                    if (ind >= 0) {
                        ids.splice(ind, 1);
                    }
                }
            },

            getFusedObjectsToRemove() {
                let removedObjectIds = [];
                for (let [fusedObjId, ids] of Object.entries(this)) {
                    if (typeof(ids) === "function")
                        continue;
                    if (ids.length < 2) {
                        removedObjectIds.push(fusedObjId);
                    }
                }
                return removedObjectIds;
            },

            print() {
                let str = "";
                for (let [objectId, ids] of Object.entries(this)) {
                    if (typeof(ids) === "function")
                        continue;
                    str += objectId + ': ' + ids + '\n';
                }
                return str;
            }

        };

        /** Current translation offset betwen standard human objects (coming from ToolboxApps) and their parent (fused) human objects created by this class.
         * Dictionary - key: objectId of standard human object, value: 3d translation vector (from standard to fused human object)
         * @type {Object.<string, Array.<number>>}
         */
        this.offsetOfHumanObject = {};

        /** Timer to trigger main fuse() method. */
        this.intervalTimer = null;

        /** Dictionary which collects all updates to properties of human objects in current run of fusion (currently properties 'parent' and 'updatedByChildren')
         * It is a dictionary of dictionaries so we keep just one change per human object per its property
         */
        this.batchedUpdates = {};

        /* Configuration parameters */
        /** Verbose logging */
        this.verbose = true;
        /** same frequency as body tracking in Toolbox app */
        this.fuseIntervalMs = 100;
        /** time interval into past to keep in data in pastPoses (on timeline of data ts) */
        this.pastIntervalMs = 10000;
        /** time interval into past to find corresponding poses across human objects (on timeline of data ts) */
        this.recentIntervalMs = 500;
        /** time interval into past to aggregate pose confidence for a human object (on timeline of data ts) */
        this.confidenceIntervalMs = 500;
        /** difference in pose confidence to switch over to a different child human object */
        this.minConfidenceDifference = 0.2;
        /** distance threshold between selected joints (neck, pelvis) to consider two 3d poses beloging to the same person (at the same timestamp) */
        this.maxDistanceForSamePerson = 1000; // 300; // mm  // MK HACK: increased for debugging
        /** max velocity of whole body - picked 2 m/s (average walking speed is 1.4 m/s) */
        this.maxHumanVelocity = 2.0;  // unit: mm/ms

        this.fusionMethod = 'BestSingleViewWithMultiviewCorrection'; //'MultiViewTriangulation'; // 'BestSingleView';
        this.viewWeighting = true;
    }

    /** Starts fusion of human poses. */
    start() {
        this.intervalTimer = setInterval(() => {
            this.fuse();
        },
        this.fuseIntervalMs);
    }

    /** Stops fusion of human poses. */
    stop() {
        if (this.intervalTimer) {
            clearInterval(this.intervalTimer);
            this.intervalTimer = null;
        }
    }

    /** Fuses the current set of pose updates across human objects. The main method run at regular intervals. */
    fuse() {
        const start = Date.now();
        if (this.verbose) {
            console.log('-- Fusing poses');
        }

        let currentPoseData = this.findPoseDataMatchingInTime();

        if (this.verbose) {
            for (let [objectId, pose] of Object.entries(currentPoseData)) {
                console.log('obj=' + objectId + ', data_ts=' + pose.timestamp.toFixed(0) + ( (pose.joints.length == 0) ? ' (empty)' : '' ));
            }
        }

        this.assignPoseData(currentPoseData);

        if (this.verbose) {
            console.log('Assignment to fused human objects: \n', this.humanObjectsOfFusedObject.print());
        }

        this.fusePoseData(currentPoseData);

        // send out property updates to all human objects from this frame to all subscribers
        let batchedUpdatesArr = [];
        for (let objectData of Object.values(this.batchedUpdates)) {
            for (let propertyData of Object.values(objectData)) {
                batchedUpdatesArr.push(propertyData);
            }
        }
        server.socketHandler.sendUpdateToAllSubscribers(batchedUpdatesArr);

        this.cleanPastPoses();

        if (this.verbose) {
            const elapsedTimeMs = Date.now() - start;
            console.log(`Fusion time: ${elapsedTimeMs}ms`);
        }
    }

    /**
     * Adds new pose for a human object.
     * @param {string} objectId - id of human object
     * @param {WholePoseData} wholePose - pose
     */
    addPoseData(objectId, wholePose) {
        if (this.pastPoses[objectId] === undefined) {
            this.pastPoses[objectId] = {
                latestFusedDataTS: 0,
                poses: []
            };
        }

        let isFusedObject = this.humanObjectsOfFusedObject[objectId] !== undefined;
        if (!isFusedObject) {
            // pose of a standard human object from the app

            if (wholePose.joints && wholePose.joints.length > 0) {
                // check presence of all necessary data if it is not an empty pose (but we still record its timestamp)
                if (! ((wholePose.imageSize && wholePose.imageSize.length == 2) &&
                      (wholePose.focalLength && wholePose.focalLength.length == 2) &&
                      (wholePose.principalPoint && wholePose.principalPoint.length == 2) &&
                      (wholePose.transformW2C && wholePose.transformW2C.length == 16)) ) {
                    console.warn('Incomplete or incorrect pose data.');
                }
            }

            // prevent optional properties being copiable into a fused pose where they don't have a meaning
            Object.defineProperties(wholePose, {
                imageSize: {enumerable: false},
                focalLength: {enumerable: false},
                principalPoint: {enumerable: false},
                transformW2C: {enumerable: false}
            });
        }

        // extend pose object with overall confidence but prevent it to be copyable
        // NOTE: currently used just in fusion method which selects the best single view
        let poseConfidence = this.computeOverallConfidence(wholePose.joints);
        wholePose.poseConfidence = poseConfidence;
        Object.defineProperty(wholePose, 'poseConfidence', { enumerable: false });

        this.pastPoses[objectId].poses.push(wholePose);
    }

    /** Computes overall confidence of whole pose from joint confidences.
     * @param {Array.< {x: number, y: number, z: number, confidence: number} >} poseJoints
     * @returns {number} overall pose confidence
     */
    computeOverallConfidence(poseJoints) {

        if (poseJoints.length == 0) {
            return 0.0;
        }

        // limit to joints which are not synthetically computed,
        // and keep just one 'head' joint - nose to limit an influence of head
        const selectedJointNames = ['nose', 'left_shoulder', 'right_shoulder', 'left_elbow', 'right_elbow', 'left_wrist', 'right_wrist', 'left_hip', 'right_hip', 'left_knee', 'right_knee', 'left_ankle', 'right_ankle'];

        const joints = Object.values(JOINTS);
        let sum = 0.0;
        for (let name of selectedJointNames) {
            const jointIndex = joints.indexOf(name);

            if (jointIndex >= 0) {
                sum += poseJoints[jointIndex].confidence;
            }
        }

        return sum / selectedJointNames.length;
    }

    /** Removes internal data about a given human object
     * @param {string} objectId - identificator of human object
     */
    removeHumanObject(objectId) {

        if (this.verbose) {
            console.log('removing human obj=' + objectId);
        }

        // remove pose history of a deleted human object if there is any
        delete this.pastPoses[objectId];

        if (this.humanObjectsOfFusedObject[objectId] === undefined) { // a standard human object
            let fusedObjectId = this.humanObjectsOfFusedObject.getFusedObject(objectId);

            // remove association of a deleted object to any fused human object
            this.humanObjectsOfFusedObject.removeStandardObject(objectId);

            // remove fused human objects if it has less than 2 associated human objects
            if (fusedObjectId && this.humanObjectsOfFusedObject[fusedObjectId].length < 2) {
                this.removeHumanObject(fusedObjectId);
            }

            delete this.offsetOfHumanObject[objectId];

            // TODO (future): if the object is currently in bestHumanObjectForFusedObject, remove the entry

        } else {  // a fused human object
            // remove relevant data from its remaining associated human objects
            for (let id of this.humanObjectsOfFusedObject[objectId]) {
                // remove parent reference
                if (this.objectsRef[id] !== undefined) {
                    this.objectsRef[id].parent = 'none';

                    if (this.batchedUpdates[id] === undefined) {
                        this.batchedUpdates[id] = {};
                    }
                    this.batchedUpdates[id]['parent'] = {
                        objectKey: id,
                        frameKey: null,
                        nodeKey: null,
                        propertyPath: 'parent',
                        newValue: 'none',
                        editorId: 0
                    };
                }

                // remove the offset to the fused object being deleted
                delete this.offsetOfHumanObject[id];
            }

            // remove all association data if the given object is a fused human object
            delete this.humanObjectsOfFusedObject[objectId];
            delete this.bestHumanObjectForFusedObject[objectId];

        }
    }

    /** Clears older poses in history across all human objects. */
    cleanPastPoses() {
        // get the latest data timestamp
        let latestTS = 0;
        for (let objPoses of Object.values(this.pastPoses)) {
            if (objPoses.poses.length > 0) {
                let latestPose = objPoses.poses[objPoses.poses.length - 1];
                if (latestPose.timestamp > latestTS) {
                    latestTS = latestPose.timestamp;
                }
            }
        }

        if (latestTS == 0) {
            return;
        }

        let cutoffTS = latestTS - this.pastIntervalMs;

        // delete poses older than a given ts across all human pose objects
        for (let objPoses of Object.values(this.pastPoses)) {
            this.removeOldPoseData(objPoses.poses, cutoffTS);
        }
    }

    /**
     * Removes poses of a given huamn object older than a specified timestamp.
     * @param {Array.<WholePoseData>} poseArr - poses
     * @param {number} timestamp
     */
    removeOldPoseData(poseArr, timestamp) {
        // the oldest data are at the start of array
        let deleteCount = 0;
        for (let i = 0; i < poseArr.length; i++) {
            if (poseArr[i].timestamp > timestamp) {
                break;
            }
            deleteCount++;
        }
        poseArr.splice(0, deleteCount);
    }

    /**
     * Finds corresponding set of poses in time across human objects.
     * Simple approach of taking the latest poses across human pose objects up to short interval into past (for now).
     * @returns {Object.<string, WholePoseData>} dictionary with key of objectId and value of single pose
     */
    findPoseDataMatchingInTime() {

        let matchingPoses = {};

        // get the latest data across objects and find the most recent timestamp
        let latestTS = 0;
        for (let [objectId, objPoses] of Object.entries(this.pastPoses)) {
            if (objPoses.poses.length > 0) {
                let latestPose = objPoses.poses[objPoses.poses.length - 1];
                let ts = latestPose.timestamp;

                if (this.humanObjectsOfFusedObject[objectId] !== undefined) {
                    // a fused human object
                    matchingPoses[objectId] = latestPose;
                    if (ts > latestTS) {
                        latestTS = ts;
                    }
                } else {
                    // a standard human object from the app
                    if (ts > objPoses.latestFusedDataTS) {
                        matchingPoses[objectId] = latestPose;
                        objPoses.latestFusedDataTS = ts;
                        if (ts > latestTS) {
                            latestTS = ts;
                        }
                    }
                }
            }
        }

        // filter out poses older than recent past
        let cutoffTS = latestTS - this.recentIntervalMs;
        let filteredMatchingPoses = Object.fromEntries(Object.entries(matchingPoses).filter(entry => entry[1].timestamp > cutoffTS));

        const numFiltered = Object.keys(matchingPoses).length - Object.keys(filteredMatchingPoses).length;
        if (this.verbose && numFiltered > 0) {
            console.log(`Filtered ${numFiltered} poses.`);
        }

        return filteredMatchingPoses;
    }

    /**
     * Checks if two human poses can be considered from the same person
     * @param {Array.< {x: number, y: number, z: number, confidence: number} >} joints1 - joints of first pose
     * @param {Array.< {x: number, y: number, z: number, confidence: number} >} joints2 - joints of second pose
     * @param {number} maxDistance - distance threshold between two poses
     * @return {boolean}
     */
    arePosesOfSamePerson(joints1, joints2, maxDistance) {

        // check distances between pelvis and neck
        let pelvisIndex = Object.values(JOINTS).indexOf('pelvis');
        let neckIndex = Object.values(JOINTS).indexOf('neck');

        if (pelvisIndex < 0 || neckIndex < 0) {
            // this should not really happen in correct joint schema
            return false;
        }

        let pelvisDist = sgUtils.positionDistance(joints1[pelvisIndex], joints2[pelvisIndex]);
        let neckDist = sgUtils.positionDistance(joints1[neckIndex], joints2[neckIndex]);

        if (pelvisDist > maxDistance || neckDist > maxDistance) {
            return false;
        }

        return true;
    }

    /**
     * Selects the best human object to update its parent fused human object based on presence and confidence of poses received in recent past.
     * Note that it can select an object (from app/view) which received empty pose since the last fusion run.
     * @param {string} fusedObjectId - id of parent fused object
     * @param {Object.<string, WholePoseData>} poseData - current poses for human objects associated with the fused object
     * @return {string | null} objectId
     */
    selectHumanObject(fusedObjectId, poseData) {

        let bestObjectId = null;

        let poseDataArr = Object.entries(poseData);
        if (poseDataArr.length == 0) {
            return bestObjectId;
        }

        // get the latest data timestamp
        let latestTS = 0;
        for (let pose of Object.values(poseData)) {
            if (pose.timestamp > latestTS) {
                latestTS = pose.timestamp;
            }
        }

        let cutoffTS = latestTS - this.confidenceIntervalMs;
        let str = "";
        let candidateConfidences = [];
        // look at pose confidence history of all associated human pose objects
        for (let objectId of this.humanObjectsOfFusedObject[fusedObjectId]) {

            // check if there is a current pose of the object
            const poseItem = poseDataArr.find(item => item[0] == objectId);
            let ts = 0;
            if (poseItem !== undefined) {
                ts = poseItem[1].timestamp;
            } else {
                ts = latestTS;
            }

            let objectConfidence = 0.0;

            /*
            // older less optimal approach
            // aggregate pose confidence over recent frames
            for (let pose of this.pastPoses[objectId].poses) {
                if (pose.timestamp > cutoffTS && pose.timestamp < (ts + 1.0)) {   // increase by one ms to ensure that the current pose is also included
                    objectConfidence += pose.poseConfidence;
                }
            }
            */

            // get confidence of the most recent pose in the timeinterval
            let objLatestTS = 0;
            for (let pose of this.pastPoses[objectId].poses) {
                if (pose.timestamp > cutoffTS && pose.timestamp < (ts + 1.0)) {   // increase by one ms to ensure that the current pose is also included
                    if (pose.timestamp > objLatestTS) {
                        objectConfidence = pose.poseConfidence;
                        objLatestTS = pose.timestamp;
                    }
                }
            }

            candidateConfidences.push({id: objectId, value: objectConfidence});
            str += objectId + ' = ' + objectConfidence.toFixed(3) + ', ';
        }
        if (this.verbose) {
            console.log('Recent confidence: ', str);
        }

        let currentBest; // undefined
        if (candidateConfidences.length > 0) {
            // find the human object with the highest confidence
            currentBest = candidateConfidences.reduce( (max, current) => { return max.value > current.value ? max : current; } );
        }

        const previousSelectedObject = this.bestHumanObjectForFusedObject[fusedObjectId]; // can be also undefined
        const previousBest = candidateConfidences.find(item => item.id == previousSelectedObject);
        if (previousBest !== undefined && currentBest !== undefined) {
            // add some hysteresis to select a different human object
            if ((currentBest.value - previousBest.value) > this.minConfidenceDifference) {
                bestObjectId = currentBest.id;
            } else {
                bestObjectId = previousBest.id;
            }
        } else if (previousBest !== undefined && currentBest == undefined) {
            // keep the human object selected so far because there is no current candidate
            bestObjectId = previousBest.id;
        } else if (previousBest == undefined && currentBest !== undefined) {
            // the human object selected so far is not available, switch to the current best
            bestObjectId = currentBest.id;
        } else {
            // return null id below
        }

        if (bestObjectId) {
            this.bestHumanObjectForFusedObject[fusedObjectId] = bestObjectId;
        }

        return bestObjectId;
    }

    /**
     * Triangulates 3d position of a single point from 2D observations in multiple views
     * @param {*} projectionMatrices - 3x4 transform matrices per view
     * @param {*} points2D - 2d positions per view
     * @param {*} weights - weighting of individual views
     * @return {Array.<number> | null}
     */
    triangulatePoint(projectionMatrices, points2D, weights) {

        let point3D = [];

        try {  // to catch any exception from mljs lib
            let AArr = [];  // row by row
            for (let v = 0; v < projectionMatrices.length; v++) {
                const P = projectionMatrices[v];

                AArr.push(Matrix.sub(P.getRowVector(2).mul(points2D[v][0]), P.getRowVector(0)).mul(weights[v]).getRow(0));
                AArr.push(Matrix.sub(P.getRowVector(2).mul(points2D[v][1]), P.getRowVector(1)).mul(weights[v]).getRow(0));
            }

            // solve homogeneous system A*x = 0
            // set options to save computation
            const svdOptions = {
                computeLeftSingularVectors: false,
                computeRightSingularVectors: true,
                autoTranspose: false
            };
            let A = new Matrix(AArr);
            let svd = new SingularValueDecomposition(A, svdOptions);

            if (svd.rank < A.columns) {
                // cannot get 3D point from under-constrained system
                return null;
            }

            // search for the smallest singular value to pick one of right singular vectors
            let singularValues = svd.diagonal; // Array
            let orderedSingularValues = [];
            for (let i = 0; i < singularValues.length; i++) {
                orderedSingularValues.push([i, singularValues[i]]);
            }
            orderedSingularValues.sort((a, b) => a[1] - b[1]); // in ascending order
            let x = svd.rightSingularVectors.getColumnVector(orderedSingularValues[0][0]); // select the vector for the smallest singular value
            let nx = Matrix.div(x, x.get(3, 0));  // normalise to get 3D position

            // NOTE: can singular value and especially related singular vector a zero vector?
            if (Math.abs(orderedSingularValues[0][1]) < svd.threshold) {
                console.warn(`Near-zero singular value: ${orderedSingularValues[0][1]}; x = ${x}; nx = ${nx}`);
            }

            point3D = [nx.get(0, 0), nx.get(1, 0), nx.get(2, 0)];

        } catch (error) {
            console.warn('Point triangulation: ' + error);
            return null;
        }

        return point3D;
    }

    /** Triangulates a set of poses associated with a fused human object.
     * @param {Array.< [string, WholePoseData] >} poseDataArr - current poses for human objects associated with the fused object
     * @return {WholePoseData | null} triangulated 3D pose or null when failed
     */
    triangulatePose(poseDataArr) {
        if (poseDataArr.length < 2) {
            return null;
        }

        // prepare data
        let projectionMatrices = []; // per-view
        let jointsInView = []; // joint 2D positions + confidences per view
        let latestTS = 0; // the latest data timestamp
        for (let [id, pose] of poseDataArr) {
            // create calibration matrix (defined row by row)
            let K = new Matrix([
                [pose.focalLength[0], 0, pose.principalPoint[0]],
                [0, pose.focalLength[1], pose.principalPoint[1]],
                [0, 0, 1]
            ]);
            // create 3x4 transform matrix (defined row by row)
            // 4x4 transformW2C is stored column-wise in 1D array 
            let T = new Matrix([
                [pose.transformW2C[0], pose.transformW2C[4], pose.transformW2C[8],  pose.transformW2C[12]],
                [pose.transformW2C[1], pose.transformW2C[5], pose.transformW2C[9],  pose.transformW2C[13]],
                [pose.transformW2C[2], pose.transformW2C[6], pose.transformW2C[10], pose.transformW2C[14]]
            ]);
            // compute full projection matrix
            let P = K.mmul(T);

            // TODO: don't triangulate synthetic joints ?
            // project all joint 3D points to 2D positions in the view (in pixel units)
            let joints2D = [];
            for (let joint of pose.joints) {
                // project to 2D position (image xy axes are according to Vuforia API / OpenGL)
                const p3d = Matrix.columnVector([joint.x, joint.y, joint.z, 1]);
                let p2d = P.mmul(p3d);
                p2d.div(p2d.get(2, 0));

                let ix = p2d.get(0, 0);
                let iy = p2d.get(1, 0);
                if ((ix > 0) && (ix < pose.imageSize[0]) && (iy > 0) && (iy < pose.imageSize[1])) {
                    // projects into the bounds of original image
                    joints2D.push({ix: ix, iy: iy, confidence: joint.confidence});
                } else {
                    // give zero weight since it is outside of image boundary
                    joints2D.push({ix: ix, iy: iy, confidence: 0.0});
                }
            }

            jointsInView.push(joints2D);
            projectionMatrices.push(P);

            if (pose.timestamp > latestTS) {
                latestTS = pose.timestamp;
            }
        }

        // prepare output pose
        let mvPose = {
            name: '',
            timestamp: latestTS,
            joints: []
        };

        // triangulate individual joints
        const numJoints = jointsInView[0].length;
        const numViews = jointsInView.length;
        for (let j = 0; j < numJoints; j++) {
            let weights = [];
            let points2D = [];
            for (let v = 0; v < numViews; v++) {
                points2D.push([jointsInView[v][j].ix, jointsInView[v][j].iy]);
                if (this.viewWeighting) {
                    // weight individual observations according to joint confidence
                    weights.push(jointsInView[v][j].confidence);
                } else {
                    weights.push(1.0);
                }
            }
            let point3D = this.triangulatePoint(projectionMatrices, points2D, weights);

            if (point3D) {
                // TODO: compute new 'multiview' confidence
                mvPose.joints.push({x: point3D[0], y: point3D[1], z: point3D[2], confidence: 1.0});
            }
            else {
                // TODO
                //mvPose.joints.push(null);
                mvPose.joints.push({x: 0.0, y: 0.0, z: 0.0, confidence: 0.0});
            }

        }

        // TODO: check if joint entry is not null and come up with approximate position


        return mvPose;
    }

    /**
     * @param {Array.< [string, WholePoseData] >} poseDataArr - current poses for human objects associated with the fused object
     */
    computeCorrectionOffsets(poseDataArr) {

        let mvPose = this.triangulatePose(poseDataArr);
        if (!mvPose) {
            console.warn('Failed to triangulate skeleton root.');
            return;
        }

        // select torso joints which are not synthetically computed and derive more robust 'torso' offset
        const selectedJointNames = ['left_shoulder', 'right_shoulder', 'left_hip', 'right_hip'];
        const joints = Object.values(JOINTS);

        // across all human objects from individual views
        for (let [objectId, pose] of poseDataArr) {
            let weightSum = 0.0;
            let offset = [0.0, 0.0, 0.0];
            // weighted average of the offset for a pose across selected joints
            for (let name of selectedJointNames) {
                const jointIndex = joints.indexOf(name);
                if (jointIndex < 0) {
                    continue;  // did not find the joint name
                }

                const mvPoint = mvPose.joints[jointIndex];
                const point = pose.joints[jointIndex];

                /* collect confidence across views
                for (let [objectId, pose] of poseDataArr) {
                    const point = pose.joints[jointIndex];
                } */

                offset[0] += point.confidence * (mvPoint.x - point.x);
                offset[1] += point.confidence * (mvPoint.y - point.y);
                offset[2] += point.confidence * (mvPoint.z - point.z);
                weightSum += point.confidence;
            }
            offset[0] /= weightSum; offset[1] /= weightSum; offset[2] /= weightSum;

            this.offsetOfHumanObject[objectId] = offset;
        }

        return;
    }

    /** Shift human pose by 3D translation.
     * @param {WholePoseData} pose - input pose
     * @param {Array.<number>} offset - 3d translation vector
     * @return {WholePoseData} shifted 3D pose
     */
    applyOffsetToPose(pose, offset) {
        // prepare output pose
        let outPose = {
            name: pose.name,
            timestamp: pose.timestamp,
            joints: []
        };

        // move individual joints
        for (let joint of pose.joints) {
            outPose.joints.push({x: joint.x + offset[0], y: joint.y + offset[1], z: joint.z + offset[2], confidence: joint.confidence});
        }

        return outPose;
    }

    /** Updates a specified fused human object.
     * @param {string} fusedObjectId - id of fused human object
     * @param {Object.<string, WholePoseData>} poseData - current poses for human objects associated with the fused object
     */
    updateFusedObject(fusedObjectId, poseData) {

        if (this.objectsRef[fusedObjectId] === undefined) {
            console.warn('Updating non-existent fused human pose object.');
            return;
        }

<<<<<<< HEAD
        let finalPose;  // undefined as default
        let fusedObjectIds = [];  // ids used in the fusion

        switch (this.fusionMethod) {
        case FusionMethod.MultiViewTriangulation: {
            // filter empty poses
            let poseDataArr = Object.entries(poseData).filter(entry => entry[1].joints.length > 0);
            if (poseDataArr.length == 0) {
                // no data in current frame, do nothing
            } else if (poseDataArr.length == 1) {
                // single view is currently updating the fused object
                // currently, no update when poses from all expected views are not present (as in FusionMethod.BestSingleView)

                // TODO: need to allow for the situation when there is just single human object associated with the fused object
                // TODO: too volatile swithing between multiview and single view (hysteresis before switching to it?)
                // finalPose = poseDataArr[0][1];
                // fusedObjectIds.push(poseDataArr[0][0]);
            } else {
                // actual multiview fusion
                let mvPose = this.triangulatePose(poseDataArr);
                if (!mvPose) {
                    console.warn('Failed to triangulate 3D pose.');
                } else {
                    // take directly current pose from the selected human object
                    finalPose = mvPose;
                    for (let [objectId, pose] of poseDataArr) {
                        fusedObjectIds.push(objectId);
                    }
                }
            }
            break;
        }
        case FusionMethod.BestSingleViewWithMultiviewCorrection: {
            let selectedObjectId = this.selectHumanObject(fusedObjectId, poseData);
            if (!selectedObjectId) {
                console.warn('Cannot select the best object for a fused human object.');
            } else {
                // filter empty poses
                let poseDataArr = Object.entries(poseData).filter(entry => entry[1].joints.length > 0);
                this.computeCorrectionOffsets(poseDataArr);

                // take current pose from the selected human object and apply the correction offset
                // the pose can be undefined in the current frame and offset might not be estimated yet
                if (poseData[selectedObjectId] !== undefined && this.offsetOfHumanObject[selectedObjectId] !== undefined) {
                    finalPose = this.applyOffsetToPose(poseData[selectedObjectId], this.offsetOfHumanObject[selectedObjectId]);
                    fusedObjectIds.push(selectedObjectId);
                }
            }
            break;
        }
        case FusionMethod.BestSingleView: {
            let selectedObjectId = this.selectHumanObject(fusedObjectId, poseData);
            if (!selectedObjectId) {
                console.warn('Cannot select the best object for a fused human object.');
            } else {
                // take directly current pose from the selected human object (can be undefined in the current frame)
                finalPose = poseData[selectedObjectId];
                fusedObjectIds.push(selectedObjectId);
            }
            break;
        }
        default:
            console.error('Unknown fusion method.');
=======
        let selectedObjectId = this.selectHumanObject(fusedObjectId, poseData);

        // detect change in the subset of associated (child) human objects which currently update their fused object
        const equalArrays = (a, b) => a.length === b.length && a.every((element, index) => element === b[index]);

        // because of recorder limitations this cannot be an empty array. Instead we place 'none' item.
        let arr = [];
        if (selectedObjectId) {
            arr.push(selectedObjectId);
        } else {
            arr.push('none');
        }
        if (!equalArrays(arr, this.objectsRef[fusedObjectId].updatedByChildren)) {
            // a change detected, we need to update the property
            this.objectsRef[fusedObjectId].updatedByChildren = arr;

            if (this.batchedUpdates[fusedObjectId] === undefined) {
                this.batchedUpdates[fusedObjectId] = {};
            }
            this.batchedUpdates[fusedObjectId]['updatedByChildren'] = {
                objectKey: fusedObjectId,
                frameKey: null,
                nodeKey: null,
                propertyPath: 'updatedByChildren',
                newValue: arr,
                editorId: 0
            };
        }

        if (!selectedObjectId) {
            return;
>>>>>>> 824b8eab
        }

        if (finalPose === undefined || finalPose.joints.length == 0) {
            if (this.verbose) {
                console.log('not updating joints: obj=' + fusedObjectId);
            }
            return;
        }

        this.objectsRef[fusedObjectId].updateJoints(finalPose.joints);
        this.objectsRef[fusedObjectId].lastUpdateDataTS = finalPose.timestamp;
        server.resetObjectTimeout(fusedObjectId); // keep the object alive

        // create copy and update name (unnecessary properties not copied)
        let wholePose = Object.assign({}, finalPose);
        let end = fusedObjectId.indexOf('pose1');
        let name = fusedObjectId.substring('_HUMAN_'.length, end + 'pose1'.length);
        wholePose.name = name; // 'server***_pose1' in practise for now

        // add also to pastPoses (unnecessary properties not stored)
        this.addPoseData(fusedObjectId, wholePose);

        // update public data of a selected node to enable transmission of new pose state to clients (eg. remote operator viewer)
        // NOTE: string 'whole_pose' is defined in JOINT_PUBLIC_DATA_KEYS in UI codebase
        let keys = this.objectsRef[fusedObjectId].getJointNodeInfo(0);
        if (this.objectsRef.hasOwnProperty(keys.objectKey)) {
            if (this.objectsRef[keys.objectKey].frames.hasOwnProperty(keys.frameKey)) {
                if (this.objectsRef[keys.objectKey].frames[keys.frameKey].nodes.hasOwnProperty(keys.nodeKey)) {
                    var data = this.objectsRef[keys.objectKey].frames[keys.frameKey].nodes[keys.nodeKey].publicData;
                    data['whole_pose'] = wholePose;
                    // sent out message with this updated data to all subscribers (eg. remote viewer)
                    server.socketHandler.sendPublicDataToAllSubscribers(keys.objectKey, keys.frameKey, keys.nodeKey, 0 /*sessionUuid*/);
                }
            }
        }
        if (this.verbose) {
            console.log('updating joints: obj=' + fusedObjectId + ' with [' + fusedObjectIds + '], data_ts=' + finalPose.timestamp.toFixed(0) + ', update_ts=' + Date.now());
        }
    }

    /** Assigns current poses of standard human object to existing fused human objects or creates new fused humans out of them.
     * @param {Object.<string, WholePoseData>} poseData - current poses for existing human objects
     */
    assignPoseData(poseData) {

        // filter empty poses or poses of (just!) removed human objects
        //let before = Object.entries(poseData).length;
        let poseDataArr = Object.entries(poseData).filter(entry =>
            (entry[1].joints.length > 0 && (this.objectsRef[entry[0]] !== undefined))
        );
        /*if (before != poseDataArr.length) {
            console.log(`Pose data count: before=${before}, after=${poseDataArr.length}`);
        }*/

        // compare all pairs of poses and make binary matrix of spatial proximity
        let proximityMatrix = Array.from(new Array(poseDataArr.length), () => new Array(poseDataArr.length).fill(false));
        let standardIndices = [];
        let fusedIndices = [];
        for (let i = 0; i < poseDataArr.length; i++) {
            proximityMatrix[i][i] = true;
            // poseDataArr contains poses of standard and fused human objects, store indices for each group
            if (this.humanObjectsOfFusedObject[poseDataArr[i][0]] !== undefined) {
                fusedIndices.push(i);
            } else {
                standardIndices.push(i);
            }
            for (let j = i + 1; j < poseDataArr.length; j++) {
                // distance threshold is calculated from two components:
                // - base deviation between poses at the same timestamp
                // - max possible shift between poses from different timestamp due to person's movement (this is to accomodate in particular comparisons between fused pose from previous frame and current pose from standard human object)
                const distanceThreshold = this.maxDistanceForSamePerson + this.maxHumanVelocity * Math.abs(poseDataArr[i][1].timestamp - poseDataArr[j][1].timestamp);

                if (this.arePosesOfSamePerson(poseDataArr[i][1].joints, poseDataArr[j][1].joints, distanceThreshold)) {
                    proximityMatrix[i][j] = true;
                    proximityMatrix[j][i] = true;
                }
            }
        }

        // process poses of standard objects
        let unassignedStandardIndices = [];
        for (let index of standardIndices) {
            let parentValue;  // undefined on purpose to distinguish from null
            let id = poseDataArr[index][0];
            let fid = this.humanObjectsOfFusedObject.getFusedObject(id);
            if (fid) {
                // standard human object is already associated with a fused human object
                // check if this fused object is available in the current frame
                const fi = poseDataArr.findIndex(item => item[0] == fid);
                if (fi >= 0) {
                    // check if the poses are still at the same location
                    if (!proximityMatrix[fi][index]) {
                        // detach the standard object from the fused human object so the pose is not used in subsequent fusion
                        this.humanObjectsOfFusedObject.removeStandardObject(id);
                        parentValue = 'none';
                        unassignedStandardIndices.push(index);
                        if (this.verbose) {
                            console.log('unassigning human obj=' + id + ' from ' + fid);
                        }
                    }
                }
            } else {
                // standard human object is not associated with any fused human object
                // try to associate it with one of the fused objects available in the current frame
                let assigned = false;
                for (let findex of fusedIndices) {
                    if (proximityMatrix[findex][index]) {
                        // they are close, make association
                        let fid2 = poseDataArr[findex][0];
                        this.humanObjectsOfFusedObject[fid2].push(id);
                        parentValue = fid2;  // fused object id
                        assigned = true;
                        if (this.verbose) {
                            console.log('assigning human obj=' + id + ' from ' + fid2);
                        }
                        break;
                    }
                    // TODO (future): selection could be based on the smallest distance
                }
                if (!assigned) {
                    unassignedStandardIndices.push(index);
                }
            }

            if (parentValue !== undefined) {
                // set new parent reference
                this.objectsRef[id].parent = parentValue;

                // make entry in batchedUpdates
                if (this.batchedUpdates[id] === undefined) {
                    this.batchedUpdates[id] = {};
                }
                this.batchedUpdates[id]['parent'] = {
                    objectKey: id,
                    frameKey: null,
                    nodeKey: null,
                    propertyPath: 'parent',
                    newValue: parentValue,
                    editorId: 0
                };

                // remove the previous offset if it exists (just in case for both unassign and assign from/to fused object)
                delete this.offsetOfHumanObject[id];
            }
        }

        // process poses of standard objects not associated with any existing fused objects
        // create overlapping groups of spatially close poses
        let poseObjsSamePerson = [];
        for (let index of unassignedStandardIndices) {
            // make group from all poses with close proximity to this one
            let ids = [];
            for (let j of unassignedStandardIndices) {
                if (proximityMatrix[index][j]) {
                    ids.push(poseDataArr[j][0]);
                }
            }
            poseObjsSamePerson.push(ids);
        }

        // simple approach: incremental merging groups of spatially-close poses into new fused human objects (one group at a time)
        // WARNING: it can create multiple fused human objects for the same person when many cameras/apps are involved
        // also, there can be issues with assigning to the same fused object a spatially stretched-out chain of poses
        // TODO (future): proper proximity clustering with cycle consistency check
        for (let ids of poseObjsSamePerson) {

            if (ids.length < 2) {
                // single standalone pose which is not close to any other, nothing to do in terms of fusion
                continue;
            }

            // check if some objects in the group already belong to some fused human objects
            let fusedObjectId = null;
            let unassignedIds = [];
            for (let id of ids) {
                let fid = this.humanObjectsOfFusedObject.getFusedObject(id);
                if (fid) {
                    // NOTE: there could be human objects in this group which are already assigned to different fused human objects
                    if (!fusedObjectId) {
                        fusedObjectId = fid;
                    }
                } else {
                    unassignedIds.push(id);
                }
            }

            if (fusedObjectId) {
                // add unassigned human objects to a fused human object at the same location
                for (let id of unassignedIds) {
                    this.humanObjectsOfFusedObject[fusedObjectId].push(id);

                    // set parent reference pointing at a fused human object
                    this.objectsRef[id].parent = fusedObjectId;

                    if (this.batchedUpdates[id] === undefined) {
                        this.batchedUpdates[id] = {};
                    }
                    this.batchedUpdates[id]['parent'] = {
                        objectKey: id,
                        frameKey: null,
                        nodeKey: null,
                        propertyPath: 'parent',
                        newValue: fusedObjectId,
                        editorId: 0
                    };

                    // remove the previous offset if it exists (just in case)
                    delete this.offsetOfHumanObject[id];

                    if (this.verbose) {
                        console.log('assigning human obj=' + id + ' from ' + fusedObjectId);
                    }
                }
            } else {
                // whole group is unassigned, thus create new fused human object for it
                fusedObjectId = '_HUMAN_' + 'server' + this.serverUuid + '_pose1_' + utilities.uuidTime();
                this.objectsRef[fusedObjectId] = new HumanPoseObject(this.ip, this.version, this.protocol, fusedObjectId, JOINTS);
                if (this.humanObjectsOfFusedObject[fusedObjectId] === undefined) {
                    this.humanObjectsOfFusedObject[fusedObjectId] = ids;

                    // set parent reference pointing at new fused human object
                    for (let id of ids) {
                        this.objectsRef[id].parent = fusedObjectId;

                        if (this.batchedUpdates[id] === undefined) {
                            this.batchedUpdates[id] = {};
                        }
                        this.batchedUpdates[id]['parent'] = {
                            objectKey: id,
                            frameKey: null,
                            nodeKey: null,
                            propertyPath: 'parent',
                            newValue: fusedObjectId,
                            editorId: 0
                        };

                        // remove the previous offset if it exists (just in case)
                        delete this.offsetOfHumanObject[id];
                    }

                    // add property specific for fused human objects (not defined in standard human objects from apps)
                    this.objectsRef[fusedObjectId].updatedByChildren = ['none'];

                    if (this.batchedUpdates[fusedObjectId] === undefined) {
                        this.batchedUpdates[fusedObjectId] = {};
                    }
                    this.batchedUpdates[fusedObjectId]['updatedByChildren'] = {
                        objectKey: fusedObjectId,
                        frameKey: null,
                        nodeKey: null,
                        propertyPath: 'updatedByChildren',
                        newValue: ['none'],
                        editorId: 0
                    };
                }

                // setup active heartbeat for this new object
                server.objectBeatSender(this.beatPort, fusedObjectId, this.ip, false, true);

                // add new object to different global data structures
                this.sceneGraphRef.addObjectAndChildren(fusedObjectId, this.objectsRef[fusedObjectId]);
                utilities.writeObject(this.objectLookupRef, this.objectsRef[fusedObjectId].name, fusedObjectId);

                // TODO?: add to 'knownObjects' - it seems that locally created objects do not get added there in general, just to 'objects'

                console.log('creating fused human obj=' + fusedObjectId);
            }
        }

        // TODO (future): check if any fused objects are in spatial proximity and they should be merged

        // remove fused human objects if they have less than 2 associated human objects
        const idsToRemove = this.humanObjectsOfFusedObject.getFusedObjectsToRemove();
        for (let id of idsToRemove) {
            this.removeHumanObject(id);
        }
    }

    /** Fuses current poses of standard human objects to update poses of their respective fused human objects.
     *  If a standard human object is standalone (not associated to any fused one), there is change to its pose.
     * @param {Object.<string, WholePoseData>} poseData - current poses for existing human objects
     */
    fusePoseData(poseData) {

        let poseGroups = {}; // dictionary with key: fusedObjectId, value: subset of dictionary poseData
        // group poses according to the fused human objects their are associated to
        for (let [id, pose] of Object.entries(poseData)) {
            let fid = this.humanObjectsOfFusedObject.getFusedObject(id);
            if (fid) {
                // associated to some fused human object
                if (poseGroups[fid] === undefined) {
                    poseGroups[fid] = {};
                }
                poseGroups[fid][id] = pose;
            }
        }

        for (let [fid, group] of Object.entries(poseGroups)) {
            this.updateFusedObject(fid, group);
        }

    }

}

module.exports = HumanPoseFuser;<|MERGE_RESOLUTION|>--- conflicted
+++ resolved
@@ -829,9 +829,10 @@
             return;
         }
 
-<<<<<<< HEAD
         let finalPose;  // undefined as default
-        let fusedObjectIds = [];  // ids used in the fusion
+        // standard object ids used in the fusion
+        // because of recorder limitations this cannot be an empty array when used for updatedByChildren property at the end. Instead we place 'none' item when it is meant to be empty.
+        let updatedByChildren = [];
 
         switch (this.fusionMethod) {
         case FusionMethod.MultiViewTriangulation: {
@@ -852,11 +853,12 @@
                 let mvPose = this.triangulatePose(poseDataArr);
                 if (!mvPose) {
                     console.warn('Failed to triangulate 3D pose.');
+                    updatedByChildren.push('none');
                 } else {
                     // take directly current pose from the selected human object
                     finalPose = mvPose;
                     for (let [objectId, pose] of poseDataArr) {
-                        fusedObjectIds.push(objectId);
+                        updatedByChildren.push(objectId);
                     }
                 }
             }
@@ -866,6 +868,7 @@
             let selectedObjectId = this.selectHumanObject(fusedObjectId, poseData);
             if (!selectedObjectId) {
                 console.warn('Cannot select the best object for a fused human object.');
+                updatedByChildren.push('none');
             } else {
                 // filter empty poses
                 let poseDataArr = Object.entries(poseData).filter(entry => entry[1].joints.length > 0);
@@ -875,8 +878,8 @@
                 // the pose can be undefined in the current frame and offset might not be estimated yet
                 if (poseData[selectedObjectId] !== undefined && this.offsetOfHumanObject[selectedObjectId] !== undefined) {
                     finalPose = this.applyOffsetToPose(poseData[selectedObjectId], this.offsetOfHumanObject[selectedObjectId]);
-                    fusedObjectIds.push(selectedObjectId);
-                }
+                }
+                updatedByChildren.push(selectedObjectId);
             }
             break;
         }
@@ -884,31 +887,24 @@
             let selectedObjectId = this.selectHumanObject(fusedObjectId, poseData);
             if (!selectedObjectId) {
                 console.warn('Cannot select the best object for a fused human object.');
+                updatedByChildren.push('none');
             } else {
                 // take directly current pose from the selected human object (can be undefined in the current frame)
                 finalPose = poseData[selectedObjectId];
-                fusedObjectIds.push(selectedObjectId);
+                updatedByChildren.push(selectedObjectId);
             }
             break;
         }
         default:
             console.error('Unknown fusion method.');
-=======
-        let selectedObjectId = this.selectHumanObject(fusedObjectId, poseData);
+        }
 
         // detect change in the subset of associated (child) human objects which currently update their fused object
         const equalArrays = (a, b) => a.length === b.length && a.every((element, index) => element === b[index]);
 
-        // because of recorder limitations this cannot be an empty array. Instead we place 'none' item.
-        let arr = [];
-        if (selectedObjectId) {
-            arr.push(selectedObjectId);
-        } else {
-            arr.push('none');
-        }
-        if (!equalArrays(arr, this.objectsRef[fusedObjectId].updatedByChildren)) {
+        if (!equalArrays(updatedByChildren, this.objectsRef[fusedObjectId].updatedByChildren)) {
             // a change detected, we need to update the property
-            this.objectsRef[fusedObjectId].updatedByChildren = arr;
+            this.objectsRef[fusedObjectId].updatedByChildren = updatedByChildren;
 
             if (this.batchedUpdates[fusedObjectId] === undefined) {
                 this.batchedUpdates[fusedObjectId] = {};
@@ -918,14 +914,9 @@
                 frameKey: null,
                 nodeKey: null,
                 propertyPath: 'updatedByChildren',
-                newValue: arr,
+                newValue: updatedByChildren,
                 editorId: 0
             };
-        }
-
-        if (!selectedObjectId) {
-            return;
->>>>>>> 824b8eab
         }
 
         if (finalPose === undefined || finalPose.joints.length == 0) {
@@ -962,7 +953,7 @@
             }
         }
         if (this.verbose) {
-            console.log('updating joints: obj=' + fusedObjectId + ' with [' + fusedObjectIds + '], data_ts=' + finalPose.timestamp.toFixed(0) + ', update_ts=' + Date.now());
+            console.log('updating joints: obj=' + fusedObjectId + ' with [' + updatedByChildren + '], data_ts=' + finalPose.timestamp.toFixed(0) + ', update_ts=' + Date.now());
         }
     }
 
