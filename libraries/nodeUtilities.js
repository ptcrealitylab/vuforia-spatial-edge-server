const utilities = require('./utilities');
const Link = require('../models/Link');
var linkController;
// Pointers populated from server.js with setup()
var objects = {};
var sceneGraph = {};

exports.setup = function (_objects, _sceneGraph, _knownObjects, _socketArray, _globalVariables, _hardwareAPI, objectsPath, _linkController) {
    objects = _objects;
    sceneGraph = _sceneGraph;
    linkController = _linkController;
};

exports.deepCopy = utilities.deepCopy;

<<<<<<< HEAD
exports.searchNodeByType = function (nodeType, object, tool, node, callback) {
    let thisObjectKey = object;
    if (!(object in objects)) {
        thisObjectKey = utilities.getObjectIdFromTargetOrObjectFile(object, objectsPath);
=======
exports.searchNodeByType = function (nodeType, _object, tool, node, callback) {
    let thisObjectKey = _object;
    if (!(_object in objects)) {
        thisObjectKey = utilities.getObjectIdFromTargetOrObjectFile(_object);
>>>>>>> 99452d1b
    }
    let thisObject = utilities.getObject(objects, thisObjectKey);
    if (!tool && !node) {
        utilities.forEachFrameInObject(thisObject, function (thisTool, toolKey) {
            utilities.forEachNodeInFrame(thisTool, function (thisNode, nodeKey) {
                if (thisNode.type === nodeType) callback(thisObjectKey, toolKey, nodeKey);
            });
        });
    } else if (!node) {
        let thisTool = utilities.getFrame(objects, thisObjectKey, tool);
        if (!thisTool) {
            thisTool = utilities.getFrame(objects, thisObjectKey, thisObjectKey + tool);
        }
        utilities.forEachNodeInFrame(thisTool, function (thisNode, nodeKey) {
            if (thisNode.type === nodeType) {
                callback(thisObjectKey, tool, nodeKey);
            }
        });

    } else if (!tool) {
        utilities.forEachFrameInObject(thisObject, function (thisTool, toolKey) {
            let thisNode = utilities.getFrame(objects, thisObjectKey, toolKey, node);
            if (!thisNode) {
                if (thisNode.type === nodeType) callback(thisObjectKey, toolKey, node);
            }
        });
    }
};

exports.createLink = function (originObject, _originTool, originNode, destinationObject, destinationTool, destinationNode) {

    let originTool = _originTool;
    if (!utilities.getFrame(objects, originObject, _originTool)) {
        originTool = originObject + _originTool;
    }
    let linkBody = new Link();
    linkBody.objectA = originObject;
    linkBody.frameA = originTool;
    linkBody.nodeA = originNode;
    linkBody.objectB = destinationObject;
    linkBody.frameB = destinationTool;
    linkBody.nodeB = destinationNode;
    linkController.newLink(originObject, originTool, 'link' + utilities.uuidTime(), linkBody);
};

exports.deleteLink = function (object, tool, link) {
    linkController.deleteLink(object, tool, link, 'server');
};

exports.getWorldObject = function (object) {
    let thisObject = utilities.getObject(objects, object);
    if (thisObject) {
        if (thisObject.hasOwnProperty('worldId')) {
            return thisObject.worldId;
        }
    }
    return null;
};

exports.getWorldLocation = function (objectID) {
    return sceneGraph.getWorldPosition(objectID);
};
<|MERGE_RESOLUTION|>--- conflicted
+++ resolved
@@ -13,17 +13,10 @@
 
 exports.deepCopy = utilities.deepCopy;
 
-<<<<<<< HEAD
-exports.searchNodeByType = function (nodeType, object, tool, node, callback) {
-    let thisObjectKey = object;
-    if (!(object in objects)) {
-        thisObjectKey = utilities.getObjectIdFromTargetOrObjectFile(object, objectsPath);
-=======
 exports.searchNodeByType = function (nodeType, _object, tool, node, callback) {
     let thisObjectKey = _object;
     if (!(_object in objects)) {
         thisObjectKey = utilities.getObjectIdFromTargetOrObjectFile(_object);
->>>>>>> 99452d1b
     }
     let thisObject = utilities.getObject(objects, thisObjectKey);
     if (!tool && !node) {
@@ -44,7 +37,7 @@
         });
 
     } else if (!tool) {
-        utilities.forEachFrameInObject(thisObject, function (thisTool, toolKey) {
+        utilities.forEachFrameInObject(thisObject, function (tool, toolKey) {
             let thisNode = utilities.getFrame(objects, thisObjectKey, toolKey, node);
             if (!thisNode) {
                 if (thisNode.type === nodeType) callback(thisObjectKey, toolKey, node);
@@ -59,7 +52,7 @@
     if (!utilities.getFrame(objects, originObject, _originTool)) {
         originTool = originObject + _originTool;
     }
-    let linkBody = new Link();
+    var linkBody = new Link();
     linkBody.objectA = originObject;
     linkBody.frameA = originTool;
     linkBody.nodeA = originNode;
