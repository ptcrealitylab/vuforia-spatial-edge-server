--- conflicted
+++ resolved
@@ -40,14 +40,7 @@
      * @param {boolean|undefined} areFramesOrdered - defaults to false
      * @param {boolean|undefined} isFull2D - defaults to false
      */
-<<<<<<< HEAD
-    function Envelope(realityInterface, compatibleFrameTypes, rootElementWhenOpen, rootElementWhenClosed, isStackable, areFramesOrdered) {
-=======
     function Envelope(realityInterface, compatibleFrameTypes, rootElementWhenOpen, rootElementWhenClosed, isStackable, areFramesOrdered, isFull2D) {
-        if (typeof compatibleFrameTypes === 'undefined' || compatibleFrameTypes.length === 0) {
-            console.warn('You must specify at least one compatible frame type for this envelope');
-        }
->>>>>>> dcc5e75f
         if (typeof isStackable === 'undefined') { isStackable = false; }
         if (typeof areFramesOrdered === 'undefined') { areFramesOrdered = false; }
         if (typeof isFull2D === 'undefined') { isFull2D = false; }
