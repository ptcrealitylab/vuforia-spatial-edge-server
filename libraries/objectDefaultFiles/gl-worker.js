--- conflicted
+++ resolved
@@ -876,15 +876,10 @@
 
     main({width, height}, cmdBufferFactory) {
         this.spatialInterface.changeFrameSize(width, height);
-<<<<<<< HEAD
-        const canvas = document.createElement('canvas');
-        realGl = canvas.getContext('webgl2');
+        this.canvas = document.createElement('canvas');
+        realGl = this.canvas.getContext('webgl2');
         let cmdBuffer = cmdBufferFactory.createAndActivate(false);
         let gl = cmdBufferFactory.getGL();
-=======
-        this.canvas = document.createElement('canvas');
-        realGl = this.canvas.getContext('webgl2');
->>>>>>> 1577f7ad
         this.realRenderer = new THREE.WebGLRenderer({context: realGl, alpha: true});
         this.realRenderer.debug.checkShaderErrors = false;
         this.realRenderer.setPixelRatio(window.devicePixelRatio);
@@ -911,15 +906,7 @@
         return realGl;
     }
 
-<<<<<<< HEAD
     render(now, commandBuffer) {
-=======
-    getGl() {
-        return gl;
-    }
-
-    preRender(now) {
->>>>>>> 1577f7ad
         if (!this.camera) {
             console.warn('rendering too early');
             return;
