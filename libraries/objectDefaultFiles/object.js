// eslint-disable-next-line no-unused-vars
/* global workerId */

/**
 * @fileOverview
 *
 * object.js provides the SpatialInterface API, forming a bridge between the
 * tool and the containing user interface. Calling a method on the
 * SpatialInterface usually calls postMessage to send a message from the tool
 * iframe to the user interface which will then take an action on behalf of the
 * tool.
 */
(function(exports) {
    /* eslint no-inner-declarations: "off" */
    // makes sure this only gets loaded once per iframe
    if (typeof exports.spatialObject !== 'undefined') {
        return;
    }

    // Hardcoded for now, host of the internet of screens.
    var iOSHost = 'https://localhost:5000';

    // Keeps track of all state related to this frame and its API interactions
    var spatialObject = {
        alreadyLoaded: false,
        node: '',
        frame: '',
        object: '',
        publicData: {},
        modelViewMatrix: [],
        serverIp: '127.0.0.1',
        serverPort: '8080',
        matrices: {
            modelView: [],
            projection: [],
            groundPlane: [],
            anchoredModelView: [],
            devicePose: [],
            allObjects: {}
        },
        projectionMatrix: [],
        visibility: 'visible',
        sendMatrix: false,
        sendMatrices: {
            modelView: false,
            devicePose: false,
            groundPlane: false,
            anchoredModelView: false,
            allObjects: false
        },
        sendScreenPosition: false,
        sendDeviceDistance: false,
        sendAcceleration: false,
        sendFullScreen: false,
        sendScreenObject: false,
        sendObjectPositions: {},
        fullscreenZPosition: 0,
        sendSticky: false,
        isFullScreenExclusive: false,
        attachesTo: null,
        wasToolJustCreated: null,
        isPinned: true,
        alwaysFaceCamera: false,
        height: '100%',
        width: '100%',
        socketIoScript: {},
        socketIoRequest: {},
        socketIoUrl: '',
        style: document.createElement('style'),
        messageCallBacks: {},
        interface: 'gui',
        version: 170,
        moveDelay: 400,
        visibilityDistance: 2.0,
        customInteractionMode: false, // this is how frames used to respond to touches. change to true and add class realityInteraction to certain divs to make only some divs interactable
        invertedInteractionMode: false, // if true, inverts the behavior of customInteractionMode. divs with realityInteraction are the only ones that can move the frame, all others are interactable
        eventObject: {
            version: null,
            object: null,
            frame: null,
            node: null,
            x: 0,
            y: 0,
            type: null},
        touchDecider: null,
        touchDeciderRegistered: false,
        unacceptedTouchInProgress: false,
        ignoreAllTouches: false,
        // onFullScreenEjected: null,
        onload: null
    };

    /**
     * Generates a random 12 character unique identifier using uppercase, lowercase, and numbers (e.g. "OXezc4urfwja")
     * @return {string}
     */
    function uuidTime () {
        var dateUuidTime = new Date();
        var abcUuidTime = 'ABCDEFGHIJKLMNOPQRSTUVWXYZabcdefghijklmnopqrstuvwxyz0123456789';
        var stampUuidTime = parseInt(Math.floor((Math.random() * 199) + 1) + '' + dateUuidTime.getTime()).toString(36);
        while (stampUuidTime.length < 11) stampUuidTime = abcUuidTime.charAt(Math.floor(Math.random() * abcUuidTime.length)) + stampUuidTime;
        return '_' + stampUuidTime;
    }

    var sessionUuid = uuidTime(); // prevents this application from sending itself data

    console.log('fullscreen reset for new frame ' + spatialObject.sendFullScreen);

    // adding css styles nessasary for acurate 3D transformations.
    spatialObject.style.type = 'text/css';
    spatialObject.style.innerHTML = '* {-webkit-user-select: none; -webkit-touch-callout: none;} body, html{ height: 100%; margin:0; padding:0; overflow: hidden;}';
    document.getElementsByTagName('head')[0].appendChild(spatialObject.style);

    // this will be initialized once the frame creates a new SpatialInterface()
    var realityInterface = null;

    /**
     * Network configuration loaded in loadObjectSocketIO from window.location
     * based on the /n/:networkId/s/:secret/i/:destinationId format
     */
    let urlObj = {
        n: null, // Network identifier
        i: null, // Destination identifier
        s: null, // Network secret used for write access
    };

    /**
     * Given a normal socket io title (message topic), adds all available
     * network specifiers to the title.
     *
     * These include network id (n), secret (s), and destination id (i).
     *
     * For example, "/object/readPublicData" becomes
     * "/n/asdf/s/secret/i/destId/object/readPublicData"
     *
     * @param {string} title
     * @return {string} title with additional information from urlObj prepended
     */
    function getIoTitle (title) {
        if (urlObj.n) {
            if (title.charAt(0) !== '/') title = '/' + title;
            let network = null;
            let destinationIdentifier = null;
            let secret = null;
            if (urlObj.n) network = urlObj.n;
            if (urlObj.s) secret = urlObj.s;
            if (urlObj.i) destinationIdentifier = urlObj.i;

            let returnUrl = '';
            if (network) returnUrl += '/n/' + network;
            if (destinationIdentifier) returnUrl += '/i/' + destinationIdentifier;
            if (secret) returnUrl += '/s/' + secret;
            if (title) returnUrl += title;
            return returnUrl;
        } else {
            return title;
        }
    }

    /**
     * automatically injects the socket.io script into the page once the editor has posted frame info into the page
     * @param {{ip: string}} object - data object containing the server IP of the object
     */
    function loadObjectSocketIo(object) {
        var script = document.createElement('script');
        script.type = 'text/javascript';

        let defaultPort = '8080';
        if (object.hasOwnProperty('port')) defaultPort = object.port;

        var url = null;
        let urlSplit = null;
        if (parseInt(Number(defaultPort))) {
            url = location.protocol + '//' + object.ip + ':' + defaultPort;
        } else {
            urlSplit = location.pathname.split('/');
            for (let i = 0; i < urlSplit.length; i++) {
                if (['n', 'i', 's'].includes(urlSplit[i])) {
                    if (urlSplit[i + 1])
                        urlObj[urlSplit[i]] = urlSplit[i + 1];
                    i++;
                }
            }

            url = location.protocol + '//' + object.ip + ':';
            if (location.protocol === 'https:' || location.protocol === 'wss:') url +=  '' + 443; else url += '' + 80;
            if (urlObj.n) url += '/n/' + urlObj.n;
            if (urlObj.i) url += '/i/' + urlObj.i;
            if (urlObj.s) url += '/s/' + urlObj.s;
        }

        spatialObject.serverPort = defaultPort;

        spatialObject.socketIoUrl = url;
        script.src = url + '/objectDefaultFiles/toolsocket.js';

        script.addEventListener('load', function() {
            if (realityInterface) {
                // adds the API methods related to sending/receiving socket messages
                realityInterface.injectSocketIoAPI();
            }
        });

        document.body.appendChild(script);
    }

    /**
     * Triggers all messageCallbacks functions.
     * spatialObject.messageCallBacks.mainCall is the primary function always triggered by this, but additional
     * messageCallbacks are added by calling the methods in realityInterface.injectMessageListenerAPI
     */
    window.addEventListener('message', function (MSG) {
        if (!MSG.data) { return; }
        if (typeof MSG.data !== 'string') { return; }
        var msgContent = JSON.parse(MSG.data);
        for (var key in spatialObject.messageCallBacks) {
            spatialObject.messageCallBacks[key](msgContent);
        }
    }, false);

    // TODO: DEBUG what this really does and why it's needed
    function tryResend() {
        var windowMatches = window.location.search.match(/nodeKey=([^&]+)/);
        if (!windowMatches) {
            return;
        }
        var nodeKey = windowMatches[1];
        parent.postMessage(JSON.stringify({resendOnElementLoad: true, nodeKey: nodeKey}), '*');
    }
    tryResend();

    /**
     * Helper function that posts entire basic state of spatialObject to parent
     */
    function postAllDataToParent() {
        console.log('check: ' + spatialObject.frame + ' fullscreen = ' + spatialObject.sendFullScreen);

        if (typeof spatialObject.node !== 'undefined' || typeof spatialObject.frame !== 'undefined') {
            parent.postMessage(JSON.stringify(
                {
                    version: spatialObject.version,
                    node: spatialObject.node,
                    frame: spatialObject.frame,
                    object: spatialObject.object,
                    height: spatialObject.height,
                    width: spatialObject.width,
                    sendMatrix: spatialObject.sendMatrix,
                    sendMatrices: spatialObject.sendMatrices,
                    sendScreenPosition: spatialObject.sendScreenPosition,
                    sendAcceleration: spatialObject.sendAcceleration,
                    fullScreen: spatialObject.sendFullScreen,
                    fullscreenZPosition: spatialObject.fullscreenZPosition,
                    stickiness: spatialObject.sendSticky,
                    sendScreenObject: spatialObject.sendScreenObject,
                    moveDelay: spatialObject.moveDelay
                }), '*');  // this needs to contain the final interface source
        }
    }

    /**
     * Helper function that posts object/frame/node/version to parent along with whatever custom properties you want to send
     * @param {object} additionalProperties - JSON object containing any additional key/value pairs to send
     */
    function postDataToParent(additionalProperties) {
        if (typeof spatialObject.node !== 'undefined' || typeof spatialObject.frame !== 'undefined') {
            var dataToSend = {
                version: spatialObject.version,
                node: spatialObject.node,
                frame: spatialObject.frame,
                object: spatialObject.object
            };
            if (additionalProperties) {
                for (var key in additionalProperties) {
                    dataToSend[key] = additionalProperties[key];
                }
            }
            parent.postMessage(JSON.stringify(dataToSend), '*');
        }
    }

    /**
     * receives POST messages from parent to change spatialObject state
     * @param {object} msgContent - JSON contents received by the iframe's contentWindow.postMessage listener
     */
    spatialObject.messageCallBacks.mainCall = function (msgContent) {

        if (typeof msgContent.sendMessageToFrame !== 'undefined') {
            return; // TODO: fix this bug in a cleaner way (github issue #17)
        }

        // Adds the socket.io connection and adds the related API methods
        if (msgContent.objectData) { // objectData contains the IP necessary to load the socket script
            if (!spatialObject.socketIoUrl) {
                loadObjectSocketIo(msgContent.objectData);
            }
        }

        if (typeof msgContent.firstInitialization !== 'undefined') {
            spatialObject.wasToolJustCreated = msgContent.firstInitialization;
        }

        // initialize spatialObject for frames and add additional API methods
        if (typeof msgContent.node !== 'undefined') {

            if (!spatialObject.alreadyLoaded) {

                if (spatialObject.sendFullScreen === false) {
                    spatialObject.height = document.body.scrollHeight;
                    spatialObject.width = document.body.scrollWidth;
                }

                spatialObject.node = msgContent.node;
                spatialObject.frame = msgContent.frame;
                spatialObject.object = msgContent.object;

                // Post the default state of this frame to the parent application
                postAllDataToParent();

                if (realityInterface) {
                    // adds the API methods not reliant on the socket.io connection
                    realityInterface.injectAllNonSocketAPIs();
                }

                // triggers the onRealityInterfaceLoaded function
                if (spatialObject.onload) {
                    spatialObject.onload();
                    spatialObject.onload = null;
                }
            }

            if (spatialObject.sendScreenObject) {
                if (realityInterface) {
                    realityInterface.activateScreenObject(); // make sure it gets sent with updated object,frame,node
                }
            }

            spatialObject.alreadyLoaded = true;

            // initialize spatialObject for logic block settings menus, which declare a new RealityLogic()
        } else if (typeof msgContent.logic !== 'undefined') {

            parent.postMessage(JSON.stringify(
                {
                    version: spatialObject.version,
                    block: msgContent.block,
                    logic: msgContent.logic,
                    frame: msgContent.frame,
                    object: msgContent.object,
                    publicData: msgContent.publicData
                }
            )
            // this needs to contain the final interface source
            , '*');

            spatialObject.block = msgContent.block;
            spatialObject.logic = msgContent.logic;
            spatialObject.frame = msgContent.frame;
            spatialObject.object = msgContent.object;
            spatialObject.publicData = msgContent.publicData;

            if (spatialObject.sendScreenObject) {
                if (realityInterface) {
                    realityInterface.activateScreenObject(); // make sure it gets sent with updated object,frame,node
                }
            }
        }

        // Add some additional message listeners which keep the spatialObject updated with application state
        // TODO: should these only be added when specific message listeners have been registered via the API?

        if (typeof msgContent.modelViewMatrix !== 'undefined') {
            spatialObject.modelViewMatrix = msgContent.modelViewMatrix;
            spatialObject.matrices.modelView = msgContent.modelViewMatrix;
        }

        if (typeof msgContent.projectionMatrix !== 'undefined') {
            spatialObject.projectionMatrix = msgContent.projectionMatrix;
            spatialObject.matrices.projection = msgContent.projectionMatrix;
        }

        if (typeof msgContent.allObjects !== 'undefined') {
            spatialObject.matrices.allObjects = msgContent.allObjects;
        }

        if (typeof msgContent.devicePose !== 'undefined') {
            spatialObject.matrices.devicePose = msgContent.devicePose;
        }

        if (typeof msgContent.groundPlaneMatrix !== 'undefined') {
            spatialObject.matrices.groundPlane = msgContent.groundPlaneMatrix;
        }

        if (typeof msgContent.anchoredModelView !== 'undefined') {
            spatialObject.matrices.anchoredModelView = msgContent.anchoredModelView;
        }

        // receives visibility state (changes when guiState changes or frame gets unloaded due to outside of view)
        if (typeof msgContent.visibility !== 'undefined') {
            spatialObject.visibility = msgContent.visibility;

            // reload public data when it becomes visible
            if (realityInterface && spatialObject.ioObject) {
                realityInterface.reloadPublicData();
            }

            // ensure sticky fullscreen state gets sent to parent when it becomes visible
            if (spatialObject.visibility === 'visible') {
                if (typeof spatialObject.node !== 'undefined') {
                    if (spatialObject.sendSticky) {
                        // postAllDataToParent();
                        postDataToParent({
                            fullScreen: spatialObject.sendFullScreen,
                            fullscreenZPosition: spatialObject.fullscreenZPosition,
                            stickiness: spatialObject.sendSticky
                        });
                    }
                }
            }
        }

        // receives the guiState / "mode" that the app is in, e.g. ui, node, logic, etc...
        if (typeof msgContent.interface !== 'undefined') {
            spatialObject.interface = msgContent.interface;
        }

        // can be triggered by real-time system to refresh public data when editor received a message from another client
        if (typeof msgContent.reloadPublicData !== 'undefined') {
            realityInterface.reloadPublicData();
        }

        // handle synthetic touch events and pass them into the page contents
        if (typeof msgContent.event !== 'undefined' && typeof msgContent.event.pointerId !== 'undefined') {

            // eventData looks like {type: "pointerdown", pointerId: 29887780, pointerType: "touch", x: 334, y: 213}
            var eventData = msgContent.event;

            var event = new PointerEvent(eventData.type, {
                view: window,
                bubbles: true,
                cancelable: true,
                pointerId: eventData.pointerId,
                pointerType: eventData.pointerType,
                x: eventData.x,
                y: eventData.y,
                clientX: eventData.x,
                clientY: eventData.y,
                pageX: eventData.x,
                pageY: eventData.y,
                screenX: eventData.x,
                screenY: eventData.y,
                button: eventData.button,
            });

            if (typeof eventData.projectedZ !== 'undefined') {
                event.projectedZ = eventData.projectedZ;
            }
            if (typeof eventData.worldIntersectPoint !== 'undefined') {
                event.worldIntersectPoint = eventData.worldIntersectPoint;
            }

            // send unacceptedTouch message if this interface wants touches to pass through it
            if (spatialObject.touchDeciderRegistered && eventData.type === 'pointerdown') {
                var touchAccepted = spatialObject.touchDecider(eventData);
                if (!touchAccepted) {
                    // console.log('didn\'t touch anything acceptable... propagate to next frame (if any)');
                    postDataToParent({
                        unacceptedTouch: eventData
                    });
                    spatialObject.unacceptedTouchInProgress = true;
                    return;
                }
            }

            if (spatialObject.touchDeciderRegistered && spatialObject.unacceptedTouchInProgress) {
                postDataToParent({
                    unacceptedTouch: eventData
                });
                if (eventData.type === 'pointerup') {
                    spatialObject.unacceptedTouchInProgress = false;
                }
                return;
            }

            // if it wasn't unaccepted, dispatch a touch event into the page contents
            var elt = document.elementFromPoint(eventData.x, eventData.y) || document.body;

            function forElementAndParentsRecursively(element, callback) {
                callback(element);
                if (element.parentNode && element.parentNode.tagName !== 'HTML' && element.parentNode !== document) {
                    forElementAndParentsRecursively(element.parentNode, callback);
                }
            }

            function elementOrRecursiveParentIsOfClass(element, className) {
                var foundClassOnAnyElement = false;
                forElementAndParentsRecursively(element, function(thatElement) {
                    if (thatElement.classList.contains(className)) {
                        foundClassOnAnyElement = true;
                    }
                });
                return foundClassOnAnyElement;
            }

            // see if it is a realityInteraction div
            if (eventData.type === 'pointerdown') {
                if (spatialObject.customInteractionMode) {

                    if (!spatialObject.invertedInteractionMode) {

                        if (elementOrRecursiveParentIsOfClass(elt, 'realityInteraction')) {
                            // if (elt.classList.contains('realityInteraction')) {
                            if (elt) elt.dispatchEvent(event);

                            postDataToParent({
                                pointerDownResult: 'interaction'
                            });
                        } else {
                            postDataToParent({
                                pointerDownResult: 'nonInteraction'
                            });
                        }

                    } else {

                        // do the opposite for each condition
                        if (elementOrRecursiveParentIsOfClass(elt, 'realityInteraction')) {
                            postDataToParent({
                                pointerDownResult: 'nonInteraction'
                            });
                        } else {
                            if (elt) elt.dispatchEvent(event);

                            postDataToParent({
                                pointerDownResult: 'interaction'
                            });
                        }

                    }



                } else {
                    if (elt) elt.dispatchEvent(event);
                }

            } else {
                if (elt) elt.dispatchEvent(event);
            }


            // send acceptedTouch message to stop the touch propagation
            if (eventData.type === 'pointerdown') {
                postDataToParent({
                    acceptedTouch: eventData
                });
            }
        }

        // can be triggered by real-time system to refresh public data when editor received a message from another client
        if (typeof msgContent.workerId !== 'undefined') {
            console.log('set workerId to ' + msgContent.workerId);
            // eslint-disable-next-line no-global-assign
            workerId = msgContent.workerId;
        }
    };

    /**
     * Defines the SpatialInterface object
     * A reality interface provides a SocketIO API, a Post Message API, and several other APIs
     * All supported methods are listed in this constructor, but the implementation of most methods are separated
     * into each category (socket, post message, listener, etc) in subsequent SpatialInterface "inject__API" functions
     * @constructor
     */
    function SpatialInterface() {
        this.publicData = spatialObject.publicData;
        this.pendingSends = [];
        this.pendingIos = [];
        this.iosObject = undefined;
        this.ioCallback = undefined;

        var self = this;

        this.spatialInterfaceLoadedCallbacks = [];

        /**
         * Adds an onload callback that will wait until this SpatialInterfaces receives its object/frame data
         * @param {function} callback
         */
        this.onRealityInterfaceLoaded = function(callback) {
            if (spatialObject.object && spatialObject.frame) {
                callback();
            } else {
                this.spatialInterfaceLoadedCallbacks.push(callback);
            }
        };

        this.onSpatialInterfaceLoaded = this.onRealityInterfaceLoaded;
        spatialObject.onload = () => this.spatialInterfaceLoadedCallbacks.forEach(cb => cb());

        // Adds the API functions that allow a frame to send and receive socket messages (e.g. write and addReadListener)
        if (typeof io !== 'undefined') {
            this.injectSocketIoAPI();
        } else {
            this.ioObject = {
                on: function() {
                    console.log('ioObject.on stub called, please don\'t');
                }
            };
            /**
             * If you call a SocketIO API function before that API has been initialized, it will get queued up as a stub
             * and executed as soon as that API is fully loaded
             * @param {string} name - the name of the function that should be called
             * @return {Function}
             */
            function makeIoStub(name) {
                return function() {
                    self.pendingIos.push({name: name, args: arguments});
                };
            }
            // queue-up calls to function stubs that will get called for real when the socket is created
            this.write = makeIoStub('write');
            this.addReadListener = makeIoStub('addReadListener');
            this.readPublicData = makeIoStub('readPublicData');
            this.addReadPublicDataListener = makeIoStub('addReadPublicDataListener');
            this.writePublicData = makeIoStub('writePublicData');
            this.reloadPublicData = makeIoStub('reloadPublicData');
            this.addScreenObjectListener = makeIoStub('addScreenObjectListener');
            this.addScreenObjectReadListener = makeIoStub('addScreenObjectReadListener');
            // deprecated or unimplemented methods
            this.read = makeIoStub('read');
            this.readRequest = makeIoStub('readRequest');
            this.writePrivateData = makeIoStub('writePrivateData');
            this.initNode = makeIoStub('initNode');

            /**
             * Internet of Screens APIs
             */
            {
                this.setIOCallback = makeIoStub('setIOCallback');
                this.setIOSInterface = makeIoStub('setIOSInterface');
            }
        }

        if (spatialObject.object) {
            // Adds the additional API functions that aren't dependent on the socket
            this.injectAllNonSocketAPIs();
        } else {
            /**
             * If you call a Post Message API function before that API has been initialized, it will get queued up as a stub
             * and executed as soon as that API is fully loaded
             * @param {string} name - the name of the function that should be called
             * @return {Function}
             */
            function makeSendStub(name) {
                return function() {
                    self.pendingSends.push({name: name, args: arguments});
                };
            }

            /**
             * Post Message APIs
             */
            {
                this.sendGlobalMessage = makeSendStub('sendGlobalMessage');
                this.sendMessageToFrame = makeSendStub('sendMessageToFrame');
                this.sendMessageToTool = makeSendStub('sendMessageToTool');
                this.sendEnvelopeMessage = makeSendStub('sendEnvelopeMessage');
                this.sendCreateNode = makeSendStub('sendCreateNode');
                this.sendMoveNode = makeSendStub('sendMoveNode');
                this.sendResetNodes = makeSendStub('sendResetNodes');
                this.subscribeToMatrix = makeSendStub('subscribeToMatrix');
                this.subscribeToModelAndView = makeSendStub('subscribeToModelAndView');
                this.subscribeToScreenPosition = makeSendStub('subscribeToScreenPosition');
                this.subscribeToDevicePoseMatrix = makeSendStub('subscribeToDevicePoseMatrix');
                this.subscribeToAllMatrices = makeSendStub('subscribeToAllMatrices');
                this.subscribeToGroundPlaneMatrix = makeSendStub('subscribeToGroundPlaneMatrix');
                this.subscribeToAnchoredModelView = makeSendStub('subscribeToAnchoredModelView');
                this.subscribeToDeviceDistance = makeSendStub('subscribeToDeviceDistance');
                this.subscribeToAcceleration = makeSendStub('subscribeToAcceleration');
                this.setFullScreenOn = makeSendStub('setFullScreenOn');
                this.setFullScreenOff = makeSendStub('setFullScreenOff');
                this.setStickyFullScreenOn = makeSendStub('setStickyFullScreenOn');
                this.setStickinessOff = makeSendStub('setStickinessOff');
                this.setExclusiveFullScreenOn = makeSendStub('setExclusiveFullScreenOn');
                this.setExclusiveFullScreenOff = makeSendStub('setExclusiveFullScreenOff');
                this.isExclusiveFullScreenOccupied = makeSendStub('isExclusiveFullScreenOccupied');
                this.stickNodeToScreen = makeSendStub('stickNodeToScreen');
                this.unstickNodeFromScreen = makeSendStub('unstickNodeFromScreen');
                this.setAlwaysFaceCamera = makeSendStub('setAlwaysFaceCamera');
                this.startVideoRecording = makeSendStub('startVideoRecording');
                this.stopVideoRecording = makeSendStub('stopVideoRecording');
                this.createVideoPlayback = makeSendStub('createVideoPlayback');
                this.disposeVideoPlayback = makeSendStub('disposeVideoPlayback');
                this.setVideoPlaybackCurrentTime = makeSendStub('setVideoPlaybackCurrentTime');
                this.playVideoPlayback = makeSendStub('playVideoPlayback');
                this.pauseVideoPlayback = makeSendStub('pauseVideoPlayback');
                this.startVirtualizerRecording = makeSendStub('startVirtualizerRecording');
                this.stopVirtualizerRecording = makeSendStub('stopVirtualizerRecording');
                this.getScreenshotBase64 = makeSendStub('getScreenshotBase64');
                this.openKeyboard = makeSendStub('openKeyboard');
                this.closeKeyboard = makeSendStub('closeKeyboard');
                this.onKeyboardClosed = makeSendStub('onKeyboardClosed');
                this.onKeyUp = makeSendStub('onKeyUp');
                this.setMoveDelay = makeSendStub('setMoveDelay');
                this.setVisibilityDistance = makeSendStub('setVisibilityDistance');
                this.activateScreenObject = makeSendStub('activateScreenObject');
                this.enableCustomInteractionMode = makeSendStub('enableCustomInteractionMode');
                this.enableCustomInteractionModeInverted = makeSendStub('enableCustomInteractionModeInverted');
                this.setInteractableDivs = makeSendStub('setInteractableDivs');
                this.disableCustomInteractionMode = makeSendStub('disableCustomInteractionMode');
                this.subscribeToFrameCreatedEvents = makeSendStub('subscribeToFrameCreatedEvents');
                this.subscribeToFrameDeletedEvents = makeSendStub('subscribeToFrameDeletedEvents');
                this.subscribeToToolCreatedEvents = makeSendStub('subscribeToToolCreatedEvents');
                this.subscribeToToolDeletedEvents = makeSendStub('subscribeToToolDeletedEvents');
                this.announceVideoPlay = makeSendStub('announceVideoPlay');
                this.subscribeToVideoPauseEvents = makeSendStub('subscribeToVideoPauseEvents');
                this.ignoreAllTouches = makeSendStub('ignoreAllTouches');
                this.changeFrameSize = makeSendStub('changeFrameSize');
                this.changeToolSize = makeSendStub('changeToolSize');
                this.prefersAttachingToWorld = makeSendStub('prefersAttachingToWorld');
                this.prefersAttachingToObjects = makeSendStub('prefersAttachingToObjects');
                this.subscribeToWorldId = makeSendStub('subscribeToWorldId');
                this.subscribeToPositionInWorld = makeSendStub('subscribeToPositionInWorld');
                this.getPositionInWorld = makeSendStub('getPositionInWorld');
                this.subscribeToObjectsOfType = makeSendStub('subscribeToObjectsOfType');
                this.errorNotification = makeSendStub('errorNotification');
                this.useWebGlWorker = makeSendStub('useWebGlWorker');
                this.wasToolJustCreated = makeSendStub('wasToolJustCreated');
                this.setPinned = makeSendStub('setPinned');
                this.promptForArea = makeSendStub('promptForArea');
<<<<<<< HEAD
                this.getEnvironmentVariables = makeSendStub('getEnvironmentVariables');
=======

                this.analyticsAdd = makeSendStub('analyticsAdd');
                this.analyticsRemove = makeSendStub('analyticsRemove');
                this.analyticsSetCursorTime = makeSendStub('analyticsSetCursorTime');
                this.analyticsSetHighlightRegion = makeSendStub('analyticsSetHighlightRegion');
                this.analyticsSetDisplayRegion = makeSendStub('analyticsSetDisplayRegion');
                this.analyticsSetLens = makeSendStub('analyticsSetLens');
                this.analyticsSetLensDetail = makeSendStub('analyticsSetLensDetail');
                this.analyticsSetSpaghettiAttachPoint = makeSendStub('analyticsSetSpaghettiAttachPoint');
                this.analyticsSetSpaghettiVisible = makeSendStub('analyticsSetSpaghettiVisible');
                this.analyticsSetAllClonesVisible = makeSendStub('analyticsSetAllClonesVisible');

>>>>>>> 57e6da54
                // deprecated methods
                this.sendToBackground = makeSendStub('sendToBackground');
            }

            /**
             * Message Listener APIs
             */
            {
                this.addGlobalMessageListener = makeSendStub('addGlobalMessageListener');
                this.addFrameMessageListener = makeSendStub('addFrameMessageListener');
                this.addToolMessageListener = makeSendStub('addToolMessageListener');
                this.addMatrixListener = makeSendStub('addMatrixListener');
                this.addModelAndViewListener = makeSendStub('addModelAndViewListener');
                this.addAllObjectMatricesListener = makeSendStub('addAllObjectMatricesListener');
                this.addDevicePoseMatrixListener = makeSendStub('addDevicePoseMatrixListener');
                this.addGroundPlaneMatrixListener = makeSendStub('addGroundPlaneMatrixListener');
                this.addAnchoredModelViewListener = makeSendStub('addAnchoredModelViewListener');
                this.addScreenPositionListener = makeSendStub('addScreenPositionListener');
                this.cancelScreenPositionListener = makeSendStub('cancelScreenPositionListener');
                this.addVisibilityListener = makeSendStub('addVisibilityListener');
                this.addInterfaceListener = makeSendStub('addInterfaceListener');
                this.addIsMovingListener = makeSendStub('addIsMovingListener');
                // deprecated or unimplemented methods
                this.addAccelerationListener = makeSendStub('addAccelerationListener');
            }

            /**
             * Setter/Getter APIs
             */
            {
                // Getters
                this.getVisibility = makeSendStub('getVisibility'); // TODO: getters don't make sense as stubs
                this.getInterface = makeSendStub('getInterface'); // TODO: but maybe OK to keep here for consistency
                this.getPositionX = makeSendStub('getPositionX');
                this.getPositionY = makeSendStub('getPositionY');
                this.getPositionZ = makeSendStub('getPositionZ');
                this.getProjectionMatrix = makeSendStub('getProjectionMatrix');
                this.getModelViewMatrix = makeSendStub('getModelViewMatrix');
                this.getGroundPlaneMatrix = makeSendStub('getGroundPlaneMatrix');
                this.getAnchoredModelView = makeSendStub('getAnchoredModelView');
                this.getDevicePoseMatrix = makeSendStub('getDevicePoseMatrix');
                this.getAllObjectMatrices = makeSendStub('getAllObjectMatrices');
                this.getUnitValue = makeSendStub('getUnitValue');
                this.getScreenDimensions = makeSendStub('getScreenDimensions');
                this.getMoveDelay = makeSendStub('getMoveDelay');
                // deprecated getters
                this.search = makeSendStub('search');

                // Setters
                this.registerTouchDecider = makeSendStub('registerTouchDecider');
                this.unregisterTouchDecider = makeSendStub('unregisterTouchDecider');
            }

        }

        realityInterface = this;
    }

    SpatialInterface.prototype.injectAllNonSocketAPIs = function() {
        // Adds the API functions that allow a frame to post messages to its parent (e.g. setFullScreenOn and subscribeToMatrix)
        this.injectPostMessageAPI();

        // Adds the API functions that allow a frame to add message listeners (e.g. addGlobalMessageListener and addMatrixListener)
        this.injectMessageListenerAPI();

        // Adds the API functions that only change or retrieve values from spatialObject (e.g. getVisibility and registerTouchDecider)
        this.injectSetterGetterAPI();

        for (var i = 0; i < this.pendingSends.length; i++) {
            var pendingSend = this.pendingSends[i];
            this[pendingSend.name].apply(this, pendingSend.args);
        }
        this.pendingSends = [];

        // console.log('All non-socket APIs are loaded and injected into the object.js API');
    };

    SpatialInterface.prototype.injectSocketIoAPI = function() {
        var self = this;

        this.ioObject = io.connect(spatialObject.socketIoUrl);

        // Adds the custom API functions that allow a frame to connect to the Internet of Screens application
        this.injectInternetOfScreensAPI();

        // keeps track of previous values of nodes so we don't re-send unnecessarily
        this.oldNumberList = {};

        // reload a frame if its socket reconnects
        this.ioObject.on('reconnect', function() {
            console.log('reconnect');
            window.location.reload();

            // notify the containing application that a frame socket reconnected, for additional optional behavior (e.g. make the screen reload)
            if (spatialObject.object && spatialObject.frame) {
                parent.postMessage(JSON.stringify({
                    version: spatialObject.version,
                    node: spatialObject.node,
                    frame: spatialObject.frame,
                    object: spatialObject.object,
                    socketReconnect: true
                }), '*');
            }
        });

        this.ioObject.on('close', function() {
            console.log('frame socket closed');
        });

        /**
         * Subscribes this socket to data values being written to nodes on this frame
         */
        this.sendRealityEditorSubscribe = function () {
            var timeoutFunction = function() {
                if (spatialObject.object) {
                    // console.log('emit sendRealityEditorSubscribe');
                    self.ioObject.emit(getIoTitle('/subscribe/realityEditor'), JSON.stringify({
                        object: spatialObject.object,
                        frame: spatialObject.frame,
                        protocol: spatialObject.protocol
                    }));
                }
            };
            // Call it a few times to help ensure it succeeds
            setTimeout(timeoutFunction, 10);
            setTimeout(timeoutFunction, 50);
            setTimeout(timeoutFunction, 100);
            setTimeout(timeoutFunction, 1000);
        };
        this.sendRealityEditorSubscribe();

        /**
         * @param {string} node - the name of the node
         * @param {number} value - the new value you are writing to it
         * @param mode - optional
         * @param unit - optional
         * @param unitMin - optional
         * @param unitMax - optional
         * @param {boolean|undefined} forceWrite - optional. if true, sends the value even if it hasn't changed since the last write
         */
        this.write = function (node, value, mode, unit, unitMin, unitMax, forceWrite) {
            mode = mode || 'f';
            unit = unit || false;
            unitMin = unitMin || 0;
            unitMax = unitMax || 1;

            var data = {value: value, mode: mode, unit: unit, unitMin: unitMin, unitMax: unitMax};
            if (!(node in self.oldNumberList)) {
                self.oldNumberList[node] = null;
            }

            if (self.oldNumberList[node] !== value || forceWrite) {
                self.ioObject.emit(getIoTitle('object'), JSON.stringify({
                    object: spatialObject.object,
                    frame: spatialObject.frame,
                    node: spatialObject.frame + node,
                    data: data
                }));
            }
            self.oldNumberList[node] = value;
        };

        /**
         * Adds a callback function for when new data arrives at the specified node
         * @param {string} node - node name
         * @param {function} callback
         */
        this.addReadListener = function (node, callback) {
            // TODO: add getIoTitle?
            self.ioObject.on('object', function (msg) {
                var thisMsg = JSON.parse(msg);
                if (typeof thisMsg.node !== 'undefined') {
                    if (thisMsg.node === spatialObject.frame + node) {
                        if (thisMsg.data) {
                            callback(thisMsg.data);
                        }
                    }
                }
            });
        };

        /**
         * Returns the current value of this node's publicData (without making a new network request)
         * @param {string} node - node name
         * @param {string} valueName - name of the property to read
         * @param {*|undefined} value - default value for the property if it doesn't exist yet
         * @return {*}
         */
        this.readPublicData = function (node, valueName, value) {
            if (!value)  value = 0;

            if (typeof spatialObject.publicData[node] === 'undefined') {
                spatialObject.publicData[node] = {};
            }

            if (typeof spatialObject.publicData[node][valueName] === 'undefined') {
                spatialObject.publicData[node][valueName] = value;
                return value;
            } else {
                return spatialObject.publicData[node][valueName];
            }
        };

        // TODO: this function implementation is different in the server and the userinterface... standardize it
        /**
         * Adds a callback function that will be triggered whenever the specified property of the node's publicData
         * is written to (and also when a /subscribe/realityEditorPublicData message is sent)
         * @param {string} node
         * @param {string} valueName
         * @param {function} callback
         */
        this.addReadPublicDataListener = function (node, valueName, callback) {
            // TODO: add getIoTitle?
            self.ioObject.on('object/publicData', function (msg) {
                var thisMsg = JSON.parse(msg);

                if (typeof thisMsg.sessionUuid !== 'undefined') {
                    if (thisMsg.sessionUuid === sessionUuid) {
                        console.log('ignoring message sent by self (publicData)');
                        return;
                    }
                }

                if (typeof thisMsg.publicData === 'undefined')  return;
                if (thisMsg.node !== spatialObject.frame + node) return;
                if (typeof thisMsg.publicData[node] === 'undefined') {
                    // convert format if possible, otherwise return
                    if (typeof thisMsg.publicData[valueName] !== 'undefined') {
                        var publicDataKeys = Object.keys(thisMsg.publicData);
                        thisMsg.publicData[node] = {};
                        publicDataKeys.forEach(function(existingKey) {
                            thisMsg.publicData[node][existingKey] = thisMsg.publicData[existingKey];
                        });
                        // console.warn('converted incorrect publicData format in object/publicData listener');
                    } else {
                        return;
                    }
                }
                if (typeof thisMsg.publicData[node][valueName] === 'undefined') return;

                var isUnset =   (typeof spatialObject.publicData[node] === 'undefined') ||
                    (typeof spatialObject.publicData[node][valueName] === 'undefined');

                // only trigger the callback if there is new public data, otherwise infinite loop possible
                if (isUnset || JSON.stringify(thisMsg.publicData[node][valueName]) !== JSON.stringify(spatialObject.publicData[node][valueName])) {

                    if (typeof spatialObject.publicData[node] === 'undefined') {
                        spatialObject.publicData[node] = {};
                    }
                    spatialObject.publicData[node][valueName] = thisMsg.publicData[node][valueName];

                    parent.postMessage(JSON.stringify(
                        {
                            version: spatialObject.version,
                            object: spatialObject.object,
                            frame: spatialObject.frame,
                            node: spatialObject.frame + node,
                            publicData: thisMsg.publicData[node]
                        }
                    ), '*');

                    callback(thisMsg.publicData[node][valueName]);
                }

            });
        };

        /**
         * Emits a socket message with a new value for the specified property of the node's publicData
         * Also posts it to the parent window (so that e.g. when a frame moves between servers the editor can transfer publicData from one to another using the data it receives here)
         * @param {string} node
         * @param {string} valueName
         * @param {*} value
         * @param {boolean} realtimeOnly - doesn't send a post message to reload object, allows rapid stream
         */
        this.writePublicData = function (node, valueName, value, realtimeOnly) {

            if (typeof spatialObject.publicData[node] === 'undefined') {
                spatialObject.publicData[node] = {};
            }

            spatialObject.publicData[node][valueName] = value;

            this.ioObject.emit(getIoTitle('object/publicData'), JSON.stringify({
                object: spatialObject.object,
                frame: spatialObject.frame,
                node: spatialObject.frame + node,
                publicData: spatialObject.publicData[node],
                sessionUuid: sessionUuid
            }));

            if (!realtimeOnly) {
                parent.postMessage(JSON.stringify(
                    {
                        version: spatialObject.version,
                        object: spatialObject.object,
                        frame: spatialObject.frame,
                        node: spatialObject.frame + node,
                        publicData: spatialObject.publicData[node]
                    }
                ), '*');
            }

        };

        /**
         * Can be called to request the most recent publicData for this frame from the server
         */
        this.reloadPublicData = function() {
            // reload public data when it becomes visible
            this.ioObject.emit(getIoTitle('/subscribe/realityEditorPublicData'), JSON.stringify({object: spatialObject.object, frame: spatialObject.frame}));
        };

        // Routing the messages via Server for Screen
        this.addScreenObjectListener = function () {
            spatialObject.messageCallBacks.screenObjectCall = function (msgContent) {
                if (spatialObject.visibility !== 'visible') return;
                if (typeof msgContent.screenObject !== 'undefined') {
                    self.ioObject.emit(getIoTitle('/object/screenObject'), JSON.stringify(msgContent.screenObject));
                }
            };
        };

        this.addScreenObjectReadListener = function () {
            // TODO: add getIoTitle?
            self.ioObject.on('/object/screenObject', function (msg) {
                if (spatialObject.visibility !== 'visible') return;
                var thisMsg = JSON.parse(msg);
                if (!thisMsg.object) thisMsg.object = null;
                if (!thisMsg.frame) thisMsg.frame = null;
                if (!thisMsg.node) thisMsg.node = null;

                postDataToParent({
                    screenObject: {
                        object: thisMsg.object,
                        frame: thisMsg.frame,
                        node: thisMsg.node,
                        touchOffsetX: thisMsg.touchOffsetX,
                        touchOffsetY: thisMsg.touchOffsetY
                    }
                });
            });
        };

        this.addScreenObjectListener();
        this.addScreenObjectReadListener();

        /**
         * @todo currently not supported yet. use publicData instead
         * @param node
         * @param valueName
         * @param value
         */
        this.writePrivateData = function (node, valueName, value) {
            console.warn('privateData is not fully supported yet. use publicData instead.');

            var thisItem = {};
            thisItem[valueName] = value;

            this.ioObject.emit(getIoTitle('object/privateData'), JSON.stringify({
                object: spatialObject.object,
                frame: spatialObject.frame,
                node: spatialObject.frame + node,
                privateData: thisItem
            }));
        };

        /**
         * Declares a new node that should be created for this frame.
         * @param {string} name - required
         * @param type - required. (default type should be "node")
         * @param {number|undefined} x - optional. defaults to random between (-100, 100)
         * @param {number|undefined} y - optional. defaults to random between (-100, 100)
         * @param {number|undefined} scaleFactor - optional. defaults to 1
         * @param {number|undefined} defaultValue - optional. defaults to 0
         */
        this.initNode = function(name, type, x, y, scaleFactor, defaultValue) {
            if (typeof name === 'undefined' || typeof type === 'undefined') {
                console.error('initNode must specify a name and a type');
            }
            var nodeData = {
                name: name,
                type: type
            };
            if (typeof x !== 'undefined') {
                nodeData.x = x;
            }
            if (typeof y !== 'undefined') {
                nodeData.y = y;
            }
            if (typeof scaleFactor !== 'undefined') {
                nodeData.scaleFactor = scaleFactor;
            }
            if (typeof defaultValue !== 'undefined') {
                nodeData.defaultValue = defaultValue;
            }

            postDataToParent({
                initNode: {
                    nodeData: nodeData
                }
            });
        };

        /**
         * @deprecated
         *
         * Backwards compatible for UI requesting a socket message with the value of a certain node
         * @param {string} node - node name
         */
        this.readRequest = function (node) {
            this.ioObject.emit(getIoTitle('/object/readRequest'), JSON.stringify({object: spatialObject.object, frame: spatialObject.frame, node: spatialObject.frame + node}));
        };

        /**
         * @deprecated
         *
         * Backwards compatible for reading the value of a node out of a JSON message
         * @param {string} node - node name
         * @param {object} msg
         * @return {number|undefined}
         */
        this.read = function (node, msg) {
            if (msg.node === spatialObject.frame + node) {
                return msg.item[0].number;
            } else {
                return undefined;
            }
        };

        console.log('socket.io is loaded and injected into the object.js API');

        for (var i = 0; i < this.pendingIos.length; i++) {
            var pendingIo = this.pendingIos[i];
            this[pendingIo.name].apply(this, pendingIo.args);
        }
        this.pendingIos = [];
    };

    SpatialInterface.prototype.injectPostMessageAPI = function() {
        this.sendGlobalMessage = function (ohMSG) {
            postDataToParent({
                globalMessage: ohMSG
            });
        };

        this.sendMessageToFrame = function (frameUuid, msgContent) {
            // console.log(spatialObject.frame + ' is sending a message to ' + frameId);

            postDataToParent({
                sendMessageToFrame: {
                    sourceFrame: spatialObject.frame,
                    destinationFrame: frameUuid,
                    msgContent: msgContent
                }
            });
        };

        this.sendMessageToTool = this.sendMessageToFrame;

        this.sendEnvelopeMessage = function (msgContent) {
            postDataToParent({
                envelopeMessage: msgContent
            });
        };

        this.sendCreateNode = function (name, x, y, attachToGroundPlane, nodeType, noDuplicate) {
            var data = {
                name: name,
                x: x,
                y: y
            };
            if (typeof attachToGroundPlane !== 'undefined') {
                data.attachToGroundPlane = attachToGroundPlane;
            }
            if (typeof nodeType !== 'undefined') {
                data.nodeType = nodeType;
            }
            if (typeof noDuplicate !== 'undefined') {
                data.noDuplicate = noDuplicate;
            }
            postDataToParent({
                createNode: data
            });
        };

        this.sendMoveNode = function (name, x, y) {
            postDataToParent({
                moveNode: {
                    name: name,
                    x: x,
                    y: y
                }
            });
        };

        this.sendResetNodes = function () {
            //removes all nodes from the frame
            postDataToParent({
                resetNodes: true
            });
        };

        // subscriptions
        this.subscribeToMatrix = function() {
            spatialObject.sendMatrix = true;
            spatialObject.sendMatrices.modelView = true;
            // if (spatialObject.sendFullScreen === false) {
            //     spatialObject.height = document.body.scrollHeight;
            //     spatialObject.width = document.body.scrollWidth;
            // }
            // postAllDataToParent();
            postDataToParent({
                sendMatrix: spatialObject.sendMatrix,
                sendMatrices: spatialObject.sendMatrices
            });
        };

        this.subscribeToModelAndView = function() {
            spatialObject.sendMatrices.model = true;
            spatialObject.sendMatrices.view = true;
            postDataToParent({
                sendMatrices: spatialObject.sendMatrices
            });
        };

        this.subscribeToScreenPosition = function() {
            spatialObject.sendScreenPosition = true;
            // postAllDataToParent();
            postDataToParent({
                sendScreenPosition: spatialObject.sendScreenPosition
            });
        };

        this.subscribeToDevicePoseMatrix = function () {
            spatialObject.sendMatrices.devicePose = true;
            // postAllDataToParent();
            postDataToParent({
                sendMatrices: spatialObject.sendMatrices
            });
        };

        this.subscribeToAllMatrices = function () {
            spatialObject.sendMatrices.allObjects = true;
            // postAllDataToParent();
            postDataToParent({
                sendMatrices: spatialObject.sendMatrices
            });
        };

        this.subscribeToGroundPlaneMatrix = function () {
            spatialObject.sendMatrices.groundPlane = true;
            // postAllDataToParent();
            postDataToParent({
                sendMatrices: spatialObject.sendMatrices
            });
        };

        this.subscribeToAnchoredModelView = function () {
            spatialObject.sendMatrices.anchoredModelView = true;
            postDataToParent({
                sendMatrices: spatialObject.sendMatrices
            });
        };

        this.subscribeToDeviceDistance = function (callback) {
            spatialObject.messageCallBacks.deviceDistanceCall = function (msgContent) {
                if (typeof msgContent.deviceDistance !== 'undefined') {
                    callback(msgContent.deviceDistance);
                }
            };

            spatialObject.sendDeviceDistance = true;
            postDataToParent({
                sendDeviceDistance: spatialObject.sendDeviceDistance
            });
        };

        let objectPositionSubscriptions = {};
        this.subscribeToObjectsOfType = function (type, callback) {
            if (typeof objectPositionSubscriptions[type] === 'undefined') {
                objectPositionSubscriptions[type] = [];
            }
            objectPositionSubscriptions[type].push(callback);
            spatialObject.messageCallBacks['objectSubscriptionCall_' + type] = function (msgContent) {
                if (typeof msgContent.objectPositions !== 'undefined') {
                    objectPositionSubscriptions[type].forEach(cb => cb(msgContent.objectPositions[type]));
                }
            };
            spatialObject.sendObjectPositions[type] = true;
            postDataToParent({
                sendObjectPositions: spatialObject.sendObjectPositions
            });
        };

        // subscriptions
        this.subscribeToAcceleration = function () {
            spatialObject.sendAcceleration = true;
            // postAllDataToParent();
            postDataToParent({
                sendAcceleration: spatialObject.sendAcceleration
            });
        };

        this.setFullScreenOn = function(zPosition) {
            spatialObject.sendFullScreen = true;
            // console.log(spatialObject.frame + ' fullscreen = ' + spatialObject.sendFullScreen);
            // spatialObject.height = '100%';
            // spatialObject.width = '100%';
            if (zPosition !== undefined) {
                spatialObject.fullscreenZPosition = zPosition;
            }
            // postAllDataToParent();
            postDataToParent({
                fullScreen: spatialObject.sendFullScreen,
                fullscreenZPosition: spatialObject.fullscreenZPosition,
                stickiness: spatialObject.sendSticky
            });
        };

        this.setFullScreenOff = function (params) {
            spatialObject.sendFullScreen = false;
            // console.log(spatialObject.frame + ' fullscreen = ' + spatialObject.sendFullScreen);
            // spatialObject.height = document.body.scrollHeight;
            // spatialObject.width = document.body.scrollWidth;
            // postAllDataToParent();

            var dataToPost = {
                fullScreen: spatialObject.sendFullScreen,
                fullscreenZPosition: spatialObject.fullscreenZPosition,
                stickiness: spatialObject.sendSticky
            };

            if (params && typeof params.animated !== 'undefined') {
                dataToPost.fullScreenAnimated = params.animated;
            }

            postDataToParent(dataToPost);
        };

        this.setStickyFullScreenOn = function (params) {
            spatialObject.sendFullScreen = 'sticky';
            // console.log(spatialObject.frame + ' fullscreen = ' + spatialObject.sendFullScreen);
            spatialObject.sendSticky = true;
            // spatialObject.height = "100%";
            // spatialObject.width = "100%";
            // postAllDataToParent();

            var dataToPost = {
                fullScreen: spatialObject.sendFullScreen,
                fullscreenZPosition: spatialObject.fullscreenZPosition,
                stickiness: spatialObject.sendSticky
            };

            if (params && typeof params.animated !== 'undefined') {
                dataToPost.fullScreenAnimated = params.animated;
            }

            postDataToParent(dataToPost);
        };

        this.setStickinessOff = function () {
            spatialObject.sendSticky = false;
            // postAllDataToParent();
            postDataToParent({
                fullScreen: spatialObject.sendFullScreen,
                fullscreenZPosition: spatialObject.fullscreenZPosition,
                stickiness: spatialObject.sendSticky
            });
        };

        /**
         * Exclusive means that there can't be another exclusive fullscreen frame visible at the same time.
         * This function doesn't actually make this frame fullscreen, just toggles on this setting.
         */
        this.setExclusiveFullScreenOn = function (onEjectedCallback) {
            spatialObject.isFullScreenExclusive = true;

            if (typeof onEjectedCallback !== 'undefined') {
                spatialObject.messageCallBacks.fullScreenEjectedCall = function (msgContent) {
                    if (typeof msgContent.fullScreenEjectedEvent !== 'undefined') {
                        onEjectedCallback(msgContent.fullScreenEjectedEvent);
                    }
                };
            }

            postDataToParent({
                isFullScreenExclusive: spatialObject.isFullScreenExclusive
            });
        };

        this.setExclusiveFullScreenOff = function () {
            spatialObject.isFullScreenExclusive = false;
            postDataToParent({
                isFullScreenExclusive: spatialObject.isFullScreenExclusive
            });
        };

        this.isExclusiveFullScreenOccupied = function(callback) {
            if (typeof callback !== 'undefined') {
                spatialObject.messageCallBacks.fullScreenOccupiedCall = function (msgContent) {
                    if (typeof msgContent.fullScreenOccupiedStatus !== 'undefined') {
                        callback(msgContent.fullScreenOccupiedStatus);
                    }
                };
            }

            postDataToParent({
                getIsExclusiveFullScreenOccupied: true
            });
        };

        this.stickNodeToScreen = function(name) {
            postDataToParent({
                nodeName: name,
                nodeIsFullScreen: true
            });
        };

        this.unstickNodeFromScreen = function(name) {
            postDataToParent({
                nodeName: name,
                nodeIsFullScreen: false
            });
        };

        this.setAlwaysFaceCamera = function(value) {
            spatialObject.alwaysFaceCamera = value;
            postDataToParent({
                alwaysFaceCamera: value
            });
        };

        this.startVideoRecording = function() {
            postDataToParent({
                videoRecording: true
            });
        };

        this.stopVideoRecording = function(callback) {
            spatialObject.messageCallBacks.stopVideoRecording = function (msgContent) {
                if (typeof msgContent.videoFilePath !== 'undefined') {
                    callback(msgContent.videoFilePath);
                }
            };

            postDataToParent({
                videoRecording: false
            });
        };

        const VideoPlaybackStates = {
            LOADING: 'LOADING',
            PLAYING: 'PLAYING',
            PAUSED: 'PAUSED'
        };
        const videoPlaybacks = [];
        class VideoPlayback {
            constructor(spatialInterface) {
                this.spatialInterface = spatialInterface;
                this.onStateChangeCallbacks = [];
                this.id = Math.random().toString();
                this.state = VideoPlaybackStates.LOADING;
                this.playbackStartTime = 0; // Date.now()
                this.playbackStartCurrentTime = 0; // Progress through video
                this.videoLength = 0;
                videoPlaybacks.push(this);
            }
            dispose() {
                this.spatialInterface.disposeVideoPlayback(this.id);
                videoPlaybacks.splice(videoPlaybacks.indexOf(this), 1);
            }
            get currentTime() {
                if (this.state === VideoPlaybackStates.PAUSED) {
                    return this.playbackStartCurrentTime;
                } else {
                    return (Date.now() - this.playbackStartTime + this.playbackStartCurrentTime) % this.videoLength;
                }
            }
            set currentTime(currentTime) {
                this.spatialInterface.setVideoPlaybackCurrentTime(this.id, currentTime);
            }
            play() {
                this.spatialInterface.playVideoPlayback(this.id);
            }
            pause() {
                this.spatialInterface.pauseVideoPlayback(this.id);
            }
            onStateChange(callback) {
                this.onStateChangeCallbacks.push(callback);
            }
            setState(state) {
                this.state = state;
                this.onStateChangeCallbacks.forEach(cb => cb(state));
            }
            onVideoMetadata(metadata) {
                this.videoLength = metadata.videoLength;
            }
        }

        spatialObject.messageCallBacks.onVideoStateChange = function (msgContent) {
            if (typeof msgContent.onVideoStateChange !== 'undefined') {
                const videoPlayback = videoPlaybacks.find(vp => vp.id === msgContent.id);
                videoPlayback.setState(msgContent.onVideoStateChange);
                videoPlayback.playbackStartTime = Date.now();
                videoPlayback.playbackStartCurrentTime = msgContent.currentTime;
            }
        };

        spatialObject.messageCallBacks.onVideoMetadata = function (msgContent) {
            if (typeof msgContent.onVideoMetadata !== 'undefined') {
                videoPlaybacks.find(vp => vp.id === msgContent.id).onVideoMetadata(msgContent.onVideoMetadata);
            }
        };

        this.createVideoPlayback = function(urls) {
            const videoPlayback = new VideoPlayback(this);
            postDataToParent({
                createVideoPlayback: {
                    id: videoPlayback.id,
                    urls: urls,
                    frameKey: spatialObject.frame
                }
            });
            return videoPlayback;
        };

        this.disposeVideoPlayback = function(videoPlaybackID) {
            postDataToParent({
                disposeVideoPlayback: {
                    id: videoPlaybackID
                }
            });
        };

        this.setVideoPlaybackCurrentTime = function(videoPlaybackID, currentTime) {
            postDataToParent({
                setVideoPlaybackCurrentTime: {
                    id: videoPlaybackID,
                    currentTime: currentTime
                }
            });
        };

        this.playVideoPlayback = function(videoPlaybackID) {
            postDataToParent({
                playVideoPlayback: {
                    id: videoPlaybackID
                }
            });
        };

        this.pauseVideoPlayback = function(videoPlaybackID) {
            postDataToParent({
                pauseVideoPlayback: {
                    id: videoPlaybackID
                }
            });
        };

        this.startVirtualizerRecording = function() {
            postDataToParent({
                virtualizerRecording: true
            });
        };

        this.stopVirtualizerRecording = function(callback) {
            spatialObject.messageCallBacks.stopVirtualizerRecording = function (msgContent) {
                if (typeof msgContent.virtualizerRecordingData !== 'undefined') {
                    callback(msgContent.virtualizerRecordingData.baseUrl, msgContent.virtualizerRecordingData.recordingId, msgContent.virtualizerRecordingData.deviceId);
                }
            };

            postDataToParent({
                virtualizerRecording: false
            });
        };

        this.analyticsAdd = function analyticsAdd() {
            postDataToParent({
                'analyticsAdd': true,
            });
        };
        this.analyticsRemove = function analyticsRemove() {
            postDataToParent({
                'analyticsRemove': true,
            });
        };

        /**
         * @param {number} time - cursor time in ms
         */
        this.analyticsSetCursorTime = function analyticsSetCursorTime(time) {
            postDataToParent({
                'analyticsSetCursorTime': {
                    time,
                },
            });
        };

        /**
         * @param {TimeRegion} highlightRegion
         */
        this.analyticsSetHighlightRegion = function analyticsSetHighlightRegion(highlightRegion) {
            postDataToParent({
                'analyticsSetHighlightRegion': {
                    highlightRegion,
                },
            });
        };

        /**
         * @param {TimeRegion} displayRegion
         */
        this.analyticsSetDisplayRegion = function analyticsSetDisplayRegion(displayRegion) {
            postDataToParent({
                'analyticsSetDisplayRegion': {
                    displayRegion,
                },
            });
        };

        /**
         * @param {"reba"|"motion"} lens
         */
        this.analyticsSetLens = function analyticsSetLens(lens) {
            postDataToParent({
                'analyticsSetLens': {
                    lens,
                },
            });
        };

        /**
         * @param {"bone"|"pose"} lensDetail
         */
        this.analyticsSetLensDetail = function analyticsSetLensDetail(lensDetail) {
            postDataToParent({
                'analyticsSetLensDetail': {
                    lensDetail,
                },
            });
        };

        /**
         * @param {string} spaghettiAttachPoint - joint id
         */
        this.analyticsSetSpaghettiAttachPoint = function analyticsSetSpaghettiAttachPoint(spaghettiAttachPoint) {
            postDataToParent({
                'analyticsSetSpaghettiAttachPoint': {
                    spaghettiAttachPoint,
                },
            });
        };

        /**
         * @param {boolean} allClonesVisible
         */
        this.analyticsSetSpaghettiVisible = function analyticsSetSpaghettiVisible(spaghettiVisible) {
            postDataToParent({
                'analyticsSetSpaghettiVisible': {
                    spaghettiVisible,
                },
            });
        };

        /**
         * @param {boolean} allClonesVisible
         */
        this.analyticsSetAllClonesVisible = function analyticsSetAllClonesVisible(allClonesVisible) {
            postDataToParent({
                'analyticsSetAllClonesVisible': {
                    allClonesVisible,
                },
            });
        };

        this.getScreenshotBase64 = function(callback) {
            spatialObject.messageCallBacks.screenshotBase64 = function (msgContent) {
                if (typeof msgContent.screenshotBase64 !== 'undefined') {
                    callback(msgContent.screenshotBase64);
                }
            };

            postDataToParent({
                getScreenshotBase64: true
            });
        };

        /**
         * Programmatically opens device keyboard.
         * This is preferred compared to directly opening keyboard by focusing on a frame element, because there is
         * a bug in the webkit browser where the keyboard will keep opening again on random user interactions
         *  (in particular, can't properly close if the iframe gets deleted before manually un-focusing.)
         */
        this.openKeyboard = function() {
            postDataToParent({
                openKeyboard: true
            });
        };

        /**
         * Programmatically closes device keyboard.
         */
        this.closeKeyboard = function() {
            postDataToParent({
                openKeyboard: false
            });
        };

        /**
         * Listens for when the device keyboard was closed.
         * @param {function} callback
         */
        this.onKeyboardClosed = function(callback) {
            spatialObject.messageCallBacks.keyboardHiddenEvent = function(msgContent) {
                if (typeof msgContent.keyboardHiddenEvent !== 'undefined') {
                    callback();
                }
            };
        };

        /**
         * Listens to each character typed into the device keyboard.
         * It receives the keyboard event via a post message, because directly interacting with the keyboard from within
         * the iframe leads to an open webkit bug where the keyboard will keep opening again on random user interactions
         * @param {function} callback
         */
        this.onKeyUp = function(callback) {
            spatialObject.messageCallBacks.keyboardUpEvent = function(msgContent) {
                if (typeof msgContent.keyboardUpEvent !== 'undefined') {
                    callback(msgContent.keyboardUpEvent);
                }
            };
        };

        /**
         * sets how long you need to tap and hold on the frame in order to start moving it.
         * @param {number} delayInMilliseconds - if value < 0, disables movement
         */
        this.setMoveDelay = function(delayInMilliseconds) {
            spatialObject.moveDelay = delayInMilliseconds;
            postDataToParent({
                moveDelay: delayInMilliseconds
            });
        };

        /**
         * set the distance a frame is visible in space.
         * @param {number} distance in meter
         */
        this.setVisibilityDistance = function(distance) {
            spatialObject.visibilityDistance = distance;
            postDataToParent({
                visibilityDistance: distance
            });
        };

        /**
         * Enable frames to be pushed into screen or pulled into AR for this object
         */
        this.activateScreenObject = function() {
            spatialObject.sendScreenObject = true;
            postDataToParent({
                sendScreenObject: true
            });
            // this.addScreenObjectListener();
            // this.addScreenObjectReadListener();
        };

        /**
         * If enabled, touches on this frame will not be sent into the DOM of the iframe, instead they will immediately
         * start moving the frame in the reality editor. Only frames with the class 'realityInteraction' will actually
         * accept a pointerdown event and begin interaction within the frame contents. Touches on divs with
         * 'realityInteraction' will still trigger moving after the moveDelay if not enough distance traveled.
         */
        this.enableCustomInteractionMode = function() {
            spatialObject.customInteractionMode = true;
        };

        this.enableCustomInteractionModeInverted = function() {
            spatialObject.customInteractionMode = true;
            spatialObject.invertedInteractionMode = true;
        };

        /**
         * Only use if also enableCustomInteractionMode
         * A helper function to add the 'realityInteraction' class to a list of divs. Only these divs (and their children)
         * will receive pointerevents, and touches on all other divs will immediately trigger moving the frame.
         * @param {Array.<HTMLElement>} divList
         */
        this.setInteractableDivs = function(divList) {
            if (!spatialObject.customInteractionMode) {
                console.warn('trying to set custom interactable divs without first enabling customInteractionMode');
            }
            divList.forEach(function(div) {
                if (div) {
                    div.classList.add('realityInteraction');
                }
            });
        };

        /**
         * Resets state from enableCustomInteractionMode and enableCustomInteractionModeInverted
         */
        this.disableCustomInteractionMode = function() {
            spatialObject.customInteractionMode = false;
            spatialObject.invertedInteractionMode = false;
        };

        /**
         * Add a callback that will be triggered anytime another new frame is created while this frame is loaded in the DOM
         * The callback will be passed the frameId (uuid of the frame) and the frame type (e.g. graph, slider, loto, etc)
         * This is useful to create relationships between frames and store the frameId for future message passing
         * @param {function} callback - arguments is an object {frameId: string, frameType: string}
         */
        this.subscribeToFrameCreatedEvents = function(callback) {
            spatialObject.messageCallBacks.frameCreatedCall = function (msgContent) {
                if (spatialObject.visibility !== 'visible') return;
                if (typeof msgContent.frameCreatedEvent !== 'undefined') {
                    console.log(spatialObject.frame + ' learned about the creation of frame ' + msgContent.frameCreatedEvent.frameId + ' (type ' + msgContent.frameCreatedEvent.frameType + ')');
                    callback(msgContent.frameCreatedEvent);
                }
            };
        };

        this.subscribeToToolCreatedEvents =  this.subscribeToFrameCreatedEvents;

        /**
         * Similar to subscribeToFrameCreatedEvents, but gets triggered whenever another frame is deleted while this frame is loaded in the DOM
         * @param {function} callback
         */
        this.subscribeToFrameDeletedEvents = function(callback) {
            spatialObject.messageCallBacks.frameDeletedCall = function (msgContent) {
                if (spatialObject.visibility !== 'visible') return;
                if (typeof msgContent.frameDeletedEvent !== 'undefined') {
                    console.log(spatialObject.frame + ' learned about the deletion of frame ' + msgContent.frameDeletedEvent.frameId + ' (type ' + msgContent.frameDeletedEvent.frameType + ')');
                    callback(msgContent.frameDeletedEvent);
                }
            };
        };

        this.subscribeToToolDeletedEvents = this.subscribeToFrameDeletedEvents;

        /**
         * Broadcasts a standardized message when a video plays, that will automatically pause videos in all other frames
         * The event that is sent
         */
        this.announceVideoPlay = function() {
            var messageToSend = 'pauseOtherVideosExcept' + spatialObject.frame;
            this.sendGlobalMessage(messageToSend);
        };

        /**
         * Adds a callback that will be triggered if a video from any other frames calls realityInterface.announceVideoPlay
         * In the callback, you should call .pause() on your video // TODO: accept video as argument and pause it in here?
         * @param {function} callback
         */
        this.subscribeToVideoPauseEvents = function(callback) {
            this.addGlobalMessageListener(function(e) {
                // the 'except' part ensures we don't pause our own video when it starts to play
                if (e.indexOf('pauseOtherVideosExcept') > -1 && e !== 'pauseOtherVideosExcept' + spatialObject.frame) {
                    callback(e);
                }
            });
        };


        /**
         * Pass in true (or omit the argument) to make the frame set pointer-events none so all touches pass through un-altered
         * Pass in false to reset this functionality so it accepts touches again
         * @param {boolean} newValue
         */
        this.ignoreAllTouches = function(newValue) {
            if (newValue !== spatialObject.ignoreAllTouches) {
                spatialObject.ignoreAllTouches = newValue;
                postDataToParent({
                    ignoreAllTouches: newValue
                });
            }
        };

        /**
         * Adjust the size of the frame's touch overlay element to match the current size of this frame.
         * @param {number} newWidth
         * @param {number} newHeight
         */
        this.changeFrameSize = function(newWidth, newHeight) {
            if (spatialObject.width === newWidth && spatialObject.height === newHeight) {
                return;
            }
            spatialObject.width = newWidth;
            spatialObject.height = newHeight;
            postDataToParent({
                changeFrameSize: {
                    width: newWidth,
                    height: newHeight
                }
            });
        };

        this.changeToolSize = this.changeFrameSize;

        /**
         * Asynchronously query the screen width and height from the parent application, as the iframe itself can't access that
         * @param {function} callback
         */
        this.getScreenDimensions = function(callback) {

            spatialObject.messageCallBacks.screenDimensionsCall = function (msgContent) {
                if (spatialObject.visibility !== 'visible') return;
                if (typeof msgContent.screenDimensions !== 'undefined') {
                    callback(msgContent.screenDimensions.width, msgContent.screenDimensions.height);
                    delete spatialObject.messageCallBacks['screenDimensionsCall']; // only trigger it once
                }
            };

            postDataToParent({
                getScreenDimensions: true
            });

        };

        this.useWebGlWorker = function() {
            postDataToParent({
                useWebGlWorker: true
            });
        };

        this.prefersAttachingToWorld = function() {
            spatialObject.attachesTo = ['world'];

            postDataToParent({
                attachesTo: spatialObject.attachesTo
            });
        };

        this.prefersAttachingToObjects = function() {
            spatialObject.attachesTo = ['object'];

            postDataToParent({
                attachesTo: spatialObject.attachesTo
            });
        };

        this.subscribeToWorldId = function(callback) {
            spatialObject.messageCallBacks.worldIdCall = function (msgContent) {
                if (typeof msgContent.updateWorldId !== 'undefined') {
                    if (spatialObject.object === msgContent.updateWorldId.objectId) {
                        callback(msgContent.updateWorldId.worldId);
                    }
                }
            };

            postDataToParent({
                getWorldId: true
            });
        };

        this.subscribeToPositionInWorld = function(callback) {
            spatialObject.messageCallBacks.positionInWorldCall = function (msgContent) {
                if (typeof msgContent.positionInWorld !== 'undefined') {
                    if (spatialObject.object === msgContent.positionInWorld.objectId) {
                        callback(msgContent.positionInWorld.worldMatrix, msgContent.positionInWorld.worldId);
                    }
                }
            };

            postDataToParent({
                sendPositionInWorld: true
            });
        };

        this.getPositionInWorld = function(callback) {
            spatialObject.messageCallBacks.getPositionInWorldCall = function (msgContent) {
                if (typeof msgContent.getPositionInWorld !== 'undefined') {
                    if (spatialObject.object === msgContent.getPositionInWorld.objectId) {
                        callback(msgContent.getPositionInWorld.worldMatrix, msgContent.getPositionInWorld.worldId);
                    }
                }
            };

            postDataToParent({
                getPositionInWorld: true
            });
        };

        this.wasToolJustCreated = function(callback) {
            if (typeof spatialObject.wasToolJustCreated === 'boolean') {
                callback(spatialObject.wasToolJustCreated);
                return;
            }

            spatialObject.messageCallBacks.toolCreationCall = function (msgContent) {
                if (typeof msgContent.firstInitialization !== 'undefined') {
                    spatialObject.wasToolJustCreated = msgContent.firstInitialization;
                    callback(msgContent.firstInitialization);
                    delete spatialObject.messageCallBacks['toolCreationCall']; // only trigger it once
                }
            };
        };

        this.setPinned = function(isPinned) {
            spatialObject.isPinned = isPinned;
            postDataToParent({
                setPinned: isPinned
            });
        };

        this.promptForArea = function(options) {
            if (!options) {
                options = {};
            }
            postDataToParent({promptForArea: {options: options, frameKey: spatialObject.frame}});
            return new Promise((resolve, reject) => {
                spatialObject.messageCallBacks.areaPromptResult = function (msgContent) {
                    if (typeof msgContent.area != 'undefined') {
                        if (!msgContent.canceled) {
                            resolve(msgContent.area);
                            delete spatialObject.messageCallBacks['areaPromptResult']; // only trigger it once
                        } else {
                            reject();
                            delete spatialObject.messageCallBacks['areaPromptResult']; // only trigger it once
                        }
                    }
                };
            });
        };

        this.errorNotification = function(errorMessageText) {
            postDataToParent({
                errorNotification: errorMessageText
            });
        };

        this.getEnvironmentVariables = function() {
            postDataToParent({
                getEnvironmentVariables: true
            });
            return new Promise((resolve, _reject) => {
                spatialObject.messageCallBacks.environmentVariableResult = function (msgContent) {
                    if (typeof msgContent.environmentVariables !== 'undefined') {
                        resolve(msgContent.environmentVariables);
                        delete spatialObject.messageCallBacks['areaPromptResult']; // only trigger it once
                    }
                };
            });
        }

        /**
         * Stubbed here for backwards compatibility of API. In previous versions:
         * Hides the frame itself and instead populates a background context within the editor with this frame's contents
         */
        this.sendToBackground = function() {
            console.warn('The API function "sendToBackground" is no longer supported.');
        };
    };

    SpatialInterface.prototype.injectMessageListenerAPI = function() {
        // ensures each callback has a unique name
        var callBackCounter = {
            numMatrixCallbacks: 0,
            numModelAndViewCallbacks: 0,
            numAllMatricesCallbacks: 0,
            numWorldMatrixCallbacks: 0,
            numGroundPlaneMatrixCallbacks: 0,
            numAnchoredModelViewCallbacks: 0
        };

        this.addGlobalMessageListener = function(callback) {
            spatialObject.messageCallBacks.globalMessageCall = function (msgContent) {
                if (typeof msgContent.globalMessage !== 'undefined') {
                    callback(msgContent.globalMessage);
                }
            };
        };

        this.addFrameMessageListener = function(callback) {
            spatialObject.messageCallBacks.frameMessageCall = function (msgContent) {
                if (typeof msgContent.sendMessageToFrame !== 'undefined') {
                    callback(msgContent.sendMessageToFrame);
                }
            };
        };

        this.addToolMessageListener = this.addFrameMessageListener;

        this.addMatrixListener = function (callback) {
            if (!spatialObject.sendMatrices.modelView) {
                this.subscribeToMatrix();
            }
            callBackCounter.numMatrixCallbacks++;
            spatialObject.messageCallBacks['matrixCall' + callBackCounter.numMatrixCallbacks] = function (msgContent) {
                if (typeof msgContent.modelViewMatrix !== 'undefined') {
                    callback(msgContent.modelViewMatrix, spatialObject.matrices.projection);
                }
            }.bind(this);
        };

        this.addModelAndViewListener = function(callback) {
            if (!spatialObject.sendMatrices.model || !spatialObject.sendMatrices.view) {
                this.subscribeToModelAndView();
            }
            callBackCounter.numModelAndViewCallbacks++;
            spatialObject.messageCallBacks['matrixCall' + callBackCounter.numModelAndViewCallbacks] = function (msgContent) {
                if (typeof msgContent.modelMatrix !== 'undefined' && typeof msgContent.viewMatrix !== 'undefined') {
                    callback(msgContent.modelMatrix, msgContent.viewMatrix, spatialObject.matrices.projection);
                }
            }.bind(this);
        };

        this.addAllObjectMatricesListener = function (callback) {
            if (!spatialObject.sendMatrices.allObjects) {
                this.subscribeToAllMatrices();
            }
            callBackCounter.numAllMatricesCallbacks++;
            spatialObject.messageCallBacks['allMatricesCall' + callBackCounter.numAllMatricesCallbacks] = function (msgContent) {
                if (typeof msgContent.allObjects !== 'undefined') {
                    callback(msgContent.allObjects, spatialObject.matrices.projection);
                }
            };
        };

        this.addDevicePoseMatrixListener = function (callback) {
            if (!spatialObject.sendMatrices.devicePose) {
                this.subscribeToDevicePoseMatrix();
            }
            callBackCounter.numWorldMatrixCallbacks++;
            spatialObject.messageCallBacks['worldMatrixCall' + callBackCounter.numWorldMatrixCallbacks] = function (msgContent) {
                if (typeof msgContent.devicePose !== 'undefined') {
                    callback(msgContent.devicePose, spatialObject.matrices.projection);
                }
            };
        };

        this.addGroundPlaneMatrixListener = function (callback) {
            if (!spatialObject.sendMatrices.groundPlane) {
                this.subscribeToGroundPlaneMatrix();
            }
            callBackCounter.numGroundPlaneMatrixCallbacks++;
            spatialObject.messageCallBacks['groundPlaneMatrixCall' + callBackCounter.numGroundPlaneMatrixCallbacks] = function (msgContent) {
                if (typeof msgContent.groundPlaneMatrix !== 'undefined') {
                    callback(msgContent.groundPlaneMatrix, spatialObject.matrices.projection, msgContent.floorOffset);
                }
            };
        };

        this.addAnchoredModelViewListener = function (callback) {
            if (!spatialObject.sendMatrices.anchoredModelView) {
                this.subscribeToAnchoredModelView();
            }
            callBackCounter.numAnchoredModelViewCallbacks++;
            spatialObject.messageCallBacks['anchoredModelViewCall' + callBackCounter.numAnchoredModelViewCallbacks] = function (msgContent) {
                if (typeof msgContent.anchoredModelView !== 'undefined') {
                    callback(msgContent.anchoredModelView, spatialObject.matrices.projection);
                }
            };
        };

        var numScreenPositionCallbacks = 0;
        this.addScreenPositionListener = function(callback) {
            if (!spatialObject.sendScreenPosition) {
                this.subscribeToScreenPosition();
            }
            numScreenPositionCallbacks++;
            spatialObject.messageCallBacks['screenPositionCall' + numScreenPositionCallbacks] = function (msgContent) {
                if (typeof msgContent.frameScreenPosition !== 'undefined') {
                    callback(msgContent.frameScreenPosition);
                }
            };
            return 'screenPositionCall' + numScreenPositionCallbacks; // returns a handle that can be used to cancel the listener
        };

        this.cancelScreenPositionListener = function(handle) {
            if (handle.indexOf('screenPositionCall') === -1) {
                console.warn('improperly formatted handle for a screenPositionListener. refusing to cancel.');
                return;
            }
            if (spatialObject.messageCallBacks[handle]) {
                delete spatialObject.messageCallBacks['screenPositionCall' + numScreenPositionCallbacks];
                numScreenPositionCallbacks--;
            }
        };

        this.addAccelerationListener = function (callback) {
            this.subscribeToAcceleration();
            spatialObject.messageCallBacks.AccelerationCall = function (msgContent) {
                if (typeof msgContent.acceleration !== 'undefined') {
                    callback(msgContent.acceleration);
                }
            };
        };

        this.addVisibilityListener = function (callback) {
            spatialObject.messageCallBacks.visibilityCall = function (msgContent) {
                if (typeof msgContent.visibility !== 'undefined') {
                    callback(msgContent.visibility);
                }
            };
        };

        this.addInterfaceListener = function (callback) {
            spatialObject.messageCallBacks.interfaceCall = function (msgContent) {
                if (typeof msgContent.interface !== 'undefined') {
                    callback(msgContent.interface);
                }
            };
        };

        var numMovingCallbacks = 0;
        this.addIsMovingListener = function(callback) {
            numMovingCallbacks++;
            spatialObject.messageCallBacks['frameIsMovingCall' + numMovingCallbacks] = function (msgContent) {
                if (typeof msgContent.frameIsMoving !== 'undefined') {
                    callback(msgContent.frameIsMoving);
                }
            };
        };
    };

    SpatialInterface.prototype.injectSetterGetterAPI = function() {
        this.getVisibility = function () {
            return spatialObject.visibility;
        };

        this.getInterface = function () {
            return spatialObject.interface;
        };

        this.getPositionX = function () {
            if (typeof spatialObject.matrices.modelView[12] !== 'undefined') {
                return spatialObject.matrices.modelView[12];
            } else return undefined;
        };

        this.getPositionY = function () {
            if (typeof spatialObject.matrices.modelView[13] !== 'undefined') {
                return spatialObject.matrices.modelView[13];
            } else return undefined;
        };

        this.getPositionZ = function () {
            if (typeof spatialObject.matrices.modelView[14] !== 'undefined') {
                return spatialObject.matrices.modelView[14];
            } else return undefined;
        };

        this.getProjectionMatrix = function () {
            if (typeof spatialObject.matrices.projection !== 'undefined') {
                return spatialObject.matrices.projection;
            } else return undefined;
        };

        this.getModelViewMatrix = function () {
            if (typeof spatialObject.matrices.modelView !== 'undefined') {
                return spatialObject.matrices.modelView;
            } else return undefined;
        };

        this.getGroundPlaneMatrix = function () {
            if (typeof spatialObject.matrices.groundPlane !== 'undefined') {
                return spatialObject.matrices.groundPlane;
            } else return undefined;
        };

        this.getAnchoredModelView = function () {
            if (typeof spatialObject.matrices.anchoredModelView !== 'undefined') {
                return spatialObject.matrices.anchoredModelView;
            } else return undefined;
        };

        this.getDevicePoseMatrix = function () {
            if (typeof spatialObject.matrices.devicePose !== 'undefined') {
                return spatialObject.matrices.devicePose;
            } else return undefined;
        };

        this.getAllObjectMatrices = function () {
            if (typeof spatialObject.matrices.allObjects !== 'undefined') {
                return spatialObject.matrices.allObjects;
            } else return undefined;
        };

        this.getUnitValue = function(dataPackage) {
            return {
                value: (dataPackage.value * (dataPackage.unitMax - dataPackage.unitMin)) + dataPackage.unitMin,
                unit: dataPackage.unit
            };
        };

        /**
         * @deprecated
         * Used for the Target grocery demo
         *
         * @param ingredients
         * @param userList
         * @return {boolean}
         */
        this.search = function (ingredients, userList) {
            console.warn('deprecated, might be removed');
            for (var key in userList) {

                if (userList[key].state === false) {
                    if (typeof ingredients[key] !== 'undefined') {
                        if (ingredients[key].state === true) {
                            return false;
                        }
                    }
                }

                if (userList[key].state === true) {
                    if (typeof ingredients[key] !== 'undefined') {
                        if (ingredients[key].state === false) {
                            return false;
                        }
                    } else return false;
                }
            }
            return true;
        };

        this.registerTouchDecider = function(callback) {
            spatialObject.touchDecider = callback;
            spatialObject.touchDeciderRegistered = true;
        };

        // by default, register a touch decider that ignores touches if they hit a transparent body background
        this.registerTouchDecider(function(eventData) {
            var elt = document.elementFromPoint(eventData.x, eventData.y);
            return !(elt === document.body || elt === document.body.parentElement);
        });

        this.unregisterTouchDecider = function() {
            // touchDecider is passed by reference, so setting touchDecider to null would alter the function definition
            spatialObject.touchDeciderRegistered = false; // instead just set a flag to not use the callback anymore
        };

        this.getMoveDelay = function() {
            return spatialObject.moveDelay;
        };
    };

    SpatialInterface.prototype.injectInternetOfScreensAPI = function() {
        /**
         * Callback function for Internet of screens
         * @param callback
         */
        this.setIOCallback = function(callback) {
            this.ioCallback = callback;
            this.initializeIOSSocket();
        };

        /**
         * Socket connection for internet of screens
         * @param o
         */
        this.setIOSInterface = function(o) {
            this.iosObject = o;
        };

        this.initializeIOSSocket = function() {
            // TODO: this should only happen if an API call was made to turn it on
            // Connect this frame to the internet of screens.
            if (!this.iosObject) {
                console.log('ios socket connected.', iOSHost);
                this.iosObject = io.connect(iOSHost);
                if (this.ioCallback !== undefined) {
                    this.ioCallback();
                }
            }
        };
    };

    function isDesktop() {
        return window.navigator.userAgent.indexOf('Mobile') === -1 || window.navigator.userAgent.indexOf('Macintosh') > -1;
    }

    exports.spatialObject = spatialObject;
    exports.realityObject = spatialObject;
    exports.RealityInterface = SpatialInterface;
    exports.HybridObject = SpatialInterface;
    exports.SpatialInterface = SpatialInterface;

    exports.isDesktop = isDesktop;

})(window);<|MERGE_RESOLUTION|>--- conflicted
+++ resolved
@@ -728,9 +728,7 @@
                 this.wasToolJustCreated = makeSendStub('wasToolJustCreated');
                 this.setPinned = makeSendStub('setPinned');
                 this.promptForArea = makeSendStub('promptForArea');
-<<<<<<< HEAD
                 this.getEnvironmentVariables = makeSendStub('getEnvironmentVariables');
-=======
 
                 this.analyticsAdd = makeSendStub('analyticsAdd');
                 this.analyticsRemove = makeSendStub('analyticsRemove');
@@ -743,7 +741,6 @@
                 this.analyticsSetSpaghettiVisible = makeSendStub('analyticsSetSpaghettiVisible');
                 this.analyticsSetAllClonesVisible = makeSendStub('analyticsSetAllClonesVisible');
 
->>>>>>> 57e6da54
                 // deprecated methods
                 this.sendToBackground = makeSendStub('sendToBackground');
             }
