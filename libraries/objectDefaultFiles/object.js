--- conflicted
+++ resolved
@@ -1,296 +1,251 @@
-/**
- * @preserve
- *
- *                                     .,,,;;,'''..
- *                                 .'','...     ..',,,.
- *                               .,,,,,,',,',;;:;,.  .,l,
- *                              .,',.     ...     ,;,   :l.
- *                             ':;.    .'.:do;;.    .c   ol;'.
- *      ';;'                   ;.;    ', .dkl';,    .c   :; .'.',::,,'''.
- *     ',,;;;,.                ; .,'     .'''.    .'.   .d;''.''''.
- *    .oxddl;::,,.             ',  .'''.   .... .'.   ,:;..
- *     .'cOX0OOkdoc.            .,'.   .. .....     'lc.
- *    .:;,,::co0XOko'              ....''..'.'''''''.
- *    .dxk0KKdc:cdOXKl............. .. ..,c....
- *     .',lxOOxl:'':xkl,',......'....    ,'.
- *          .';:oo:...                        .
- *               .cd,    ╔═╗┌─┐┬─┐┬  ┬┌─┐┬─┐   .
- *                 .l;   ╚═╗├┤ ├┬┘└┐┌┘├┤ ├┬┘   '
- *                   'l. ╚═╝└─┘┴└─ └┘ └─┘┴└─  '.
- *                    .o.                   ...
- *                     .''''','.;:''.........
- *                          .'  .l
- *                         .:.   l'
- *                        .:.    .l.
- *                       .x:      :k;,.
- *                       cxlc;    cdc,,;;.
- *                      'l :..   .c  ,
- *                      o.
- *                     .,
- *
- *             ╦ ╦┬ ┬┌┐ ┬─┐┬┌┬┐  ╔═╗┌┐  ┬┌─┐┌─┐┌┬┐┌─┐
- *             ╠═╣└┬┘├┴┐├┬┘│ ││  ║ ║├┴┐ │├┤ │   │ └─┐
- *             ╩ ╩ ┴ └─┘┴└─┴─┴┘  ╚═╝└─┘└┘└─┘└─┘ ┴ └─┘
- *
- * Created by Valentin on 10/22/14.
- *
- * Copyright (c) 2015 Valentin Heun
- *
- * All ascii characters above must be included in any redistribution.
- *
- * This Source Code Form is subject to the terms of the Mozilla Public
- * License, v. 2.0. If a copy of the MPL was not distributed with this
- * file, You can obtain one at http://mozilla.org/MPL/2.0/.
- */
-
-// Load socket.io.js synchronous so that it is available by the time the rest of the code is executed.
-var xhr = new XMLHttpRequest();
-xhr.open('GET', "/socket.io/socket.io.js", false);
-xhr.send();
-
-//Only add script if fetch was successful
-if (xhr.status == 200) {
-    var objIOScript = document.createElement('script');
-    objIOScript.type = "text/javascript";
-    objIOScript.text = xhr.responseText;
-    document.getElementsByTagName('head')[0].appendChild(objIOScript);
-} else {
-    console.log("Error XMLHttpRequest HTTP status: " + xhr.status);
-}
-var objectVersion = "1.0";
-var objectExp = {};
-<<<<<<< HEAD
-objectExp.matrixCSS = [];
-objectExp.acl = [];
-var objectExpSendMatrixCSS= false;
-var objectExpSendAcl = false;
-=======
-objectExp.modelViewMatrix = [];
-objectExp.projectionMatrix = [];
-var objectExpSendMatrix = false;
-var objectExpSendFullScreen = false;
-var objectExpHeight ="100%";
-var objectExpWidth = "100%";
->>>>>>> da9eef44
-
-function update() {
-    // overwrite this function with your code to update synchronized with the 3D transforms
-}
-
-// function for resizing the windows.
-window.addEventListener("message", function (MSG) {
-    var msg = JSON.parse(MSG.data);
-  //  console.log(msg);
-
-<<<<<<< HEAD
-    if (typeof msg.matrixCSS !== "undefined") {
-        objectExp.matrixCSS = msg.matrixCSS;
-=======
-    if (typeof msg.modelViewMatrix !== "undefined") {
-        objectExp.modelViewMatrix = msg.modelViewMatrix;
->>>>>>> da9eef44
-    }
-
-    if (typeof msg.projectionMatrix !== "undefined") {
-        objectExp.projectionMatrix = msg.projectionMatrix;
-    }
-
-    if (typeof msg.pos !== "undefined") {
-
-        if(objectExpSendFullScreen === false){
-            objectExpHeight = document.body.scrollHeight;
-            objectExpWidth = document.body.scrollWidth;
-        }
-
-        parent.postMessage(JSON.stringify(
-            {
-                "pos": msg.pos,
-                "obj": msg.obj,
-<<<<<<< HEAD
-                "height": document.body.scrollHeight,
-                "width": document.body.scrollWidth,
-                "sendMatrixCSS" : objectExpSendMatrixCSS,
-                "sendAcl" : objectExpSendAcl
-=======
-                "height": objectExpHeight,
-                "width":objectExpWidth,
-                "sendMatrix" : objectExpSendMatrix,
-                "fullScreen" : objectExpSendFullScreen
->>>>>>> da9eef44
-            }
-            )
-            // this needs to contain the final interface source
-            , "*");
-
-        objectExp.pos = msg.pos;
-        objectExp.obj = msg.obj;
-    }else {
-        update();
-    }
-}, false);
-
-// adding css styles nessasary for acurate 3D transformations.
-var style = document.createElement('style');
-style.type = 'text/css';
-style.innerHTML = 'body, html{ height: 100%; margin:0; padding:0;}';
-document.getElementsByTagName('head')[0].appendChild(style);
-
-
-function HybridObject() {
-
-    // subscriptions
-<<<<<<< HEAD
-    this.subscribeToMatrixCSS = function() {
-        objectExpSendMatrixCSS= true;
-=======
-    this.subscribeToMatrix = function() {
-        objectExpSendMatrix = true;
-        if (typeof objectExp.pos !== "undefined") {
-
-            if(objectExpSendFullScreen === false){
-                objectExpHeight = document.body.scrollHeight;
-                objectExpWidth = document.body.scrollWidth;
-            }
-
-            parent.postMessage(JSON.stringify(
-                {
-                    "pos": objectExp.pos,
-                    "obj": objectExp.obj,
-                    "height": objectExpHeight,
-                    "width": objectExpWidth,
-                    "sendMatrix": objectExpSendMatrix,
-                    "fullScreen": objectExpSendFullScreen
-                }), "*");
-        }
-    };
-
-    this.fullScreenOn = function() {
-        objectExpSendFullScreen = true;
-        console.log("fullscreen is loaded");
->>>>>>> da9eef44
-        if (typeof objectExp.pos !== "undefined") {
-
-            objectExpHeight = "100%";
-            objectExpWidth = "100%";
-
-            parent.postMessage(JSON.stringify(
-                {
-                    "pos": objectExp.pos,
-                    "obj": objectExp.obj,
-<<<<<<< HEAD
-                    "height": document.body.scrollHeight,
-                    "width": document.body.scrollWidth,
-                    "sendMatrixCSS": objectExpSendMatrixCSS
-=======
-                    "height": objectExpHeight,
-                    "width": objectExpWidth,
-                    "sendMatrix": objectExpSendMatrix,
-                    "fullScreen": objectExpSendFullScreen
->>>>>>> da9eef44
-                }), "*");
-        }
-    };
-
-    this.fullScreenOff = function() {
-        objectExpSendFullScreen = false;
-        if (typeof objectExp.pos !== "undefined") {
-
-             objectExpHeight = document.body.scrollHeight;
-             objectExpWidth = document.body.scrollWidth;
-
-            parent.postMessage(JSON.stringify(
-                {
-                    "pos": objectExp.pos,
-                    "obj": objectExp.obj,
-                    "height": objectExpHeight,
-                    "width": objectExpWidth,
-                    "sendMatrix": objectExpSendMatrix,
-                    "fullScreen": objectExpSendFullScreen
-                }), "*");
-        }
-    };
-
-
-    this.getPossitionX = function() {
-<<<<<<< HEAD
-        if (typeof objectExp.matrixCSS[3][0] !== "undefined") {
-            return objectExp.matrixCSS[3][0];
-=======
-        if (typeof objectExp.modelViewMatrix[3][0] !== "undefined") {
-            return objectExp.modelViewMatrix[3][0];
->>>>>>> da9eef44
-        } else return undefined;
-    };
-
-    this.getPossitionY = function() {
-<<<<<<< HEAD
-        if (typeof objectExp.matrixCSS[3][1] !== "undefined") {
-            return objectExp.matrixCSS[3][1];
-=======
-        if (typeof objectExp.modelViewMatrix[3][1] !== "undefined") {
-            return objectExp.modelViewMatrix[3][1];
->>>>>>> da9eef44
-        } else return undefined;
-    };
-
-    this.getPossitionZ = function() {
-<<<<<<< HEAD
-        if (typeof objectExp.matrixCSS[3][2] !== "undefined") {
-            return objectExp.matrixCSS[3][2];
-=======
-        if (typeof objectExp.modelViewMatrix[3][2] !== "undefined") {
-            return objectExp.modelViewMatrix[3][2];
->>>>>>> da9eef44
-        } else return undefined;
-    };
-
-    this.projectionMatrix = function() {
-        if (typeof objectExp.projectionMatrix !== "undefined") {
-            return objectExp.projectionMatrix;
-        } else return undefined;
-    };
-
-    this.modelViewMatrix = function() {
-        if (typeof objectExp.modelViewMatrix !== "undefined") {
-            return objectExp.modelViewMatrix;
-        } else return undefined;
-    };
-
-
-
-    if (typeof io !== "undefined") {
-        this.object = io.connect();
-
-        this.write = function (IO, value, mode) {
-            if (!mode) mode = 'f';
-            this.object.emit('object', JSON.stringify({pos: IO, obj: objectExp.obj, value: value, mode: mode}));
-        };
-
-        this.readRequest = function (IO) {
-            this.object.emit('/object/value', JSON.stringify({pos: IO, obj: objectExp.obj}));
-        };
-
-        this.read = function (IO, data) {
-            if (data.pos === IO) {
-                return data.value;
-            } else {
-                return undefined;
-            }
-        };
-        console.log("socket.io is loaded");
-    }
-    else {
-        this.object = {
-            on: function (x, cb) {
-            }
-        };
-        this.write = function (IO, value, mode) {
-        };
-        this.read = function (IO, data) {
-            return undefined;
-        };
-        this.readRequest = function (IO) {
-        };
-        console.log("socket.io is not working. This is normal when you work offline.");
-    }
+/**
+ * @preserve
+ *
+ *                                     .,,,;;,'''..
+ *                                 .'','...     ..',,,.
+ *                               .,,,,,,',,',;;:;,.  .,l,
+ *                              .,',.     ...     ,;,   :l.
+ *                             ':;.    .'.:do;;.    .c   ol;'.
+ *      ';;'                   ;.;    ', .dkl';,    .c   :; .'.',::,,'''.
+ *     ',,;;;,.                ; .,'     .'''.    .'.   .d;''.''''.
+ *    .oxddl;::,,.             ',  .'''.   .... .'.   ,:;..
+ *     .'cOX0OOkdoc.            .,'.   .. .....     'lc.
+ *    .:;,,::co0XOko'              ....''..'.'''''''.
+ *    .dxk0KKdc:cdOXKl............. .. ..,c....
+ *     .',lxOOxl:'':xkl,',......'....    ,'.
+ *          .';:oo:...                        .
+ *               .cd,    ╔═╗┌─┐┬─┐┬  ┬┌─┐┬─┐   .
+ *                 .l;   ╚═╗├┤ ├┬┘└┐┌┘├┤ ├┬┘   '
+ *                   'l. ╚═╝└─┘┴└─ └┘ └─┘┴└─  '.
+ *                    .o.                   ...
+ *                     .''''','.;:''.........
+ *                          .'  .l
+ *                         .:.   l'
+ *                        .:.    .l.
+ *                       .x:      :k;,.
+ *                       cxlc;    cdc,,;;.
+ *                      'l :..   .c  ,
+ *                      o.
+ *                     .,
+ *
+ *             ╦ ╦┬ ┬┌┐ ┬─┐┬┌┬┐  ╔═╗┌┐  ┬┌─┐┌─┐┌┬┐┌─┐
+ *             ╠═╣└┬┘├┴┐├┬┘│ ││  ║ ║├┴┐ │├┤ │   │ └─┐
+ *             ╩ ╩ ┴ └─┘┴└─┴─┴┘  ╚═╝└─┘└┘└─┘└─┘ ┴ └─┘
+ *
+ * Created by Valentin on 10/22/14.
+ *
+ * Copyright (c) 2015 Valentin Heun
+ *
+ * All ascii characters above must be included in any redistribution.
+ *
+ * This Source Code Form is subject to the terms of the Mozilla Public
+ * License, v. 2.0. If a copy of the MPL was not distributed with this
+ * file, You can obtain one at http://mozilla.org/MPL/2.0/.
+ */
+
+// Load socket.io.js synchronous so that it is available by the time the rest of the code is executed.
+var xhr = new XMLHttpRequest();
+xhr.open('GET', "/socket.io/socket.io.js", false);
+xhr.send();
+
+//Only add script if fetch was successful
+if (xhr.status == 200) {
+    var objIOScript = document.createElement('script');
+    objIOScript.type = "text/javascript";
+    objIOScript.text = xhr.responseText;
+    document.getElementsByTagName('head')[0].appendChild(objIOScript);
+} else {
+    console.log("Error XMLHttpRequest HTTP status: " + xhr.status);
+}
+var objectVersion = "1.0";
+var objectExp = {};
+objectExp.modelViewMatrix = [];
+objectExp.projectionMatrix = [];
+var objectExpSendMatrix = false;
+var objectExpSendFullScreen = false;
+var objectExpHeight ="100%";
+var objectExpWidth = "100%";
+
+function update() {
+    // overwrite this function with your code to update synchronized with the 3D transforms
+}
+
+// function for resizing the windows.
+window.addEventListener("message", function (MSG) {
+    var msg = JSON.parse(MSG.data);
+  //  console.log(msg);
+
+    if (typeof msg.modelViewMatrix !== "undefined") {
+        objectExp.modelViewMatrix = msg.modelViewMatrix;
+    }
+
+    if (typeof msg.projectionMatrix !== "undefined") {
+        objectExp.projectionMatrix = msg.projectionMatrix;
+    }
+
+    if (typeof msg.pos !== "undefined") {
+
+        if(objectExpSendFullScreen === false){
+            objectExpHeight = document.body.scrollHeight;
+            objectExpWidth = document.body.scrollWidth;
+        }
+
+        parent.postMessage(JSON.stringify(
+            {
+                "pos": msg.pos,
+                "obj": msg.obj,
+                "height": objectExpHeight,
+                "width":objectExpWidth,
+                "sendMatrix" : objectExpSendMatrix,
+                "fullScreen" : objectExpSendFullScreen
+            }
+            )
+            // this needs to contain the final interface source
+            , "*");
+
+        objectExp.pos = msg.pos;
+        objectExp.obj = msg.obj;
+    }else {
+        update();
+    }
+}, false);
+
+// adding css styles nessasary for acurate 3D transformations.
+var style = document.createElement('style');
+style.type = 'text/css';
+style.innerHTML = 'body, html{ height: 100%; margin:0; padding:0;}';
+document.getElementsByTagName('head')[0].appendChild(style);
+
+
+function HybridObject() {
+
+    // subscriptions
+    this.subscribeToMatrix = function() {
+        objectExpSendMatrix = true;
+        if (typeof objectExp.pos !== "undefined") {
+
+            if(objectExpSendFullScreen === false){
+                objectExpHeight = document.body.scrollHeight;
+                objectExpWidth = document.body.scrollWidth;
+            }
+
+            parent.postMessage(JSON.stringify(
+                {
+                    "pos": objectExp.pos,
+                    "obj": objectExp.obj,
+                    "height": objectExpHeight,
+                    "width": objectExpWidth,
+                    "sendMatrix": objectExpSendMatrix,
+                    "fullScreen": objectExpSendFullScreen
+                }), "*");
+        }
+    };
+
+    this.fullScreenOn = function() {
+        objectExpSendFullScreen = true;
+        console.log("fullscreen is loaded");
+        if (typeof objectExp.pos !== "undefined") {
+
+            objectExpHeight = "100%";
+            objectExpWidth = "100%";
+
+            parent.postMessage(JSON.stringify(
+                {
+                    "pos": objectExp.pos,
+                    "obj": objectExp.obj,
+                    "height": objectExpHeight,
+                    "width": objectExpWidth,
+                    "sendMatrix": objectExpSendMatrix,
+                    "fullScreen": objectExpSendFullScreen
+                }), "*");
+        }
+    };
+
+    this.fullScreenOff = function() {
+        objectExpSendFullScreen = false;
+        if (typeof objectExp.pos !== "undefined") {
+
+             objectExpHeight = document.body.scrollHeight;
+             objectExpWidth = document.body.scrollWidth;
+
+            parent.postMessage(JSON.stringify(
+                {
+                    "pos": objectExp.pos,
+                    "obj": objectExp.obj,
+                    "height": objectExpHeight,
+                    "width": objectExpWidth,
+                    "sendMatrix": objectExpSendMatrix,
+                    "fullScreen": objectExpSendFullScreen
+                }), "*");
+        }
+    };
+
+
+    this.getPossitionX = function() {
+        if (typeof objectExp.modelViewMatrix[3][0] !== "undefined") {
+            return objectExp.modelViewMatrix[3][0];
+        } else return undefined;
+    };
+
+    this.getPossitionY = function() {
+        if (typeof objectExp.modelViewMatrix[3][1] !== "undefined") {
+            return objectExp.modelViewMatrix[3][1];
+        } else return undefined;
+    };
+
+    this.getPossitionZ = function() {
+        if (typeof objectExp.modelViewMatrix[3][2] !== "undefined") {
+            return objectExp.modelViewMatrix[3][2];
+        } else return undefined;
+    };
+
+    this.projectionMatrix = function() {
+        if (typeof objectExp.projectionMatrix !== "undefined") {
+            return objectExp.projectionMatrix;
+        } else return undefined;
+    };
+
+    this.modelViewMatrix = function() {
+        if (typeof objectExp.modelViewMatrix !== "undefined") {
+            return objectExp.modelViewMatrix;
+        } else return undefined;
+    };
+
+
+
+    if (typeof io !== "undefined") {
+        this.object = io.connect();
+
+        this.write = function (IO, value, mode) {
+            if (!mode) mode = 'f';
+            this.object.emit('object', JSON.stringify({pos: IO, obj: objectExp.obj, value: value, mode: mode}));
+        };
+
+        this.readRequest = function (IO) {
+            this.object.emit('/object/value', JSON.stringify({pos: IO, obj: objectExp.obj}));
+        };
+
+        this.read = function (IO, data) {
+            if (data.pos === IO) {
+                return data.value;
+            } else {
+                return undefined;
+            }
+        };
+        console.log("socket.io is loaded");
+    }
+    else {
+        this.object = {
+            on: function (x, cb) {
+            }
+        };
+        this.write = function (IO, value, mode) {
+        };
+        this.read = function (IO, data) {
+            return undefined;
+        };
+        this.readRequest = function (IO) {
+        };
+        console.log("socket.io is not working. This is normal when you work offline.");
+    }
 }