/**
 * @preserve
 *
 *                                     .,,,;;,'''..
 *                                 .'','...     ..',,,.
 *                               .,,,,,,',,',;;:;,.  .,l,
 *                              .,',.     ...     ,;,   :l.
 *                             ':;.    .'.:do;;.    .c   ol;'.
 *      ';;'                   ;.;    ', .dkl';,    .c   :; .'.',::,,'''.
 *     ',,;;;,.                ; .,'     .'''.    .'.   .d;''.''''.
 *    .oxddl;::,,.             ',  .'''.   .... .'.   ,:;..
 *     .'cOX0OOkdoc.            .,'.   .. .....     'lc.
 *    .:;,,::co0XOko'              ....''..'.'''''''.
 *    .dxk0KKdc:cdOXKl............. .. ..,c....
 *     .',lxOOxl:'':xkl,',......'....    ,'.
 *          .';:oo:...                        .
 *               .cd,    ╔═╗┌─┐┬─┐┬  ┬┌─┐┬─┐   .
 *                 .l;   ╚═╗├┤ ├┬┘└┐┌┘├┤ ├┬┘   '
 *                   'l. ╚═╝└─┘┴└─ └┘ └─┘┴└─  '.
 *                    .o.                   ...
 *                     .''''','.;:''.........
 *                          .'  .l
 *                         .:.   l'
 *                        .:.    .l.
 *                       .x:      :k;,.
 *                       cxlc;    cdc,,;;.
 *                      'l :..   .c  ,
 *                      o.
 *                     .,
 *
 *             ╦ ╦┬ ┬┌┐ ┬─┐┬┌┬┐  ╔═╗┌┐  ┬┌─┐┌─┐┌┬┐┌─┐
 *             ╠═╣└┬┘├┴┐├┬┘│ ││  ║ ║├┴┐ │├┤ │   │ └─┐
 *             ╩ ╩ ┴ └─┘┴└─┴─┴┘  ╚═╝└─┘└┘└─┘└─┘ ┴ └─┘
 *
 * Created by Valentin on 10/22/14.
 *
 * Copyright (c) 2015 Valentin Heun
 *
 * All ascii characters above must be included in any redistribution.
 *
 * This Source Code Form is subject to the terms of the Mozilla Public
 * License, v. 2.0. If a copy of the MPL was not distributed with this
 * file, You can obtain one at http://mozilla.org/MPL/2.0/.
 */
var realityObject = {
    node: "",
    frame: "",
    object: "",
    logic: "",
    block: "",
    publicData: {},
    modelViewMatrix: [],
    projectionMatrix: [],
    visibility: "visible",
    sendMatrix: false,
    sendAcceleration: false,
    sendFullScreen: false,
    sendScreenObject : false,
    fullscreenZPosition: 0,
    sendSticky : false,
    height: "100%",
    width: "100%",
    socketIoScript: {},
    socketIoRequest: {},
    style: document.createElement('style'),
    messageCallBacks: {},
    interface : "gui",
<<<<<<< HEAD
    moveDelay: 1000,
    version: 200
=======
    version: 200,
    eventObject : {
        version : null,
        object: null,
        frame : null,
        node : null,
        x: 0,
        y: 0,
        type: null}
>>>>>>> d7014aff
};

// adding css styles nessasary for acurate 3D transformations.
realityObject.style.type = 'text/css';
realityObject.style.innerHTML = '* {-webkit-user-select: none; -webkit-touch-callout: none;} body, html{ height: 100%; margin:0; padding:0;}';
document.getElementsByTagName('head')[0].appendChild(realityObject.style);

// Load socket.io.js synchronous so that it is available by the time the rest of the code is executed.
realityObject.socketIoRequest = new XMLHttpRequest();
realityObject.socketIoRequest.open('GET', "/socket.io/socket.io.js", false);
realityObject.socketIoRequest.send();

//Only add script if fetch was successful
if (realityObject.socketIoRequest.status === 200) {
    realityObject.socketIoScript = document.createElement('script');
    realityObject.socketIoScript.type = "text/javascript";
    realityObject.socketIoScript.text = realityObject.socketIoRequest.responseText;
    document.getElementsByTagName('head')[0].appendChild(realityObject.socketIoScript);
} else {
    console.log("Error XMLHttpRequest HTTP status: " + realityObject.socketIoRequest.status);
}

/**
 ************************************************************
 */

// function for resizing the windows.

window.addEventListener("message", function (MSG) {

    var msgContent = JSON.parse(MSG.data);
    for (var key in realityObject.messageCallBacks) {
        realityObject.messageCallBacks[key](msgContent);
    }
}, false);

realityObject.messageCallBacks.mainCall = function (msgContent) {

    // console.log("------------------------------");
    // console.log(msgContent);

    if (typeof msgContent.node !== "undefined") {

        if (realityObject.sendFullScreen === false) {
            realityObject.height = document.body.scrollHeight;
            realityObject.width = document.body.scrollWidth;
        }

        parent.postMessage(JSON.stringify(
            {
                version: realityObject.version,
                node: msgContent.node,
                frame: msgContent.frame,
                object: msgContent.object,
                height: realityObject.height,
                width: realityObject.width,
                sendMatrix: realityObject.sendMatrix,
                sendAcceleration: realityObject.sendAcceleration,
                fullScreen: realityObject.sendFullScreen,
                stickiness: realityObject.sendSticky
            }
            )
            // this needs to contain the final interface source
            , "*");

        realityObject.node = msgContent.node;
        realityObject.frame = msgContent.frame;
        realityObject.object = msgContent.object;
    }
    else if (typeof msgContent.logic !== "undefined") {


        parent.postMessage(JSON.stringify(
            {
                version: realityObject.version,
                block: msgContent.block,
                logic: msgContent.logic,
                frame: msgContent.frame,
                object: msgContent.object,
                publicData: msgContent.publicData
            }
            )
            // this needs to contain the final interface source
            , "*");

        realityObject.block = msgContent.block;
        realityObject.logic = msgContent.logic;
        realityObject.frame = msgContent.frame;
        realityObject.object = msgContent.object;
        realityObject.publicData = msgContent.publicData;
    }

    if (typeof msgContent.modelViewMatrix !== "undefined") {
        realityObject.modelViewMatrix = msgContent.modelViewMatrix;
    }

    if (typeof msgContent.projectionMatrix !== "undefined") {
        realityObject.projectionMatrix = msgContent.projectionMatrix;
    }

    if (typeof msgContent.visibility !== "undefined") {
        realityObject.visibility = msgContent.visibility;

        if(realityObject.visibility === "visible"){
            if (typeof realityObject.node !== "undefined") {
                if(realityObject.sendSticky) {
                    parent.postMessage(JSON.stringify(
                        {
                            version: realityObject.version,
                            node: realityObject.node,
                            frame: realityObject.frame,
                            object: realityObject.object,
                            height: realityObject.height,
                            width: realityObject.width,
                            sendMatrix: realityObject.sendMatrix,
                            sendAcceleration: realityObject.sendAcceleration,
                            fullScreen: realityObject.sendFullScreen,
                            stickiness: realityObject.sendSticky,
                            sendScreenObject : realityObject.sendScreenObject
                        }), "*");
                }
            }
        }
    }

    if (typeof msgContent.interface !== "undefined") {
        realityObject.interface = msgContent.interface
    }
};

/**
 ************************************************************
 */

function HybridObject() {

    /**
     ************************************************************
     */

    this.sendGlobalMessage = function (ohMSG) {
        if (typeof realityObject.node !== "undefined") {
            var msgg = JSON.stringify(
                {
                    version: realityObject.version,
                    node: realityObject.node,
                    frame: realityObject.frame,
                    object: realityObject.object,
                    globalMessage: ohMSG
                });
            window.parent.postMessage(msgg
                , "*");
        }
    };

    /**
     ************************************************************
     */

    this.addGlobalMessageListener = function (callback) {

        realityObject.messageCallBacks.gloablMessageCall = function (msgContent) {
            if (typeof msgContent.globalMessage !== "undefined") {
                callback(msgContent.globalMessage);
            }
        };
    };

    /**
     ************************************************************
     */

    this.addMatrixListener = function (callback) {
        realityObject.messageCallBacks.matrixCall = function (msgContent) {
            if (typeof msgContent.modelViewMatrix !== "undefined") {
                callback(msgContent.modelViewMatrix, realityObject.projectionMatrix);
            }
        }
    };

    this.addAccelerationListener = function (callback) {
        console.log("got this");
        realityObject.messageCallBacks.AccelerationCall = function (msgContent) {
            if (typeof msgContent.acceleration !== "undefined") {
                callback(msgContent.acceleration);
            }
        }
    };


    /**
     ************************************************************
     */
    // subscriptions
    this.subscribeToMatrix = function () {
        realityObject.sendMatrix = true;
        if (typeof realityObject.node !== "undefined" || typeof realityObject.frame !== "undefined") {

            if (realityObject.sendFullScreen === false) {
                realityObject.height = document.body.scrollHeight;
                realityObject.width = document.body.scrollWidth;
            }

            parent.postMessage(JSON.stringify(
                {
                    version: realityObject.version,
                    node: realityObject.node,
                    frame: realityObject.frame,
                    object: realityObject.object,
                    height: realityObject.height,
                    width: realityObject.width,
                    sendMatrix: realityObject.sendMatrix,
                    sendAcceleration: realityObject.sendAcceleration,
                    fullScreen: realityObject.sendFullScreen,
                    stickiness: realityObject.sendSticky
                }), "*");
        }
    };

    // subscriptions
    this.subscribeToAcceleration = function () {
        realityObject.sendAcceleration = true;
        if (typeof realityObject.node !== "undefined") {
            parent.postMessage(JSON.stringify(
                {
                    version: realityObject.version,
                    node: realityObject.node,
                    frame: realityObject.frame,
                    object: realityObject.object,
                    height: realityObject.height,
                    width: realityObject.width,
                    sendMatrix: realityObject.sendMatrix,
                    sendAcceleration: realityObject.sendAcceleration,
                    fullScreen: realityObject.sendFullScreen,
                    stickiness: realityObject.sendSticky
                }), "*");
        }
    };



    /**
     ************************************************************
     */

    this.setFullScreenOn = function (zPosition) {
        realityObject.sendFullScreen = true;
        console.log("fullscreen is loaded");
        if (typeof realityObject.node !== "undefined" || typeof realityObject.frame !== "undefined") {

            realityObject.height = "100%";
            realityObject.width = "100%";
            if (zPosition !== undefined) {
                realityObject.fullscreenZPosition = zPosition;
            }

            parent.postMessage(JSON.stringify(
                {
                    version: realityObject.version,
                    node: realityObject.node,
                    frame: realityObject.frame,
                    object: realityObject.object,
                    height: realityObject.height,
                    width: realityObject.width,
                    sendMatrix: realityObject.sendMatrix,
                    sendAcceleration: realityObject.sendAcceleration,
                    fullScreen: realityObject.sendFullScreen,
                    fullscreenZPosition: realityObject.fullscreenZPosition,
                    stickiness: realityObject.sendSticky
                }), "*");
        }
    };

    /**
     ************************************************************
     */

    this.setFullScreenOff = function () {
        realityObject.sendFullScreen = false;
        if (typeof realityObject.node !== "undefined") {

            realityObject.height = document.body.scrollHeight;
            realityObject.width = document.body.scrollWidth;

            parent.postMessage(JSON.stringify(
                {
                    version: realityObject.version,
                    node: realityObject.node,
                    frame: realityObject.frame,
                    object: realityObject.object,
                    height: realityObject.height,
                    width: realityObject.width,
                    sendMatrix: realityObject.sendMatrix,
                    sendAcceleration: realityObject.sendAcceleration,
                    fullScreen: realityObject.sendFullScreen,
                    stickiness: realityObject.sendSticky
                }), "*");
        }
    };

    /**
     ************************************************************
     */

    this.setStickyFullScreenOn = function () {
        realityObject.sendFullScreen = "sticky";
        realityObject.sendSticky = true;
        if (typeof realityObject.node !== "undefined") {

            realityObject.height = "100%";
            realityObject.width = "100%";

            parent.postMessage(JSON.stringify(
                {
                    version: realityObject.version,
                    node: realityObject.node,
                    frame: realityObject.frame,
                    object: realityObject.object,
                    height: realityObject.height,
                    width: realityObject.width,
                    sendMatrix: realityObject.sendMatrix,
                    sendAcceleration: realityObject.sendAcceleration,
                    fullScreen: realityObject.sendFullScreen,
                    stickiness: realityObject.sendSticky
                }), "*");
        }
    };

    /**
     ************************************************************
     */

    this.setStickinessOff = function () {
        console.log(realityObject.visibility);
   //if(realityObject.visibility === "hidden"){
        if (typeof realityObject.node !== "undefined") {
            parent.postMessage(JSON.stringify(
                {
                    version: realityObject.version,
                    node: realityObject.node,
                    frame: realityObject.frame,
                    object: realityObject.object,
                    height: realityObject.height,
                    width: realityObject.width,
                    sendMatrix: realityObject.sendMatrix,
                    sendAcceleration: realityObject.sendAcceleration,
                    fullScreen: realityObject.sendFullScreen,
                    stickiness: false
                }), "*");
        }

    };

    this.activateScreenObject = function() {
        realityObject.sendScreenObject = true;
        parent.postMessage(JSON.stringify({
            version: realityObject.version,
            node: realityObject.node,
            frame: realityObject.frame,
            object: realityObject.object,
            sendScreenObject : true
        }), '*');
    };

    /**
     ************************************************************
     */

    this.getVisibility = function () {
        return realityObject.visibility;
    };

    /**
     ************************************************************
     */

    this.addVisibilityListener = function (callback) {
        realityObject.messageCallBacks.visibilityCall = function (msgContent) {
            if (typeof msgContent.visibility !== "undefined") {
                callback(msgContent.visibility);
            }
        };
    };


    /**
     ************************************************************
     */

    this.getInterface= function () {
        return realityObject.interface;
    };

    /**
     ************************************************************
     */

    this.addInterfaceListener = function (callback) {
        realityObject.messageCallBacks.interfaceCall = function (msgContent) {
            if (typeof msgContent.interface !== "undefined" && typeof msgContent.search === "undefined") {
                callback(msgContent.interface, null);
            } else  if (typeof msgContent.interface !== "undefined" && typeof msgContent.search !== "undefined") {
                callback(msgContent.interface, msgContent.search);
            }
        };
    };

    /**
     ************************************************************
     */

    this.search = function (ingredients, userList) {
        for (var key in userList) {

            if (userList[key].state === false) {
                if(typeof ingredients[key] !== "undefined"){
                    if(ingredients[key].state === true){
                        return false;
                    }
                }
            }

            if (userList[key].state === true) {
                if(typeof ingredients[key] !== "undefined"){
                    if(ingredients[key].state === false){
                        return false;
                    }
                } else return false;
            }
        }
        return true;
    }

    this.getPositionX = function () {
        if (typeof realityObject.modelViewMatrix[12] !== "undefined") {
            return realityObject.modelViewMatrix[12];
        } else return undefined;
    };

    /**
     ************************************************************
     */

    this.getPositionY = function () {
        if (typeof realityObject.modelViewMatrix[13] !== "undefined") {
            return realityObject.modelViewMatrix[13];
        } else return undefined;
    };

    /**
     ************************************************************
     */

    this.getPositionZ = function () {
        if (typeof realityObject.modelViewMatrix[14] !== "undefined") {
            return realityObject.modelViewMatrix[14];
        } else return undefined;
    };

    /**
     ************************************************************
     */

    this.getProjectionMatrix = function () {
        if (typeof realityObject.projectionMatrix !== "undefined") {
            return realityObject.projectionMatrix;
        } else return undefined;
    };

    /**
     ************************************************************
     */

    this.getModelViewMatrix = function () {
        if (typeof realityObject.modelViewMatrix !== "undefined") {
            return realityObject.modelViewMatrix;
        } else return undefined;
    };

    this.setMoveDelay = function(delayInMilliseconds) {
        realityObject.moveDelay = delayInMilliseconds
    };

    if (typeof io !== "undefined") {
        var _this = this;

        this.ioObject = io.connect();
        this.oldValueList = {};

        this.sendEealityEditorSubscribe = setInterval(function () {
            if (realityObject.object) {
                _this.ioObject.emit('/subscribe/realityEditor', JSON.stringify({object: realityObject.object, protocol: realityObject.protocol}));
                clearInterval(_this.sendEealityEditorSubscribe);
            }
        }, 10);

        /**
         ************************************************************
         */


        this.write = function (node, value, mode, unit, unitMin, unitMax) {
            if (!mode)  mode = "f";
            if (!unit)  unit = false;
            if (!unitMin)  unitMin = 0;
            if (!unitMax)  unitMax = 1;

            var thisData = {value: value, mode: mode, unit: unit, unitMin: unitMin, unitMax: unitMax};
            if (!node in _this.oldValueList) {
                _this.oldValueList[node] = null;
            }

            if (_this.oldValueList[node] !== value) {
                this.ioObject.emit('object', JSON.stringify({
                    object: realityObject.object,
                    frame: realityObject.object+realityObject.frame,
                    node: realityObject.object+realityObject.frame+node,
                    data: thisData
                }));
            }
            _this.oldValueList[node] = value;
        };

// Routing the messages via Server for Screen

        this.addScreenObjectListener = function () {
            realityObject.messageCallBacks.screenObjectCall = function (msgContent) {
                if (typeof msgContent.screenObject !== "undefined") {
                    _this.ioObject.emit('/object/screenObject', JSON.stringify(msgContent.screenObject));
                }
            };
        };

        this.addScreenObjectReadListener = function () {
            _this.ioObject.on("/object/screenObject", function (msg) {
                var thisMsg = JSON.parse(msg);
                if (!thisMsg.object) thisMsg.object = null;
                if (!thisMsg.frame) thisMsg.frame = null;
                if (!thisMsg.node) thisMsg.node = null;

                parent.postMessage(JSON.stringify({
                    version: realityObject.version,
                    node: realityObject.node,
                    frame: realityObject.frame,
                    object: realityObject.object,
                    screenObject: {
                        object: thisMsg.object,
                        frame: thisMsg.frame,
                        node: thisMsg.node
                    }
                }), '*');
            });
        };

        this.addScreenObjectListener();
        this.addScreenObjectReadListener();

        /**
         ************************************************************
         */

        this.readRequest = function (node) {
            this.ioObject.emit('/object/readRequest', JSON.stringify({object: realityObject.object, frame: realityObject.object+realityObject.frame, node: realityObject.object+realityObject.frame+node}));
        };

        /**
         ************************************************************
         */

        this.read = function (node, msg) {
            if (msg.node === realityObject.object+realityObject.frame+node) {
                return msg.data.value;
            } else {
                return undefined;
            }
        };

        /**
         ************************************************************
         */

        this.addReadListener = function (node, callback) {
            _this.ioObject.on("object", function (msg) {
                var thisMsg = JSON.parse(msg);
                if (typeof thisMsg.node !== "undefined") {
                    if (thisMsg.node === realityObject.object+realityObject.frame+node) {
                        if (typeof thisMsg.data !== "undefined")
                            callback(thisMsg.data.value);
                    }
                }
            });
        };

        console.log("socket.io is loaded");
    }
    else {

        /**
         ************************************************************
         */
        this.ioObject = {
            on: function (x, cb) {
            }
        };

        /**
         ************************************************************
         */
        this.write = function (node, value, mode) {
        };

        /**
         ************************************************************
         */
        this.read = function (node, data) {
            return undefined;
        };

        /**
         ************************************************************
         */
        this.readRequest = function (node) {
        };

        /**
         ************************************************************
         */
        this.addReadListener = function (node, callback) {

        };

        console.log("socket.io is not working. This is normal when you work offline.");
    }
}

// these are functions used for the setup of logic blocks

function HybridLogic() {
    this.publicData = realityObject.publicData;



    this.readPublicData = function (valueName, value) {
        if (!value)  value = 0;

        if (typeof realityObject.publicData[valueName] === "undefined") {
            realityObject.publicData[valueName] = value;
            return value;
        } else {
            return realityObject.publicData[valueName];
        }
    };

    if (typeof io !== "undefined") {
        var _this = this;

        this.ioObject = io.connect();
        this.oldValueList = {};

        this.addReadPublicDataListener = function (valueName, callback) {

            _this.ioObject.on("block", function (msg) {
                var thisMsg = JSON.parse(msg);
                if (typeof thisMsg.publicData !== "undefined") {
                    if (typeof thisMsg.publicData[valueName] !== "undefined") {
                        callback(thisMsg.publicData[valueName]);
                    }
                }
            });
        };



        this.sendEealityEditorSubscribe = setInterval(function () {
            if (realityObject.object) {
                _this.ioObject.emit('/subscribe/realityEditorBlock', JSON.stringify(
                    {
                        object: realityObject.object,
                        frame: realityObject.frame,
                        logic:realityObject.logic,
                        block: realityObject.block
                    }));
                clearInterval(_this.sendEealityEditorSubscribe);
            }
        }, 10);

        /**
         ************************************************************
         */

        this.writePublicData = function (valueName, value) {

            realityObject.publicData[valueName] = value;

            this.ioObject.emit('block/publicData', JSON.stringify({
                object: realityObject.object,
                frame: realityObject.frame,
                logic: realityObject.logic,
                block: realityObject.block,
                publicData: realityObject.publicData
            }));

            parent.postMessage(JSON.stringify(
                {
                    version: realityObject.version,
                    block: realityObject.block,
                    logic: realityObject.logic,
                    object: realityObject.object,
                    frame: realityObject.frame,
                    publicData: realityObject.publicData
                }
            ), "*");
        };

        this.writePrivateData = function (valueName, value) {

            var thisItem = {};
            thisItem[valueName] = value;

            this.ioObject.emit('block/privateData', JSON.stringify({
                object: realityObject.object,
                frame: realityObject.frame,
                logic: realityObject.logic,
                block: realityObject.block,
                privateData: thisItem
            }));
        };

        console.log("socket.io is loaded");
    }
    else {

        this.addReadPublicDataListener = function (valueName, callback) {

            realityObject.messageCallBacks.updateLogicGUI = function (msgContent) {
                if (typeof msgContent.publicData !== "undefined") {
                    if (typeof msgContent.publicData[valueName] !== "undefined") {
                        callback(msgContent.publicData[valueName]);
                    }
                }
            };
        };

        /**
         ************************************************************
         */
        this.ioObject = {
            on: function (x, cb) {
            }
        };

        /**
         ************************************************************
         */
        this.writePrivateData = function (valueName, value) {
        };

        /**
         ************************************************************
         */
        this.writePublicData = function (valueName, value) {
        };

        console.log("socket.io is not working. This is normal when you work offline.");
    }

}

document.addEventListener('DOMContentLoaded', function() {
    var touchTimer = null;
    var sendTouchEvents = false;
    var startCoords = {
        x: 0,
        y: 0
    };
    var touchMoveTolerance = 100;

    function getTouchX(event) {
        return event.changedTouches[0].screenX;
    }

    function getTouchY(event) {
        return event.changedTouches[0].screenY;
    }

    function getScreenPosition(event) {
        realityObject.eventObject.version = realityObject.version;
        realityObject.eventObject.object = realityObject.object;
        realityObject.eventObject.frame = realityObject.frame;
        realityObject.eventObject.node = realityObject.node;
        realityObject.eventObject.x = event.changedTouches[0].screenX;
        realityObject.eventObject.y = event.changedTouches[0].screenY;
        realityObject.eventObject.type = event.type;
        return realityObject.eventObject;
    }

    function sendEventObject(event) {

        parent.postMessage(JSON.stringify({
            version: realityObject.version,
            node: realityObject.node,
            frame: realityObject.frame,
            object: realityObject.object,
            eventObject: getScreenPosition(event)
        }), '*');
    }


    function sendTouchEvent(event) {
        parent.postMessage(JSON.stringify({
            version: realityObject.version,
            node: realityObject.node,
            frame: realityObject.frame,
            object: realityObject.object,
            touchEvent: {
                type: event.type,
                x: getTouchX(event),
                y: getTouchY(event)
            }
        }), '*');
    }

    document.body.addEventListener('touchstart', function(event) {
        sendEventObject(event);
        if (!realityObject.width) {
            return;
        }

        if (touchTimer) {
            return;
        }

        startCoords.x = getTouchX(event);
        startCoords.y = getTouchY(event);

        touchTimer = setTimeout(function() {
            parent.postMessage(JSON.stringify({
                version: realityObject.version,
                node: realityObject.node,
                frame: realityObject.frame,
                object: realityObject.object,
                beginTouchEditing: true
            }), '*');
            sendTouchEvents = true;
            touchTimer = null;
        }, realityObject.moveDelay);
    });


    document.body.addEventListener('touchmove', function(event) {
        sendEventObject(event);

        if (sendTouchEvents) {
            sendTouchEvent(event);
        } else if (touchTimer) {
            var dx = getTouchX(event) - startCoords.x;
            var dy = getTouchY(event) - startCoords.y;
            if (dx * dx + dy * dy > touchMoveTolerance) {
                clearTimeout(touchTimer);
                touchTimer = null;
            }
        }
    });

    document.body.addEventListener('touchend', function(event) {
        sendEventObject(event);
        if (sendTouchEvents) {
            sendTouchEvent(event);
        }
        clearTimeout(touchTimer);
        touchTimer = null;
    });

    window.addEventListener('message', function (msg) {
        var msgContent = JSON.parse(msg.data);
        if (msgContent.stopTouchEditing) {
            sendTouchEvents = false;
        }
    });
}, false);<|MERGE_RESOLUTION|>--- conflicted
+++ resolved
@@ -65,11 +65,8 @@
     style: document.createElement('style'),
     messageCallBacks: {},
     interface : "gui",
-<<<<<<< HEAD
+    version: 200,
     moveDelay: 1000,
-    version: 200
-=======
-    version: 200,
     eventObject : {
         version : null,
         object: null,
@@ -78,7 +75,6 @@
         x: 0,
         y: 0,
         type: null}
->>>>>>> d7014aff
 };
 
 // adding css styles nessasary for acurate 3D transformations.
