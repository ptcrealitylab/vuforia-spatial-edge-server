(function(exports) {

    /* eslint no-inner-declarations: "off" */
    // makes sure this only gets loaded once per iframe
    if (typeof exports.spatialObject !== 'undefined') {
        return;
    }

    // Hardcoded for now, host of the internet of screens.
    var iOSHost = 'https://localhost:5000';

    // Keeps track of all state related to this frame and its API interactions
    var spatialObject = {
        alreadyLoaded: false,
        node: '',
        frame: '',
        object: '',
        publicData: {},
        modelViewMatrix: [],
        serverIp: '127.0.0.1',
        serverPort: '8080',
        matrices: {
            modelView: [],
            projection: [],
            groundPlane: [],
            devicePose: [],
            allObjects: {}
        },
        projectionMatrix: [],
        visibility: 'visible',
        sendMatrix: false,
        sendMatrices: {
            modelView: false,
            devicePose: false,
            groundPlane: false,
            allObjects: false
        },
        sendScreenPosition: false,
        sendDeviceDistance: false,
        sendAcceleration: false,
        sendFullScreen: false,
        sendScreenObject: false,
        fullscreenZPosition: 0,
        sendSticky: false,
        isFullScreenExclusive: false,
        attachesTo: null,
        wasToolJustCreated: null,
        isPinned: true,
        height: '100%',
        width: '100%',
        socketIoScript: {},
        socketIoRequest: {},
        socketIoUrl: '',
        style: document.createElement('style'),
        messageCallBacks: {},
        interface: 'gui',
        version: 170,
        moveDelay: 400,
        visibilityDistance: 2.0,
        customInteractionMode: false, // this is how frames used to respond to touches. change to true and add class realityInteraction to certain divs to make only some divs interactable
        invertedInteractionMode: false, // if true, inverts the behavior of customInteractionMode. divs with realityInteraction are the only ones that can move the frame, all others are interactable
        eventObject: {
            version: null,
            object: null,
            frame: null,
            node: null,
            x: 0,
            y: 0,
            type: null},
        touchDecider: null,
        touchDeciderRegistered: false,
        ignoreAllTouches: false,
        // onFullScreenEjected: null,
        onload: null
    };

    /**
     * Generates a random 12 character unique identifier using uppercase, lowercase, and numbers (e.g. "OXezc4urfwja")
     * @return {string}
     */
    function uuidTime () {
        var dateUuidTime = new Date();
        var abcUuidTime = 'ABCDEFGHIJKLMNOPQRSTUVWXYZabcdefghijklmnopqrstuvwxyz0123456789';
        var stampUuidTime = parseInt(Math.floor((Math.random() * 199) + 1) + '' + dateUuidTime.getTime()).toString(36);
        while (stampUuidTime.length < 11) stampUuidTime = abcUuidTime.charAt(Math.floor(Math.random() * abcUuidTime.length)) + stampUuidTime;
        return '_' + stampUuidTime;
    }

    var sessionUuid = uuidTime(); // prevents this application from sending itself data

    console.log('fullscreen reset for new frame ' + spatialObject.sendFullScreen);

    // adding css styles nessasary for acurate 3D transformations.
    spatialObject.style.type = 'text/css';
    spatialObject.style.innerHTML = '* {-webkit-user-select: none; -webkit-touch-callout: none;} body, html{ height: 100%; margin:0; padding:0; overflow: hidden;}';
    document.getElementsByTagName('head')[0].appendChild(spatialObject.style);

    // this will be initialized once the frame creates a new SpatialInterface()
    var realityInterface = null;

    /**
     * automatically injects the socket.io script into the page once the editor has posted frame info into the page
     * @param {{ip: string}} object - data object containing the server IP of the object
     */
    function loadObjectSocketIo(object) {
        var script = document.createElement('script');
        script.type = 'text/javascript';

        let defaultPort = '8080';
        if (object.hasOwnProperty('port')) defaultPort = object.port;

        spatialObject.serverPort = defaultPort;

        var url = 'http://' + object.ip + ':' + defaultPort;
        spatialObject.socketIoUrl = url;
        script.src = url + '/socket.io/socket.io.js';

        script.addEventListener('load', function() {
            if (realityInterface) {
                // adds the API methods related to sending/receiving socket messages
                realityInterface.injectSocketIoAPI();
            }
        });

        document.body.appendChild(script);
    }

    /**
     * Triggers all messageCallbacks functions.
     * spatialObject.messageCallBacks.mainCall is the primary function always triggered by this, but additional
     * messageCallbacks are added by calling the methods in realityInterface.injectMessageListenerAPI
     */
    window.addEventListener('message', function (MSG) {
        if (!MSG.data) { return; }
        if (typeof MSG.data !== 'string') { return; }
        var msgContent = JSON.parse(MSG.data);
        for (var key in spatialObject.messageCallBacks) {
            spatialObject.messageCallBacks[key](msgContent);
        }
    }, false);

    // TODO: DEBUG what this really does and why it's needed
    function tryResend() {
        var windowMatches = window.location.search.match(/nodeKey=([^&]+)/);
        if (!windowMatches) {
            return;
        }
        var nodeKey = windowMatches[1];
        parent.postMessage(JSON.stringify({resendOnElementLoad: true, nodeKey: nodeKey}), '*');
    }
    tryResend();

    /**
     * Helper function that posts entire basic state of spatialObject to parent
     */
    function postAllDataToParent() {
        console.log('check: ' + spatialObject.frame + ' fullscreen = ' + spatialObject.sendFullScreen);

        if (typeof spatialObject.node !== 'undefined' || typeof spatialObject.frame !== 'undefined') {
            parent.postMessage(JSON.stringify(
                {
                    version: spatialObject.version,
                    node: spatialObject.node,
                    frame: spatialObject.frame,
                    object: spatialObject.object,
                    height: spatialObject.height,
                    width: spatialObject.width,
                    sendMatrix: spatialObject.sendMatrix,
                    sendMatrices: spatialObject.sendMatrices,
                    sendScreenPosition: spatialObject.sendScreenPosition,
                    sendAcceleration: spatialObject.sendAcceleration,
                    fullScreen: spatialObject.sendFullScreen,
                    fullscreenZPosition: spatialObject.fullscreenZPosition,
                    stickiness: spatialObject.sendSticky,
                    sendScreenObject: spatialObject.sendScreenObject,
                    moveDelay: spatialObject.moveDelay
                }), '*');  // this needs to contain the final interface source
        }
    }

    /**
     * Helper function that posts object/frame/node/version to parent along with whatever custom properties you want to send
     * @param {object} additionalProperties - JSON object containing any additional key/value pairs to send
     */
    function postDataToParent(additionalProperties) {
        if (typeof spatialObject.node !== 'undefined' || typeof spatialObject.frame !== 'undefined') {
            var dataToSend = {
                version: spatialObject.version,
                node: spatialObject.node,
                frame: spatialObject.frame,
                object: spatialObject.object
            };
            if (additionalProperties) {
                for (var key in additionalProperties) {
                    dataToSend[key] = additionalProperties[key];
                }
            }
            parent.postMessage(JSON.stringify(dataToSend), '*');
        }
    }

    /**
     * receives POST messages from parent to change spatialObject state
     * @param {object} msgContent - JSON contents received by the iframe's contentWindow.postMessage listener
     */
    spatialObject.messageCallBacks.mainCall = function (msgContent) {

        if (typeof msgContent.sendMessageToFrame !== 'undefined') {
            return; // TODO: fix this bug in a cleaner way (github issue #17)
        }

        // Adds the socket.io connection and adds the related API methods
        if (msgContent.objectData) { // objectData contains the IP necessary to load the socket script
            if (!spatialObject.socketIoUrl) {
                loadObjectSocketIo(msgContent.objectData);
            }
        }

        if (typeof msgContent.firstInitialization !== 'undefined') {
            spatialObject.wasToolJustCreated = msgContent.firstInitialization;
        }

        // initialize spatialObject for frames and add additional API methods
        if (typeof msgContent.node !== 'undefined') {

            if (!spatialObject.alreadyLoaded) {

                if (spatialObject.sendFullScreen === false) {
                    spatialObject.height = document.body.scrollHeight;
                    spatialObject.width = document.body.scrollWidth;
                }

                spatialObject.node = msgContent.node;
                spatialObject.frame = msgContent.frame;
                spatialObject.object = msgContent.object;

                // Post the default state of this frame to the parent application
                postAllDataToParent();

                if (realityInterface) {
                    // adds the API methods not reliant on the socket.io connection
                    realityInterface.injectAllNonSocketAPIs();
                }

                // triggers the onRealityInterfaceLoaded function
                if (spatialObject.onload) {
                    spatialObject.onload();
                    spatialObject.onload = null;
                }
            }

            if (spatialObject.sendScreenObject) {
                if (realityInterface) {
                    realityInterface.activateScreenObject(); // make sure it gets sent with updated object,frame,node
                }
            }

            spatialObject.alreadyLoaded = true;

            // initialize spatialObject for logic block settings menus, which declare a new RealityLogic()
        } else if (typeof msgContent.logic !== 'undefined') {

            parent.postMessage(JSON.stringify(
                {
                    version: spatialObject.version,
                    block: msgContent.block,
                    logic: msgContent.logic,
                    frame: msgContent.frame,
                    object: msgContent.object,
                    publicData: msgContent.publicData
                }
            )
            // this needs to contain the final interface source
            , '*');

            spatialObject.block = msgContent.block;
            spatialObject.logic = msgContent.logic;
            spatialObject.frame = msgContent.frame;
            spatialObject.object = msgContent.object;
            spatialObject.publicData = msgContent.publicData;

            if (spatialObject.sendScreenObject) {
                if (realityInterface) {
                    realityInterface.activateScreenObject(); // make sure it gets sent with updated object,frame,node
                }
            }
        }

        // Add some additional message listeners which keep the spatialObject updated with application state
        // TODO: should these only be added when specific message listeners have been registered via the API?

        if (typeof msgContent.modelViewMatrix !== 'undefined') {
            spatialObject.modelViewMatrix = msgContent.modelViewMatrix;
            spatialObject.matrices.modelView = msgContent.modelViewMatrix;
        }

        if (typeof msgContent.projectionMatrix !== 'undefined') {
            spatialObject.projectionMatrix = msgContent.projectionMatrix;
            spatialObject.matrices.projection = msgContent.projectionMatrix;
        }

        if (typeof msgContent.allObjects !== 'undefined') {
            spatialObject.matrices.allObjects = msgContent.allObjects;
        }

        if (typeof msgContent.devicePose !== 'undefined') {
            spatialObject.matrices.devicePose = msgContent.devicePose;
        }

        if (typeof msgContent.groundPlaneMatrix !== 'undefined') {
            spatialObject.matrices.groundPlane = msgContent.groundPlaneMatrix;
        }

        // receives visibility state (changes when guiState changes or frame gets unloaded due to outside of view)
        if (typeof msgContent.visibility !== 'undefined') {
            spatialObject.visibility = msgContent.visibility;

            // reload public data when it becomes visible
            if (realityInterface && spatialObject.ioObject) {
                realityInterface.reloadPublicData();
            }

            // ensure sticky fullscreen state gets sent to parent when it becomes visible
            if (spatialObject.visibility === 'visible') {
                if (typeof spatialObject.node !== 'undefined') {
                    if (spatialObject.sendSticky) {
                        // postAllDataToParent();
                        postDataToParent({
                            fullScreen: spatialObject.sendFullScreen,
                            fullscreenZPosition: spatialObject.fullscreenZPosition,
                            stickiness: spatialObject.sendSticky
                        });
                    }
                }
            }
        }

        // receives the guiState / "mode" that the app is in, e.g. ui, node, logic, etc...
        if (typeof msgContent.interface !== 'undefined') {
            spatialObject.interface = msgContent.interface;
        }

        // can be triggered by real-time system to refresh public data when editor received a message from another client
        if (typeof msgContent.reloadPublicData !== 'undefined') {
            realityInterface.reloadPublicData();
        }

        // handle synthetic touch events and pass them into the page contents
        if (typeof msgContent.event !== 'undefined' && typeof msgContent.event.pointerId !== 'undefined') {

            // eventData looks like {type: "pointerdown", pointerId: 29887780, pointerType: "touch", x: 334, y: 213}
            var eventData = msgContent.event;

            var event = new PointerEvent(eventData.type, {
                view: window,
                bubbles: true,
                cancelable: true,
                pointerId: eventData.pointerId,
                pointerType: eventData.pointerType,
                x: eventData.x,
                y: eventData.y,
                clientX: eventData.x,
                clientY: eventData.y,
                pageX: eventData.x,
                pageY: eventData.y,
                screenX: eventData.x,
                screenY: eventData.y
            });

            // send unacceptedTouch message if this interface wants touches to pass through it
            if (spatialObject.touchDeciderRegistered && eventData.type === 'pointerdown') {
                var touchAccepted = spatialObject.touchDecider(eventData);
                if (!touchAccepted) {
                    // console.log('didn\'t touch anything acceptable... propagate to next frame (if any)');
                    postDataToParent({
                        unacceptedTouch: eventData
                    });
                    return;
                }
            }

            // if it wasn't unaccepted, dispatch a touch event into the page contents
            var elt = document.elementFromPoint(eventData.x, eventData.y) || document.body;

            function forElementAndParentsRecursively(elt, callback) {
                callback(elt);
                if (elt.parentNode && elt.parentNode.tagName !== 'HTML' && elt.parentNode !== document) {
                    forElementAndParentsRecursively(elt.parentNode, callback);
                }
            }

            function elementOrRecursiveParentIsOfClass(element, className) {
                var foundClassOnAnyElement = false;
                forElementAndParentsRecursively(element, function(thatElement) {
                    if (thatElement.classList.contains(className)) {
                        foundClassOnAnyElement = true;
                    }
                });
                return foundClassOnAnyElement;
            }

            // see if it is a realityInteraction div
            if (eventData.type === 'pointerdown') {
                if (spatialObject.customInteractionMode) {

                    if (!spatialObject.invertedInteractionMode) {

                        if (elementOrRecursiveParentIsOfClass(elt, 'realityInteraction')) {
                            // if (elt.classList.contains('realityInteraction')) {
                            elt.dispatchEvent(event);

                            postDataToParent({
                                pointerDownResult: 'interaction'
                            });
                        } else {
                            postDataToParent({
                                pointerDownResult: 'nonInteraction'
                            });
                        }

                    } else {

                        // do the opposite for each condition
                        if (elementOrRecursiveParentIsOfClass(elt, 'realityInteraction')) {
                            postDataToParent({
                                pointerDownResult: 'nonInteraction'
                            });
                        } else {
                            elt.dispatchEvent(event);

                            postDataToParent({
                                pointerDownResult: 'interaction'
                            });
                        }

                    }



                } else {
                    elt.dispatchEvent(event);
                }

            } else {
                elt.dispatchEvent(event);
            }


            // send acceptedTouch message to stop the touch propagation
            if (eventData.type === 'pointerdown') {
                postDataToParent({
                    acceptedTouch: eventData
                });
            }
        }

        // can be triggered by real-time system to refresh public data when editor received a message from another client
        if (typeof msgContent.workerId !== 'undefined') {
            console.log('set workerId to ' + msgContent.workerId);
            workerId = msgContent.workerId;
        }
    };

    /**
     * Defines the SpatialInterface object
     * A reality interface provides a SocketIO API, a Post Message API, and several other APIs
     * All supported methods are listed in this constructor, but the implementation of most methods are separated
     * into each category (socket, post message, listener, etc) in subsequent SpatialInterface "inject__API" functions
     * @constructor
     */
    function SpatialInterface() {
        this.publicData = spatialObject.publicData;
        this.pendingSends = [];
        this.pendingIos = [];
        this.iosObject = undefined;
        this.ioCallback = undefined;

        var self = this;

        /**
         * Adds an onload callback that will wait until this SpatialInterfaces receives its object/frame data
         * @param {function} callback
         */
        this.onRealityInterfaceLoaded = function(callback) {
            if (spatialObject.object && spatialObject.frame) {
                callback();
            } else {
                spatialObject.onload = callback;
            }
        };

        this.onSpatialInterfaceLoaded = this.onRealityInterfaceLoaded;

        // Adds the API functions that allow a frame to send and receive socket messages (e.g. write and addReadListener)
        if (typeof io !== 'undefined') {
            this.injectSocketIoAPI();
        } else {
            this.ioObject = {
                on: function() {
                    console.log('ioObject.on stub called, please don\'t');
                }
            };
            /**
             * If you call a SocketIO API function before that API has been initialized, it will get queued up as a stub
             * and executed as soon as that API is fully loaded
             * @param {string} name - the name of the function that should be called
             * @return {Function}
             */
            function makeIoStub(name) {
                return function() {
                    self.pendingIos.push({name: name, args: arguments});
                };
            }
            // queue-up calls to function stubs that will get called for real when the socket is created
            this.write = makeIoStub('write');
            this.addReadListener = makeIoStub('addReadListener');
            this.readPublicData = makeIoStub('readPublicData');
            this.addReadPublicDataListener = makeIoStub('addReadPublicDataListener');
            this.writePublicData = makeIoStub('writePublicData');
            this.reloadPublicData = makeIoStub('reloadPublicData');
            this.addScreenObjectListener = makeIoStub('addScreenObjectListener');
            this.addScreenObjectReadListener = makeIoStub('addScreenObjectReadListener');
            // deprecated or unimplemented methods
            this.read = makeIoStub('read');
            this.readRequest = makeIoStub('readRequest');
            this.writePrivateData = makeIoStub('writePrivateData');
            this.initNode = makeIoStub('initNode');

            /**
             * Internet of Screens APIs
             */
            {
                this.setIOCallback = makeIoStub('setIOCallback');
                this.setIOSInterface = makeIoStub('setIOSInterface');
            }
        }

        if (spatialObject.object) {
            // Adds the additional API functions that aren't dependent on the socket
            this.injectAllNonSocketAPIs();
        } else {
            /**
             * If you call a Post Message API function before that API has been initialized, it will get queued up as a stub
             * and executed as soon as that API is fully loaded
             * @param {string} name - the name of the function that should be called
             * @return {Function}
             */
            function makeSendStub(name) {
                return function() {
                    self.pendingSends.push({name: name, args: arguments});
                };
            }

            /**
             * Post Message APIs
             */
            {
                this.sendGlobalMessage = makeSendStub('sendGlobalMessage');
                this.sendMessageToFrame = makeSendStub('sendMessageToFrame');
                this.sendMessageToTool = makeSendStub('sendMessageToTool');
                this.sendEnvelopeMessage = makeSendStub('sendEnvelopeMessage');
                this.sendCreateNode = makeSendStub('sendCreateNode');
                this.sendMoveNode = makeSendStub('sendMoveNode');
                this.sendResetNodes = makeSendStub('sendResetNodes');
                this.subscribeToMatrix = makeSendStub('subscribeToMatrix');
                this.subscribeToModelAndView = makeSendStub('subscribeToModelAndView');
                this.subscribeToScreenPosition = makeSendStub('subscribeToScreenPosition');
                this.subscribeToDevicePoseMatrix = makeSendStub('subscribeToDevicePoseMatrix');
                this.subscribeToAllMatrices = makeSendStub('subscribeToAllMatrices');
                this.subscribeToGroundPlaneMatrix = makeSendStub('subscribeToGroundPlaneMatrix');
                this.subscribeToDeviceDistance = makeSendStub('subscribeToDeviceDistance');
                this.subscribeToAcceleration = makeSendStub('subscribeToAcceleration');
                this.setFullScreenOn = makeSendStub('setFullScreenOn');
                this.setFullScreenOff = makeSendStub('setFullScreenOff');
                this.setStickyFullScreenOn = makeSendStub('setStickyFullScreenOn');
                this.setStickinessOff = makeSendStub('setStickinessOff');
                this.setExclusiveFullScreenOn = makeSendStub('setExclusiveFullScreenOn');
                this.setExclusiveFullScreenOff = makeSendStub('setExclusiveFullScreenOff');
                this.isExclusiveFullScreenOccupied = makeSendStub('isExclusiveFullScreenOccupied');
                this.startVideoRecording = makeSendStub('startVideoRecording');
                this.stopVideoRecording = makeSendStub('stopVideoRecording');
                this.getScreenshotBase64 = makeSendStub('getScreenshotBase64');
                this.openKeyboard = makeSendStub('openKeyboard');
                this.closeKeyboard = makeSendStub('closeKeyboard');
                this.onKeyboardClosed = makeSendStub('onKeyboardClosed');
                this.onKeyUp = makeSendStub('onKeyUp');
                this.setMoveDelay = makeSendStub('setMoveDelay');
                this.setVisibilityDistance = makeSendStub('setVisibilityDistance');
                this.activateScreenObject = makeSendStub('activateScreenObject');
                this.enableCustomInteractionMode = makeSendStub('enableCustomInteractionMode');
                this.enableCustomInteractionModeInverted = makeSendStub('enableCustomInteractionModeInverted');
                this.setInteractableDivs = makeSendStub('setInteractableDivs');
                this.subscribeToFrameCreatedEvents = makeSendStub('subscribeToFrameCreatedEvents');
                this.subscribeToFrameDeletedEvents = makeSendStub('subscribeToFrameDeletedEvents');
                this.subscribeToToolCreatedEvents = makeSendStub('subscribeToToolCreatedEvents');
                this.subscribeToToolDeletedEvents = makeSendStub('subscribeToToolDeletedEvents');
                this.announceVideoPlay = makeSendStub('announceVideoPlay');
                this.subscribeToVideoPauseEvents = makeSendStub('subscribeToVideoPauseEvents');
                this.ignoreAllTouches = makeSendStub('ignoreAllTouches');
                this.changeFrameSize = makeSendStub('changeFrameSize');
                this.changeToolSize = makeSendStub('changeToolSize');
                this.prefersAttachingToWorld = makeSendStub('prefersAttachingToWorld');
                this.prefersAttachingToObjects = makeSendStub('prefersAttachingToObjects');
                this.subscribeToWorldId = makeSendStub('subscribeToWorldId');
                this.subscribeToPositionInWorld = makeSendStub('subscribeToPositionInWorld');
                this.getPositionInWorld = makeSendStub('getPositionInWorld');
                this.errorNotification = makeSendStub('errorNotification');
                this.useWebGlWorker = makeSendStub('useWebGlWorker');
                this.wasToolJustCreated = makeSendStub('wasToolJustCreated');
                this.setPinned = makeSendStub('setPinned');
                // deprecated methods
                this.sendToBackground = makeSendStub('sendToBackground');
            }

            /**
             * Message Listener APIs
             */
            {
                this.addGlobalMessageListener = makeSendStub('addGlobalMessageListener');
                this.addFrameMessageListener = makeSendStub('addFrameMessageListener');
                this.addToolMessageListener = makeSendStub('addToolMessageListener');
                this.addMatrixListener = makeSendStub('addMatrixListener');
                this.addModelAndViewListener = makeSendStub('addModelAndViewListener');
                this.addAllObjectMatricesListener = makeSendStub('addAllObjectMatricesListener');
                this.addDevicePoseMatrixListener = makeSendStub('addGroundPlaneMatrixListener');
                this.addScreenPositionListener = makeSendStub('addScreenPositionListener');
                this.cancelScreenPositionListener = makeSendStub('cancelScreenPositionListener');
                this.addVisibilityListener = makeSendStub('addVisibilityListener');
                this.addInterfaceListener = makeSendStub('addInterfaceListener');
                this.addIsMovingListener = makeSendStub('addIsMovingListener');
                // deprecated or unimplemented methods
                this.addAccelerationListener = makeSendStub('addAccelerationListener');
            }

            /**
             * Setter/Getter APIs
             */
            {
                // Getters
                this.getVisibility = makeSendStub('getVisibility'); // TODO: getters don't make sense as stubs
                this.getInterface = makeSendStub('getInterface'); // TODO: but maybe OK to keep here for consistency
                this.getPositionX = makeSendStub('getPositionX');
                this.getPositionY = makeSendStub('getPositionY');
                this.getPositionZ = makeSendStub('getPositionZ');
                this.getProjectionMatrix = makeSendStub('getProjectionMatrix');
                this.getModelViewMatrix = makeSendStub('getModelViewMatrix');
                this.getGroundPlaneMatrix = makeSendStub('getGroundPlaneMatrix');
                this.getDevicePoseMatrix = makeSendStub('getDevicePoseMatrix');
                this.getAllObjectMatrices = makeSendStub('getAllObjectMatrices');
                this.getUnitValue = makeSendStub('getUnitValue');
                this.getScreenDimensions = makeSendStub('getScreenDimensions');
                this.getMoveDelay = makeSendStub('getMoveDelay');
                // deprecated getters
                this.search = makeSendStub('search');

                // Setters
                this.registerTouchDecider = makeSendStub('registerTouchDecider');
                this.unregisterTouchDecider = makeSendStub('unregisterTouchDecider');
            }

        }

        realityInterface = this;
    }

    SpatialInterface.prototype.injectAllNonSocketAPIs = function() {
        // Adds the API functions that allow a frame to post messages to its parent (e.g. setFullScreenOn and subscribeToMatrix)
        this.injectPostMessageAPI();

        // Adds the API functions that allow a frame to add message listeners (e.g. addGlobalMessageListener and addMatrixListener)
        this.injectMessageListenerAPI();

        // Adds the API functions that only change or retrieve values from spatialObject (e.g. getVisibility and registerTouchDecider)
        this.injectSetterGetterAPI();

        for (var i = 0; i < this.pendingSends.length; i++) {
            var pendingSend = this.pendingSends[i];
            this[pendingSend.name].apply(this, pendingSend.args);
        }
        this.pendingSends = [];

        // console.log('All non-socket APIs are loaded and injected into the object.js API');
    };

    SpatialInterface.prototype.injectSocketIoAPI = function() {
        var self = this;

        this.ioObject = io.connect(spatialObject.socketIoUrl);

        // Adds the custom API functions that allow a frame to connect to the Internet of Screens application
        this.injectInternetOfScreensAPI();

        // keeps track of previous values of nodes so we don't re-send unnecessarily
        this.oldNumberList = {};

        // reload a frame if its socket reconnects
        this.ioObject.on('reconnect', function() {
            console.log('reconnect');
            window.location.reload();

            // notify the containing application that a frame socket reconnected, for additional optional behavior (e.g. make the screen reload)
            if (spatialObject.object && spatialObject.frame) {
                parent.postMessage(JSON.stringify({
                    version: spatialObject.version,
                    node: spatialObject.node,
                    frame: spatialObject.frame,
                    object: spatialObject.object,
                    socketReconnect: true
                }), '*');
            }
        });

        /**
         * Subscribes this socket to data values being written to nodes on this frame
         */
        this.sendRealityEditorSubscribe = function () {
            var timeoutFunction = function() {
                if (spatialObject.object) {
                    // console.log('emit sendRealityEditorSubscribe');
                    self.ioObject.emit('/subscribe/realityEditor', JSON.stringify({
                        object: spatialObject.object,
                        frame: spatialObject.frame,
                        protocol: spatialObject.protocol
                    }));
                }
            };
            // Call it a few times to help ensure it succeeds
            setTimeout(timeoutFunction, 10);
            setTimeout(timeoutFunction, 50);
            setTimeout(timeoutFunction, 100);
            setTimeout(timeoutFunction, 1000);
        };
        this.sendRealityEditorSubscribe();

        /**
         * @param {string} node - the name of the node
         * @param {number} value - the new value you are writing to it
         * @param mode - optional
         * @param unit - optional
         * @param unitMin - optional
         * @param unitMax - optional
         * @param {boolean|undefined} forceWrite - optional. if true, sends the value even if it hasn't changed since the last write
         */
        this.write = function (node, value, mode, unit, unitMin, unitMax, forceWrite) {
            mode = mode || 'f';
            unit = unit || false;
            unitMin = unitMin || 0;
            unitMax = unitMax || 1;

            var data = {value: value, mode: mode, unit: unit, unitMin: unitMin, unitMax: unitMax};
            if (!(node in self.oldNumberList)) {
                self.oldNumberList[node] = null;
            }

            if (self.oldNumberList[node] !== value || forceWrite) {
                self.ioObject.emit('object', JSON.stringify({
                    object: spatialObject.object,
                    frame: spatialObject.frame,
                    node: spatialObject.frame + node,
                    data: data
                }));
            }
            self.oldNumberList[node] = value;
        };

        /**
         * Adds a callback function for when new data arrives at the specified node
         * @param {string} node - node name
         * @param {function} callback
         */
        this.addReadListener = function (node, callback) {
            self.ioObject.on('object', function (msg) {
                var thisMsg = JSON.parse(msg);
                if (typeof thisMsg.node !== 'undefined') {
                    if (thisMsg.node === spatialObject.frame + node) {
                        if (thisMsg.data) {
                            callback(thisMsg.data);
                        }
                    }
                }
            });
        };

        /**
         * Returns the current value of this node's publicData (without making a new network request)
         * @param {string} node - node name
         * @param {string} valueName - name of the property to read
         * @param {*|undefined} value - default value for the property if it doesn't exist yet
         * @return {*}
         */
        this.readPublicData = function (node, valueName, value) {
            console.log(spatialObject.publicData);
            if (!value)  value = 0;

            if (typeof spatialObject.publicData[node] === 'undefined') {
                spatialObject.publicData[node] = {};
            }

            if (typeof spatialObject.publicData[node][valueName] === 'undefined') {
                spatialObject.publicData[node][valueName] = value;
                return value;
            } else {
                return spatialObject.publicData[node][valueName];
            }
        };

        // TODO: this function implementation is different in the server and the userinterface... standardize it
        /**
         * Adds a callback function that will be triggered whenever the specified property of the node's publicData
         * is written to (and also when a /subscribe/realityEditorPublicData message is sent)
         * @param {string} node
         * @param {string} valueName
         * @param {function} callback
         */
        this.addReadPublicDataListener = function (node, valueName, callback) {
            self.ioObject.on('object/publicData', function (msg) {
                var thisMsg = JSON.parse(msg);

                if (typeof thisMsg.sessionUuid !== 'undefined') {
                    if (thisMsg.sessionUuid === sessionUuid) {
                        console.log('ignoring message sent by self (publicData)');
                        return;
                    }
                }

                if (typeof thisMsg.publicData === 'undefined')  return;
                if (thisMsg.node !== spatialObject.frame + node) return;
                if (typeof thisMsg.publicData[node] === 'undefined') {
                    // convert format if possible, otherwise return
                    if (typeof thisMsg.publicData[valueName] !== 'undefined') {
                        var publicDataKeys = Object.keys(thisMsg.publicData);
                        thisMsg.publicData[node] = {};
                        publicDataKeys.forEach(function(existingKey) {
                            thisMsg.publicData[node][existingKey] = thisMsg.publicData[existingKey];
                        });
                        // console.warn('converted incorrect publicData format in object/publicData listener');
                    } else {
                        return;
                    }
                }
                if (typeof thisMsg.publicData[node][valueName] === 'undefined') return;

                var isUnset =   (typeof spatialObject.publicData[node] === 'undefined') ||
                    (typeof spatialObject.publicData[node][valueName] === 'undefined');

                // only trigger the callback if there is new public data, otherwise infinite loop possible
                if (isUnset || JSON.stringify(thisMsg.publicData[node][valueName]) !== JSON.stringify(spatialObject.publicData[node][valueName])) {

                    if (typeof spatialObject.publicData[node] === 'undefined') {
                        spatialObject.publicData[node] = {};
                    }
                    spatialObject.publicData[node][valueName] = thisMsg.publicData[node][valueName];

                    parent.postMessage(JSON.stringify(
                        {
                            version: spatialObject.version,
                            object: spatialObject.object,
                            frame: spatialObject.frame,
                            node: spatialObject.frame + node,
                            publicData: thisMsg.publicData[node]
                        }
                    ), '*');

                    callback(thisMsg.publicData[node][valueName]);
                }

            });
        };

        /**
         * Emits a socket message with a new value for the specified property of the node's publicData
         * Also posts it to the parent window (so that e.g. when a frame moves between servers the editor can transfer publicData from one to another using the data it receives here)
         * @param {string} node
         * @param {string} valueName
         * @param {*} value
         * @param {boolean} realtimeOnly - doesn't send a post message to reload object, allows rapid stream
         */
        this.writePublicData = function (node, valueName, value, realtimeOnly) {

            if (typeof spatialObject.publicData[node] === 'undefined') {
                spatialObject.publicData[node] = {};
            }

            spatialObject.publicData[node][valueName] = value;

            this.ioObject.emit('object/publicData', JSON.stringify({
                object: spatialObject.object,
                frame: spatialObject.frame,
                node: spatialObject.frame + node,
                publicData: spatialObject.publicData[node],
                sessionUuid: sessionUuid
            }));

            if (!realtimeOnly) {
                parent.postMessage(JSON.stringify(
                    {
                        version: spatialObject.version,
                        object: spatialObject.object,
                        frame: spatialObject.frame,
                        node: spatialObject.frame + node,
                        publicData: spatialObject.publicData[node]
                    }
                ), '*');
            }

        };

        /**
         * Can be called to request the most recent publicData for this frame from the server
         */
        this.reloadPublicData = function() {
            // reload public data when it becomes visible
            this.ioObject.emit('/subscribe/realityEditorPublicData', JSON.stringify({object: spatialObject.object, frame: spatialObject.frame}));
        };

        // Routing the messages via Server for Screen
        this.addScreenObjectListener = function () {
            spatialObject.messageCallBacks.screenObjectCall = function (msgContent) {
                if (spatialObject.visibility !== 'visible') return;
                if (typeof msgContent.screenObject !== 'undefined') {
                    self.ioObject.emit('/object/screenObject', JSON.stringify(msgContent.screenObject));
                }
            };
        };

        this.addScreenObjectReadListener = function () {
            self.ioObject.on('/object/screenObject', function (msg) {
                if (spatialObject.visibility !== 'visible') return;
                var thisMsg = JSON.parse(msg);
                if (!thisMsg.object) thisMsg.object = null;
                if (!thisMsg.frame) thisMsg.frame = null;
                if (!thisMsg.node) thisMsg.node = null;

                postDataToParent({
                    screenObject: {
                        object: thisMsg.object,
                        frame: thisMsg.frame,
                        node: thisMsg.node,
                        touchOffsetX: thisMsg.touchOffsetX,
                        touchOffsetY: thisMsg.touchOffsetY
                    }
                });
            });
        };

        this.addScreenObjectListener();
        this.addScreenObjectReadListener();

        /**
         * @todo currently not supported yet. use publicData instead
         * @param node
         * @param valueName
         * @param value
         */
        this.writePrivateData = function (node, valueName, value) {
            console.warn('privateData is not fully supported yet. use publicData instead.');

            var thisItem = {};
            thisItem[valueName] = value;

            this.ioObject.emit('object/privateData', JSON.stringify({
                object: spatialObject.object,
                frame: spatialObject.frame,
                node: spatialObject.frame + node,
                privateData: thisItem
            }));
        };

        /**
         * Declares a new node that should be created for this frame.
         * @param {string} name - required
         * @param type - required. (default type should be "node")
         * @param {number|undefined} x - optional. defaults to random between (-100, 100)
         * @param {number|undefined} y - optional. defaults to random between (-100, 100)
         * @param {number|undefined} scaleFactor - optional. defaults to 1
         * @param {number|undefined} defaultValue - optional. defaults to 0
         */
        this.initNode = function(name, type, x, y, scaleFactor, defaultValue) {
            if (typeof name === 'undefined' || typeof type === 'undefined') {
                console.error('initNode must specify a name and a type');
            }
            var nodeData = {
                name: name,
                type: type
            };
            if (typeof x !== 'undefined') {
                nodeData.x = x;
            }
            if (typeof y !== 'undefined') {
                nodeData.y = y;
            }
            if (typeof scaleFactor !== 'undefined') {
                nodeData.scaleFactor = scaleFactor;
            }
            if (typeof defaultValue !== 'undefined') {
                nodeData.defaultValue = defaultValue;
            }

            postDataToParent({
                initNode: {
                    nodeData: nodeData
                }
            });
        };

        /**
         * @deprecated
         *
         * Backwards compatible for UI requesting a socket message with the value of a certain node
         * @param {string} node - node name
         */
        this.readRequest = function (node) {
            this.ioObject.emit('/object/readRequest', JSON.stringify({object: spatialObject.object, frame: spatialObject.frame, node: spatialObject.frame + node}));
        };

        /**
         * @deprecated
         *
         * Backwards compatible for reading the value of a node out of a JSON message
         * @param {string} node - node name
         * @param {object} msg
         * @return {number|undefined}
         */
        this.read = function (node, msg) {
            if (msg.node === spatialObject.frame + node) {
                return msg.item[0].number;
            } else {
                return undefined;
            }
        };

        console.log('socket.io is loaded and injected into the object.js API');

        for (var i = 0; i < this.pendingIos.length; i++) {
            var pendingIo = this.pendingIos[i];
            this[pendingIo.name].apply(this, pendingIo.args);
        }
        this.pendingIos = [];
    };

    SpatialInterface.prototype.injectPostMessageAPI = function() {
        this.sendGlobalMessage = function (ohMSG) {
            postDataToParent({
                globalMessage: ohMSG
            });
        };

        this.sendMessageToFrame = function (frameUuid, msgContent) {
            // console.log(spatialObject.frame + ' is sending a message to ' + frameId);

            postDataToParent({
                sendMessageToFrame: {
                    sourceFrame: spatialObject.frame,
                    destinationFrame: frameUuid,
                    msgContent: msgContent
                }
            });
        };

        this.sendMessageToTool = this.sendMessageToFrame;

        this.sendEnvelopeMessage = function (msgContent) {
            postDataToParent({
                envelopeMessage: msgContent
            });
        };

        this.sendCreateNode = function (name, x, y, attachToGroundPlane, nodeType, noDuplicate) {
            var data = {
                name: name,
                x: x,
                y: y
            };
            if (typeof attachToGroundPlane !== 'undefined') {
                data.attachToGroundPlane = attachToGroundPlane;
            }
            if (typeof nodeType !== 'undefined') {
                data.nodeType = nodeType;
            }
            if (typeof noDuplicate !== 'undefined') {
                data.noDuplicate = noDuplicate;
            }
            postDataToParent({
                createNode: data
            });
        };

        this.sendMoveNode = function (name, x, y) {
            postDataToParent({
                moveNode: {
                    name: name,
                    x: x,
                    y: y
                }
            });
        };

        this.sendResetNodes = function () {
            //removes all nodes from the frame
            postDataToParent({
                resetNodes: true
            });
        };

        // subscriptions
        this.subscribeToMatrix = function() {
            spatialObject.sendMatrix = true;
            spatialObject.sendMatrices.modelView = true;
            // if (spatialObject.sendFullScreen === false) {
            //     spatialObject.height = document.body.scrollHeight;
            //     spatialObject.width = document.body.scrollWidth;
            // }
            // postAllDataToParent();
            postDataToParent({
                sendMatrix: spatialObject.sendMatrix,
                sendMatrices: spatialObject.sendMatrices
            });
        };

        this.subscribeToModelAndView = function() {
            spatialObject.sendMatrices.model = true;
            spatialObject.sendMatrices.view = true;
            postDataToParent({
                sendMatrices: spatialObject.sendMatrices
            });
        };

        this.subscribeToScreenPosition = function() {
            spatialObject.sendScreenPosition = true;
            // postAllDataToParent();
            postDataToParent({
                sendScreenPosition: spatialObject.sendScreenPosition
            });
        };

        this.subscribeToDevicePoseMatrix = function () {
            spatialObject.sendMatrices.devicePose = true;
            // postAllDataToParent();
            postDataToParent({
                sendMatrices: spatialObject.sendMatrices
            });
        };

        this.subscribeToAllMatrices = function () {
            spatialObject.sendMatrices.allObjects = true;
            // postAllDataToParent();
            postDataToParent({
                sendMatrices: spatialObject.sendMatrices
            });
        };

        this.subscribeToGroundPlaneMatrix = function () {
            spatialObject.sendMatrices.groundPlane = true;
            // postAllDataToParent();
            postDataToParent({
                sendMatrices: spatialObject.sendMatrices
            });
        };

        this.subscribeToDeviceDistance = function (callback) {
            spatialObject.messageCallBacks.deviceDistanceCall = function (msgContent) {
                if (typeof msgContent.deviceDistance !== 'undefined') {
                    callback(msgContent.deviceDistance);
                }
            };

            spatialObject.sendDeviceDistance = true;
            // postAllDataToParent();
            postDataToParent({
                sendDeviceDistance: spatialObject.sendDeviceDistance
            });
        };

        // subscriptions
        this.subscribeToAcceleration = function () {
            spatialObject.sendAcceleration = true;
            // postAllDataToParent();
            postDataToParent({
                sendAcceleration: spatialObject.sendAcceleration
            });
        };

        this.setFullScreenOn = function(zPosition) {
            spatialObject.sendFullScreen = true;
            // console.log(spatialObject.frame + ' fullscreen = ' + spatialObject.sendFullScreen);
            // spatialObject.height = '100%';
            // spatialObject.width = '100%';
            if (zPosition !== undefined) {
                spatialObject.fullscreenZPosition = zPosition;
            }
            // postAllDataToParent();
            postDataToParent({
                fullScreen: spatialObject.sendFullScreen,
                fullscreenZPosition: spatialObject.fullscreenZPosition,
                stickiness: spatialObject.sendSticky
            });
        };

        this.setFullScreenOff = function (params) {
            spatialObject.sendFullScreen = false;
            // console.log(spatialObject.frame + ' fullscreen = ' + spatialObject.sendFullScreen);
            // spatialObject.height = document.body.scrollHeight;
            // spatialObject.width = document.body.scrollWidth;
            // postAllDataToParent();

            var dataToPost = {
                fullScreen: spatialObject.sendFullScreen,
                fullscreenZPosition: spatialObject.fullscreenZPosition,
                stickiness: spatialObject.sendSticky
            };

            if (params && typeof params.animated !== 'undefined') {
                dataToPost.fullScreenAnimated = params.animated;
            }

            postDataToParent(dataToPost);
        };

        this.setStickyFullScreenOn = function (params) {
            spatialObject.sendFullScreen = 'sticky';
            // console.log(spatialObject.frame + ' fullscreen = ' + spatialObject.sendFullScreen);
            spatialObject.sendSticky = true;
            // spatialObject.height = "100%";
            // spatialObject.width = "100%";
            // postAllDataToParent();

            var dataToPost = {
                fullScreen: spatialObject.sendFullScreen,
                fullscreenZPosition: spatialObject.fullscreenZPosition,
                stickiness: spatialObject.sendSticky
            };

            if (params && typeof params.animated !== 'undefined') {
                dataToPost.fullScreenAnimated = params.animated;
            }

            postDataToParent(dataToPost);
        };

        this.setStickinessOff = function () {
            spatialObject.sendSticky = false;
            // postAllDataToParent();
            postDataToParent({
                fullScreen: spatialObject.sendFullScreen,
                fullscreenZPosition: spatialObject.fullscreenZPosition,
                stickiness: spatialObject.sendSticky
            });
        };

        /**
         * Exclusive means that there can't be another exclusive fullscreen frame visible at the same time.
         * This function doesn't actually make this frame fullscreen, just toggles on this setting.
         */
        this.setExclusiveFullScreenOn = function (onEjectedCallback) {
            spatialObject.isFullScreenExclusive = true;

            if (typeof onEjectedCallback !== 'undefined') {
                spatialObject.messageCallBacks.fullScreenEjectedCall = function (msgContent) {
                    if (typeof msgContent.fullScreenEjectedEvent !== 'undefined') {
                        onEjectedCallback(msgContent.fullScreenEjectedEvent);
                    }
                };
            }

            postDataToParent({
                isFullScreenExclusive: spatialObject.isFullScreenExclusive
            });
        };

        this.setExclusiveFullScreenOff = function () {
            spatialObject.isFullScreenExclusive = false;
            postDataToParent({
                isFullScreenExclusive: spatialObject.isFullScreenExclusive
            });
        };

        this.isExclusiveFullScreenOccupied = function(callback) {
            if (typeof callback !== 'undefined') {
                spatialObject.messageCallBacks.fullScreenOccupiedCall = function (msgContent) {
                    if (typeof msgContent.fullScreenOccupiedStatus !== 'undefined') {
                        callback(msgContent.fullScreenOccupiedStatus);
                    }
                };
            }

            postDataToParent({
                getIsExclusiveFullScreenOccupied: true
            });
        };

        this.startVideoRecording = function() {
            postDataToParent({
                videoRecording: true
            });
        };

        this.stopVideoRecording = function(callback) {
            spatialObject.messageCallBacks.stopVideoRecording = function (msgContent) {
                if (typeof msgContent.videoFilePath !== 'undefined') {
                    callback(msgContent.videoFilePath);
                }
            };

            postDataToParent({
                videoRecording: false
            });
        };

        this.getScreenshotBase64 = function(callback) {
            spatialObject.messageCallBacks.screenshotBase64 = function (msgContent) {
                if (typeof msgContent.screenshotBase64 !== 'undefined') {
                    callback(msgContent.screenshotBase64);
                }
            };

            postDataToParent({
                getScreenshotBase64: true
            });
        };

        /**
         * Programmatically opens device keyboard.
         * This is preferred compared to directly opening keyboard by focusing on a frame element, because there is
         * a bug in the webkit browser where the keyboard will keep opening again on random user interactions
         *  (in particular, can't properly close if the iframe gets deleted before manually un-focusing.)
         */
        this.openKeyboard = function() {
            postDataToParent({
                openKeyboard: true
            });
        };

        /**
         * Programmatically closes device keyboard.
         */
        this.closeKeyboard = function() {
            postDataToParent({
                openKeyboard: false
            });
        };

        /**
         * Listens for when the device keyboard was closed.
         * @param {function} callback
         */
        this.onKeyboardClosed = function(callback) {
            spatialObject.messageCallBacks.keyboardHiddenEvent = function(msgContent) {
                if (typeof msgContent.keyboardHiddenEvent !== 'undefined') {
                    callback();
                }
            };
        };

        /**
         * Listens to each character typed into the device keyboard.
         * It receives the keyboard event via a post message, because directly interacting with the keyboard from within
         * the iframe leads to an open webkit bug where the keyboard will keep opening again on random user interactions
         * @param {function} callback
         */
        this.onKeyUp = function(callback) {
            spatialObject.messageCallBacks.keyboardUpEvent = function(msgContent) {
                if (typeof msgContent.keyboardUpEvent !== 'undefined') {
                    callback(msgContent.keyboardUpEvent);
                }
            };
        };

        /**
         * sets how long you need to tap and hold on the frame in order to start moving it.
         * @param {number} delayInMilliseconds - if value < 0, disables movement
         */
        this.setMoveDelay = function(delayInMilliseconds) {
            spatialObject.moveDelay = delayInMilliseconds;
            postDataToParent({
                moveDelay: delayInMilliseconds
            });
        };

        /**
         * set the distance a frame is visible in space.
         * @param {number} distance in meter
         */
        this.setVisibilityDistance = function(distance) {
            spatialObject.visibilityDistance = distance;
            postDataToParent({
                visibilityDistance: distance
            });
        };

        /**
         * Enable frames to be pushed into screen or pulled into AR for this object
         */
        this.activateScreenObject = function() {
            spatialObject.sendScreenObject = true;
            postDataToParent({
                sendScreenObject: true
            });
            // this.addScreenObjectListener();
            // this.addScreenObjectReadListener();
        };

        /**
         * If enabled, touches on this frame will not be sent into the DOM of the iframe, instead they will immediately
         * start moving the frame in the reality editor. Only frames with the class 'realityInteraction' will actually
         * accept a pointerdown event and begin interaction within the frame contents. Touches on divs with
         * 'realityInteraction' will still trigger moving after the moveDelay if not enough distance traveled.
         */
        this.enableCustomInteractionMode = function() {
            spatialObject.customInteractionMode = true;
        };

        this.enableCustomInteractionModeInverted = function() {
            spatialObject.customInteractionMode = true;
            spatialObject.invertedInteractionMode = true;
        };

        /**
         * Only use if also enableCustomInteractionMode
         * A helper function to add the 'realityInteraction' class to a list of divs. Only these divs (and their children)
         * will receive pointerevents, and touches on all other divs will immediately trigger moving the frame.
         * @param {Array.<HTMLElement>} divList
         */
        this.setInteractableDivs = function(divList) {
            if (!spatialObject.customInteractionMode) {
                console.warn('trying to set custom interactable divs without first enabling customInteractionMode');
            }
            divList.forEach(function(div) {
                if (div) {
                    div.classList.add('realityInteraction');
                }
            });
        };

        /**
         * Add a callback that will be triggered anytime another new frame is created while this frame is loaded in the DOM
         * The callback will be passed the frameId (uuid of the frame) and the frame type (e.g. graph, slider, loto, etc)
         * This is useful to create relationships between frames and store the frameId for future message passing
         * @param {function} callback - arguments is an object {frameId: string, frameType: string}
         */
        this.subscribeToFrameCreatedEvents = function(callback) {
            spatialObject.messageCallBacks.frameCreatedCall = function (msgContent) {
                if (spatialObject.visibility !== 'visible') return;
                if (typeof msgContent.frameCreatedEvent !== 'undefined') {
                    console.log(spatialObject.frame + ' learned about the creation of frame ' + msgContent.frameCreatedEvent.frameId + ' (type ' + msgContent.frameCreatedEvent.frameType + ')');
                    callback(msgContent.frameCreatedEvent);
                }
            };
        };

        this.subscribeToToolCreatedEvents =  this.subscribeToFrameCreatedEvents;

        /**
         * Similar to subscribeToFrameCreatedEvents, but gets triggered whenever another frame is deleted while this frame is loaded in the DOM
         * @param {function} callback
         */
        this.subscribeToFrameDeletedEvents = function(callback) {
            spatialObject.messageCallBacks.frameDeletedCall = function (msgContent) {
                if (spatialObject.visibility !== 'visible') return;
                if (typeof msgContent.frameDeletedEvent !== 'undefined') {
                    console.log(spatialObject.frame + ' learned about the deletion of frame ' + msgContent.frameDeletedEvent.frameId + ' (type ' + msgContent.frameDeletedEvent.frameType + ')');
                    callback(msgContent.frameDeletedEvent);
                }
            };
        };

        this.subscribeToToolDeletedEvents = this.subscribeToFrameDeletedEvents;

        /**
         * Broadcasts a standardized message when a video plays, that will automatically pause videos in all other frames
         * The event that is sent
         */
        this.announceVideoPlay = function() {
            var messageToSend = 'pauseOtherVideosExcept' + spatialObject.frame;
            this.sendGlobalMessage(messageToSend);
        };

        /**
         * Adds a callback that will be triggered if a video from any other frames calls realityInterface.announceVideoPlay
         * In the callback, you should call .pause() on your video // TODO: accept video as argument and pause it in here?
         * @param {function} callback
         */
        this.subscribeToVideoPauseEvents = function(callback) {
            this.addGlobalMessageListener(function(e) {
                // the 'except' part ensures we don't pause our own video when it starts to play
                if (e.indexOf('pauseOtherVideosExcept') > -1 && e !== 'pauseOtherVideosExcept' + spatialObject.frame) {
                    callback(e);
                }
            });
        };


        /**
         * Pass in true (or omit the argument) to make the frame set pointer-events none so all touches pass through un-altered
         * Pass in false to reset this functionality so it accepts touches again
         * @param {boolean} newValue
         */
        this.ignoreAllTouches = function(newValue) {
            if (newValue !== spatialObject.ignoreAllTouches) {
                spatialObject.ignoreAllTouches = newValue;
                postDataToParent({
                    ignoreAllTouches: newValue
                });
            }
        };

        /**
         * Adjust the size of the frame's touch overlay element to match the current size of this frame.
         * @param {number} newWidth
         * @param {number} newHeight
         */
        this.changeFrameSize = function(newWidth, newHeight) {
            if (spatialObject.width === newWidth && spatialObject.height === newHeight) {
                return;
            }
            spatialObject.width = newWidth;
            spatialObject.height = newHeight;
            postDataToParent({
                changeFrameSize: {
                    width: newWidth,
                    height: newHeight
                }
            });
        };

        this.changeToolSize = this.changeFrameSize;

        /**
         * Asynchronously query the screen width and height from the parent application, as the iframe itself can't access that
         * @param {function} callback
         */
        this.getScreenDimensions = function(callback) {

            spatialObject.messageCallBacks.screenDimensionsCall = function (msgContent) {
                if (spatialObject.visibility !== 'visible') return;
                if (typeof msgContent.screenDimensions !== 'undefined') {
                    callback(msgContent.screenDimensions.width, msgContent.screenDimensions.height);
                    delete spatialObject.messageCallBacks['screenDimensionsCall']; // only trigger it once
                }
            };

            postDataToParent({
                getScreenDimensions: true
            });

        };

        this.useWebGlWorker = function() {
            postDataToParent({
                useWebGlWorker: true
            });
        };

        this.prefersAttachingToWorld = function() {
            spatialObject.attachesTo = ['world'];

            postDataToParent({
                attachesTo: spatialObject.attachesTo
            });
        };

        this.prefersAttachingToObjects = function() {
            spatialObject.attachesTo = ['object'];

            postDataToParent({
                attachesTo: spatialObject.attachesTo
            });
        };

        this.subscribeToWorldId = function(callback) {
            spatialObject.messageCallBacks.worldIdCall = function (msgContent) {
                if (typeof msgContent.updateWorldId !== 'undefined') {
                    if (spatialObject.object === msgContent.updateWorldId.objectId) {
                        callback(msgContent.updateWorldId.worldId);
                    }
                }
            };

            postDataToParent({
                getWorldId: true
            });
        };

        this.subscribeToPositionInWorld = function(callback) {
            spatialObject.messageCallBacks.positionInWorldCall = function (msgContent) {
                if (typeof msgContent.positionInWorld !== 'undefined') {
                    if (spatialObject.object === msgContent.positionInWorld.objectId) {
                        callback(msgContent.positionInWorld.worldMatrix, msgContent.positionInWorld.worldId);
                    }
                }
            };

            postDataToParent({
                sendPositionInWorld: true
            });
        };

        this.getPositionInWorld = function(callback) {
            spatialObject.messageCallBacks.getPositionInWorldCall = function (msgContent) {
                if (typeof msgContent.getPositionInWorld !== 'undefined') {
                    if (spatialObject.object === msgContent.getPositionInWorld.objectId) {
                        callback(msgContent.getPositionInWorld.worldMatrix, msgContent.getPositionInWorld.worldId);
                    }
                }
            };

            postDataToParent({
                getPositionInWorld: true
            });
        };

<<<<<<< HEAD
        this.wasToolJustCreated = function(callback) {
            if (typeof spatialObject.wasToolJustCreated === 'boolean') {
                callback(spatialObject.wasToolJustCreated);
                return;
            }

            spatialObject.messageCallBacks.toolCreationCall = function (msgContent) {
                if (typeof msgContent.firstInitialization !== 'undefined') {
                    spatialObject.wasToolJustCreated = msgContent.firstInitialization;
                    callback(msgContent.firstInitialization);
                    delete spatialObject.messageCallBacks['toolCreationCall']; // only trigger it once
                }
            };

            // return spatialObject.wasToolJustCreated;
        };

        this.setPinned = function(isPinned) {
            spatialObject.isPinned = isPinned;
            postDataToParent({
                setPinned: isPinned
=======
        this.errorNotification = function(errorMessageText) {
            postDataToParent({
                errorNotification: errorMessageText
>>>>>>> 6a27cbb2
            });
        };

        /**
         * Stubbed here for backwards compatibility of API. In previous versions:
         * Hides the frame itself and instead populates a background context within the editor with this frame's contents
         */
        this.sendToBackground = function() {
            console.warn('The API function "sendToBackground" is no longer supported.');
        };
    };

    SpatialInterface.prototype.injectMessageListenerAPI = function() {
        // ensures each callback has a unique name
        var callBackCounter = {
            numMatrixCallbacks: 0,
            numModelAndViewCallbacks: 0,
            numAllMatricesCallbacks: 0,
            numWorldMatrixCallbacks: 0,
            numGroundPlaneMatrixCallbacks: 0
        };

        this.addGlobalMessageListener = function(callback) {
            spatialObject.messageCallBacks.globalMessageCall = function (msgContent) {
                if (typeof msgContent.globalMessage !== 'undefined') {
                    callback(msgContent.globalMessage);
                }
            };
        };

        this.addFrameMessageListener = function(callback) {
            spatialObject.messageCallBacks.frameMessageCall = function (msgContent) {
                if (typeof msgContent.sendMessageToFrame !== 'undefined') {
                    callback(msgContent.sendMessageToFrame);
                }
            };
        };

        this.addToolMessageListener = this.addFrameMessageListener;

        this.addMatrixListener = function (callback) {
            if (!spatialObject.sendMatrices.modelView) {
                this.subscribeToMatrix();
            }
            callBackCounter.numMatrixCallbacks++;
            spatialObject.messageCallBacks['matrixCall' + callBackCounter.numMatrixCallbacks] = function (msgContent) {
                if (typeof msgContent.modelViewMatrix !== 'undefined') {
                    callback(msgContent.modelViewMatrix, spatialObject.matrices.projection);
                }
            }.bind(this);
        };

        this.addModelAndViewListener = function(callback) {
            if (!spatialObject.sendMatrices.model || !spatialObject.sendMatrices.view) {
                this.subscribeToModelAndView();
            }
            callBackCounter.numModelAndViewCallbacks++;
            spatialObject.messageCallBacks['matrixCall' + callBackCounter.numModelAndViewCallbacks] = function (msgContent) {
                if (typeof msgContent.modelMatrix !== 'undefined' && typeof msgContent.viewMatrix !== 'undefined') {
                    callback(msgContent.modelMatrix, msgContent.viewMatrix, spatialObject.matrices.projection);
                }
            }.bind(this);
        };

        this.addAllObjectMatricesListener = function (callback) {
            if (!spatialObject.sendMatrices.allObjects) {
                this.subscribeToAllMatrices();
            }
            callBackCounter.numAllMatricesCallbacks++;
            spatialObject.messageCallBacks['allMatricesCall' + callBackCounter.numAllMatricesCallbacks] = function (msgContent) {
                if (typeof msgContent.allObjects !== 'undefined') {
                    callback(msgContent.allObjects, spatialObject.matrices.projection);
                }
            };
        };

        this.addDevicePoseMatrixListener = function (callback) {
            if (!spatialObject.sendMatrices.devicePose) {
                this.subscribeToDevicePoseMatrix();
            }
            callBackCounter.numWorldMatrixCallbacks++;
            spatialObject.messageCallBacks['worldMatrixCall' + callBackCounter.numWorldMatrixCallbacks] = function (msgContent) {
                if (typeof msgContent.devicePose !== 'undefined') {
                    callback(msgContent.devicePose, spatialObject.matrices.projection);
                }
            };
        };

        this.addGroundPlaneMatrixListener = function (callback) {
            if (!spatialObject.sendMatrices.groundPlane) {
                this.subscribeToGroundPlaneMatrix();
            }
            callBackCounter.numGroundPlaneMatrixCallbacks++;
            spatialObject.messageCallBacks['groundPlaneMatrixCall' + callBackCounter.numGroundPlaneMatrixCallbacks] = function (msgContent) {
                if (typeof msgContent.groundPlaneMatrix !== 'undefined') {
                    callback(msgContent.groundPlaneMatrix, spatialObject.matrices.projection);
                }
            };
        };

        var numScreenPositionCallbacks = 0;
        this.addScreenPositionListener = function(callback) {
            if (!spatialObject.sendScreenPosition) {
                this.subscribeToScreenPosition();
            }
            numScreenPositionCallbacks++;
            spatialObject.messageCallBacks['screenPositionCall' + numScreenPositionCallbacks] = function (msgContent) {
                if (typeof msgContent.frameScreenPosition !== 'undefined') {
                    callback(msgContent.frameScreenPosition);
                }
            };
            return 'screenPositionCall' + numScreenPositionCallbacks; // returns a handle that can be used to cancel the listener
        };

        this.cancelScreenPositionListener = function(handle) {
            if (handle.indexOf('screenPositionCall') === -1) {
                console.warn('improperly formatted handle for a screenPositionListener. refusing to cancel.');
                return;
            }
            if (spatialObject.messageCallBacks[handle]) {
                delete spatialObject.messageCallBacks['screenPositionCall' + numScreenPositionCallbacks];
                numScreenPositionCallbacks--;
            }
        };

        this.addAccelerationListener = function (callback) {
            this.subscribeToAcceleration();
            spatialObject.messageCallBacks.AccelerationCall = function (msgContent) {
                if (typeof msgContent.acceleration !== 'undefined') {
                    callback(msgContent.acceleration);
                }
            };
        };

        this.addVisibilityListener = function (callback) {
            spatialObject.messageCallBacks.visibilityCall = function (msgContent) {
                if (typeof msgContent.visibility !== 'undefined') {
                    callback(msgContent.visibility);
                }
            };
        };

        this.addInterfaceListener = function (callback) {
            spatialObject.messageCallBacks.interfaceCall = function (msgContent) {
                if (typeof msgContent.interface !== 'undefined') {
                    callback(msgContent.interface);
                }
            };
        };

        var numMovingCallbacks = 0;
        this.addIsMovingListener = function(callback) {
            numMovingCallbacks++;
            spatialObject.messageCallBacks['frameIsMovingCall' + numMovingCallbacks] = function (msgContent) {
                if (typeof msgContent.frameIsMoving !== 'undefined') {
                    callback(msgContent.frameIsMoving);
                }
            };
        };
    };

    SpatialInterface.prototype.injectSetterGetterAPI = function() {
        this.getVisibility = function () {
            return spatialObject.visibility;
        };

        this.getInterface = function () {
            return spatialObject.interface;
        };

        this.getPositionX = function () {
            if (typeof spatialObject.matrices.modelView[12] !== 'undefined') {
                return spatialObject.matrices.modelView[12];
            } else return undefined;
        };

        this.getPositionY = function () {
            if (typeof spatialObject.matrices.modelView[13] !== 'undefined') {
                return spatialObject.matrices.modelView[13];
            } else return undefined;
        };

        this.getPositionZ = function () {
            if (typeof spatialObject.matrices.modelView[14] !== 'undefined') {
                return spatialObject.matrices.modelView[14];
            } else return undefined;
        };

        this.getProjectionMatrix = function () {
            if (typeof spatialObject.matrices.projection !== 'undefined') {
                return spatialObject.matrices.projection;
            } else return undefined;
        };

        this.getModelViewMatrix = function () {
            if (typeof spatialObject.matrices.modelView !== 'undefined') {
                return spatialObject.matrices.modelView;
            } else return undefined;
        };

        this.getGroundPlaneMatrix = function () {
            if (typeof spatialObject.matrices.groundPlane !== 'undefined') {
                return spatialObject.matrices.groundPlane;
            } else return undefined;
        };

        this.getDevicePoseMatrix = function () {
            if (typeof spatialObject.matrices.devicePose !== 'undefined') {
                return spatialObject.matrices.devicePose;
            } else return undefined;
        };

        this.getAllObjectMatrices = function () {
            if (typeof spatialObject.matrices.allObjects !== 'undefined') {
                return spatialObject.matrices.allObjects;
            } else return undefined;
        };

        this.getUnitValue = function(dataPackage) {
            return {
                value: (dataPackage.value * (dataPackage.unitMax - dataPackage.unitMin)) + dataPackage.unitMin,
                unit: dataPackage.unit
            };
        };

        /**
         * @deprecated
         * Used for the Target grocery demo
         *
         * @param ingredients
         * @param userList
         * @return {boolean}
         */
        this.search = function (ingredients, userList) {
            console.warn('deprecated, might be removed');
            for (var key in userList) {

                if (userList[key].state === false) {
                    if (typeof ingredients[key] !== 'undefined') {
                        if (ingredients[key].state === true) {
                            return false;
                        }
                    }
                }

                if (userList[key].state === true) {
                    if (typeof ingredients[key] !== 'undefined') {
                        if (ingredients[key].state === false) {
                            return false;
                        }
                    } else return false;
                }
            }
            return true;
        };

        this.registerTouchDecider = function(callback) {
            spatialObject.touchDecider = callback;
            spatialObject.touchDeciderRegistered = true;
        };

        // by default, register a touch decider that ignores touches if they hit a transparent body background
        this.registerTouchDecider(function(eventData) {
            var elt = document.elementFromPoint(eventData.x, eventData.y);
            return elt !== document.body;
        });

        this.unregisterTouchDecider = function() {
            // touchDecider is passed by reference, so setting touchDecider to null would alter the function definition
            spatialObject.touchDeciderRegistered = false; // instead just set a flag to not use the callback anymore
        };

        this.getMoveDelay = function() {
            return spatialObject.moveDelay;
        };
    };

    SpatialInterface.prototype.injectInternetOfScreensAPI = function() {
        /**
         * Callback function for Internet of screens
         * @param callback
         */
        this.setIOCallback = function(callback) {
            this.ioCallback = callback;
            this.initializeIOSSocket();
        };

        /**
         * Socket connection for internet of screens
         * @param o
         */
        this.setIOSInterface = function(o) {
            this.iosObject = o;
        };

        this.initializeIOSSocket = function() {
            // TODO: this should only happen if an API call was made to turn it on
            // Connect this frame to the internet of screens.
            if (!this.iosObject) {
                console.log('ios socket connected.');
                this.iosObject = io.connect(iOSHost);
                if (this.ioCallback !== undefined) {
                    this.ioCallback();
                }
            }
        };
    };

    function isDesktop() {
        return window.navigator.userAgent.indexOf('Mobile') === -1 || window.navigator.userAgent.indexOf('Macintosh') > -1;
    }

    exports.spatialObject = spatialObject;
    exports.realityObject = spatialObject;
    exports.RealityInterface = SpatialInterface;
    exports.HybridObject = SpatialInterface;
    exports.SpatialInterface = SpatialInterface;

    exports.isDesktop = isDesktop;

})(window);<|MERGE_RESOLUTION|>--- conflicted
+++ resolved
@@ -1608,7 +1608,6 @@
             });
         };
 
-<<<<<<< HEAD
         this.wasToolJustCreated = function(callback) {
             if (typeof spatialObject.wasToolJustCreated === 'boolean') {
                 callback(spatialObject.wasToolJustCreated);
@@ -1630,11 +1629,12 @@
             spatialObject.isPinned = isPinned;
             postDataToParent({
                 setPinned: isPinned
-=======
+            });
+        };
+
         this.errorNotification = function(errorMessageText) {
             postDataToParent({
                 errorNotification: errorMessageText
->>>>>>> 6a27cbb2
             });
         };
 
