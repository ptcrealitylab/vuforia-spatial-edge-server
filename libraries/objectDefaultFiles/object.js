--- conflicted
+++ resolved
@@ -586,14 +586,11 @@
                 this.ignoreAllTouches = makeSendStub('ignoreAllTouches');
                 this.changeFrameSize = makeSendStub('changeFrameSize');
                 this.changeToolSize = makeSendStub('changeToolSize');
-<<<<<<< HEAD
                 this.onlyAttachesToWorld = makeSendStub('onlyAttachesToWorld');
                 this.onlyAttachesToObjects = makeSendStub('onlyAttachesToObjects');
                 this.setAttachesTo = makeSendStub('setAttachesTo');
                 this.subscribeToWorldId = makeSendStub('subscribeToWorldId');
-=======
                 this.useWebGlWorker = makeSendStub('useWebGlWorker');
->>>>>>> 0e9d8018
                 // deprecated methods
                 this.sendToBackground = makeSendStub('sendToBackground');
             }
@@ -1492,12 +1489,12 @@
             });
 
         };
-        
+
         this.useWebGlWorker = function() {
             postDataToParent({
                 useWebGlWorker: true
             });
-        }
+        };
 
         this.onlyAttachesToWorld = function() {
             spatialObject.attachesTo = ['world'];
