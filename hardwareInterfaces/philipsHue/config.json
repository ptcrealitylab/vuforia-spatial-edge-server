--- conflicted
+++ resolved
@@ -1,6 +1,3 @@
-<<<<<<< HEAD
-{"Light1":{"host":"192.168.0.254","url":"/api/newdeveloper/lights/1","id":"Light1","port":"8000"},"Light2":{"host":"192.168.0.254","url":"/api/newdeveloper/lights/2","id":"Light2","port":"8000"}}
-=======
 {
   "Light1": {
     "host": "192.168.1.3",
@@ -14,5 +11,4 @@
     "id": "Light2",
     "port": "80"
   }
-}
->>>>>>> dd0e70af
+}