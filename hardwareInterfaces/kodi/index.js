/**
 * Created by Carsten on 02/01/16.
 *
 * Copyright (c) 2015 Carsten Strunk
 *
 * This Source Code Form is subject to the terms of the Mozilla Public
 * License, v. 2.0. If a copy of the MPL was not distributed with this
 * file, You can obtain one at http://mozilla.org/MPL/2.0/.
 */

/*
 *  KODI Client
 *
 * This hardware interface can communicate with a KODI Media Centre using the JSON RPC API
 *
 * http://kodi.wiki/view/JSON-RPC_API/v6
 *
 */
//Enable this hardware interface
exports.enabled = false;

if (exports.enabled) {
	var winston = require('winston');
	var logger=winston.loggers.get("hardware");
	logger.info("Loading kodi");
	
    var fs = require('fs');
    var kodi = require('kodi-ws');
    var request = require('request');
    var _ = require('lodash');
    var server = require(__dirname + '/../../libraries/HybridObjectsHardwareInterfaces');

    var kodiServers = JSON.parse(fs.readFileSync(__dirname + "/config.json", "utf8"));


    /**
     * @desc setup() runs once, adds and clears the IO points
     **/
    function setup() {
        server.developerOn();

        //kodiServers = JSON.parse(fs.readFileSync(__dirname + "/config.json", "utf8"));

        logger.info("KODI setup");

        for (var key in kodiServers) {
            var kodiServer = kodiServers[key];
            kodiServer.connection = null;

            kodi(kodiServer.host, kodiServer.port).then(function (connection) {
                kodiServer.connection = connection;
                kodiServer.connection.on('error', function (error) { logger.error("KODI error: " + error) });

                //Add Event Handlers
                kodiServer.connection.Application.OnVolumeChanged(function () {
                    var volume = kodiServer.connection.Application.GetProperties({ properties: ['volume'] });
                    volume.then(function (data) {
                        server.writeIOToServer(key, "volume", data.volume / 100, "f");
                    });

                });

                kodiServer.connection.Player.OnPause(function () {
                    server.writeIOToServer(key, "status", 0.5, "f");
                });

                //currentKodi = "http://" + kodiServer.host+":8080" +"/jsonrpc"
                var currkodiServer=kodiServer;
                kodiServer.connection.Player.OnPlay(function (msg) {
                	logger.debug("kodi msg : %s", JSON.stringify(msg));
                	logger.debug("kodi msg : %s", msg.data.player.playerid);
                    server.writeIOToServer(key, "status", 1, "f");
                    requestData = { "playerid" : msg.data.player.playerid,
                                "properties": [ "title", "artist", "albumartist",  "genre",
                                               "year", "rating", "album", "track",
                                               "duration", "comment", "lyrics",
                                               "playcount", "fanart", "director", "trailer",
                                               "tagline", "plot", "plotoutline",
                                               "originaltitle", "lastplayed", "writer",
                                               "studio", "mpaa", "cast", "country",
                                               "imdbnumber", "premiered", "productioncode",
                                               "runtime", "set", "showlink", "streamdetails", "top250",
                                               "votes", "firstaired", "season", "episode",
                                               "showtitle", "thumbnail", "file", "resume",
                                               "artistid", "albumid", "tvshowid", "setid" ]
                                }
                    currkodiServer.connection.Player.GetItem(requestData).then (function (playing) {
                    	logger.debug("playing : %s", JSON.stringify(playing));
                        if (playing.item) {
                        	server.writeIOToServer(key, "playing", playing.item, "m");
                        }
                    });
                });

                kodiServer.connection.Player.OnStop(function () {
                    server.writeIOToServer(key, "status", 0, "f");
                	server.writeIOToServer(key, "playing",{ 'title': ''}, "m");
                });

            });


<<<<<<< HEAD
            //server.addIO(key, "volume", "default", "kodi");
            //server.addIO(key, "status", "default", "kodi");
=======
            server.addIO(key, "volume", "default", "kodi");
            server.addIO(key, "status", "default", "kodi");
            server.addIO(key, "playing", "default", "kodi");
>>>>>>> d0bb0758
        }

        //server.clearIO("kodi");
    }


    exports.receive = function () {
        setup();

    };

    exports.send = function (objName, ioName, value, mode, type) {
        if (kodiServers.hasOwnProperty(objName) && !_.isNull(kodiServers[objName].connection)) {
            if (ioName == "volume") {
                kodiServers[objName].connection.Application.SetVolume(_.floor(value * 100));
            } else if (ioName == "status") {
                //play, pause, stop all of the currently active players
                kodiServers[objName].connection.Player.GetActivePlayers().then(function (data) {
                    for (var i = 0; i < data.length; i++) {
                        if (value < 0.33) {
                            kodiServers[objName].connection.Player.Stop({ playerid: data[i].playerid });
                        } else if (value < 0.66) {
                            kodiServers[objName].connection.Player.PlayPause({ playerid: data[i].playerid, play:false });
                        } else {
                            kodiServers[objName].connection.Player.PlayPause({ playerid: data[i].playerid, play:true });
                        }
                    }

                });

            }
        }
    };

    exports.init = function () {
        for (var key in kodiServers) {
            server.addIO(key, "volume", "default", "kodi");
            server.addIO(key, "status", "default", "kodi");
        }

        server.clearIO("kodi");
    };
}
<|MERGE_RESOLUTION|>--- conflicted
+++ resolved
@@ -20,10 +20,6 @@
 exports.enabled = false;
 
 if (exports.enabled) {
-	var winston = require('winston');
-	var logger=winston.loggers.get("hardware");
-	logger.info("Loading kodi");
-	
     var fs = require('fs');
     var kodi = require('kodi-ws');
     var request = require('request');
@@ -41,7 +37,7 @@
 
         //kodiServers = JSON.parse(fs.readFileSync(__dirname + "/config.json", "utf8"));
 
-        logger.info("KODI setup");
+        if (server.getDebug()) console.log("KODI setup");
 
         for (var key in kodiServers) {
             var kodiServer = kodiServers[key];
@@ -49,7 +45,7 @@
 
             kodi(kodiServer.host, kodiServer.port).then(function (connection) {
                 kodiServer.connection = connection;
-                kodiServer.connection.on('error', function (error) { logger.error("KODI error: " + error) });
+                kodiServer.connection.on('error', function (error) { console.log("KODI error: " + error) });
 
                 //Add Event Handlers
                 kodiServer.connection.Application.OnVolumeChanged(function () {
@@ -64,50 +60,19 @@
                     server.writeIOToServer(key, "status", 0.5, "f");
                 });
 
-                //currentKodi = "http://" + kodiServer.host+":8080" +"/jsonrpc"
-                var currkodiServer=kodiServer;
-                kodiServer.connection.Player.OnPlay(function (msg) {
-                	logger.debug("kodi msg : %s", JSON.stringify(msg));
-                	logger.debug("kodi msg : %s", msg.data.player.playerid);
+                kodiServer.connection.Player.OnPlay(function () {
                     server.writeIOToServer(key, "status", 1, "f");
-                    requestData = { "playerid" : msg.data.player.playerid,
-                                "properties": [ "title", "artist", "albumartist",  "genre",
-                                               "year", "rating", "album", "track",
-                                               "duration", "comment", "lyrics",
-                                               "playcount", "fanart", "director", "trailer",
-                                               "tagline", "plot", "plotoutline",
-                                               "originaltitle", "lastplayed", "writer",
-                                               "studio", "mpaa", "cast", "country",
-                                               "imdbnumber", "premiered", "productioncode",
-                                               "runtime", "set", "showlink", "streamdetails", "top250",
-                                               "votes", "firstaired", "season", "episode",
-                                               "showtitle", "thumbnail", "file", "resume",
-                                               "artistid", "albumid", "tvshowid", "setid" ]
-                                }
-                    currkodiServer.connection.Player.GetItem(requestData).then (function (playing) {
-                    	logger.debug("playing : %s", JSON.stringify(playing));
-                        if (playing.item) {
-                        	server.writeIOToServer(key, "playing", playing.item, "m");
-                        }
-                    });
                 });
 
                 kodiServer.connection.Player.OnStop(function () {
                     server.writeIOToServer(key, "status", 0, "f");
-                	server.writeIOToServer(key, "playing",{ 'title': ''}, "m");
                 });
 
             });
 
 
-<<<<<<< HEAD
             //server.addIO(key, "volume", "default", "kodi");
             //server.addIO(key, "status", "default", "kodi");
-=======
-            server.addIO(key, "volume", "default", "kodi");
-            server.addIO(key, "status", "default", "kodi");
-            server.addIO(key, "playing", "default", "kodi");
->>>>>>> d0bb0758
         }
 
         //server.clearIO("kodi");
@@ -137,7 +102,7 @@
                     }
 
                 });
-
+                
             }
         }
     };
