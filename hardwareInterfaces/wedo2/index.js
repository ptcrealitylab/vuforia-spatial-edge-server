/**
 * @preserve
 *
 *                                     .,,,;;,'''..
 *                                 .'','...     ..',,,.
 *                               .,,,,,,',,',;;:;,.  .,l,
 *                              .,',.     ...     ,;,   :l.
 *                             ':;.    .'.:do;;.    .c   ol;'.
 *      ';;'                   ;.;    ', .dkl';,    .c   :; .'.',::,,'''.
 *     ',,;;;,.                ; .,'     .'''.    .'.   .d;''.''''.
 *    .oxddl;::,,.             ',  .'''.   .... .'.   ,:;..
 *     .'cOX0OOkdoc.            .,'.   .. .....     'lc.
 *    .:;,,::co0XOko'              ....''..'.'''''''.
 *    .dxk0KKdc:cdOXKl............. .. ..,c....
 *     .',lxOOxl:'':xkl,',......'....    ,'.
 *          .';:oo:...                        .
 *               .cd,    ╔═╗┌─┐┬─┐┬  ┬┌─┐┬─┐   .
 *                 .l;   ╚═╗├┤ ├┬┘└┐┌┘├┤ ├┬┘   '
 *                   'l. ╚═╝└─┘┴└─ └┘ └─┘┴└─  '.
 *                    .o.                   ...
 *                     .''''','.;:''.........
 *                          .'  .l
 *                         .:.   l'
 *                        .:.    .l.
 *                       .x:      :k;,.
 *                       cxlc;    cdc,,;;.
 *                      'l :..   .c  ,
 *                      o.
 *                     .,
 *
 *             ╦ ╦┬ ┬┌┐ ┬─┐┬┌┬┐  ╔═╗┌┐  ┬┌─┐┌─┐┌┬┐┌─┐
 *             ╠═╣└┬┘├┴┐├┬┘│ ││  ║ ║├┴┐ │├┤ │   │ └─┐
 *             ╩ ╩ ┴ └─┘┴└─┴─┴┘  ╚═╝└─┘└┘└─┘└─┘ ┴ └─┘
 *
 * Created by Valentin on 10/22/14.
 * Modified by Carsten on 12/06/15.
 *
 * Copyright (c) 2015 Valentin Heun
 *
 * All ascii characters above must be included in any redistribution.
 *
 * This Source Code Form is subject to the terms of the Mozilla Public
 * License, v. 2.0. If a copy of the MPL was not distributed with this
 * file, You can obtain one at http://mozilla.org/MPL/2.0/.
 */

/**
 * Set to true to enable the hardware interface
 **/
<<<<<<< HEAD
var server = require(__dirname + '/../../libraries/hardwareInterfaces');
var path = require('path');
var thisHardwareInterface = __dirname.split(path.sep).pop();
var settings = server.loadHardwareInterface(thisHardwareInterface);

exports.enabled = false;
=======
exports.enabled = true;
>>>>>>> 5bcd5717

if (exports.enabled) {
    var names = {};
    var namesLego = {};
    var Wedo = require('WeDo2');
  //  var wedo = new Wedo("lego");

    var wedo = new Wedo();



   /* server.addAppReadListener (function (msg,arg){
        console.log(msg,arg);
    });
    */

   /* server.addAppReadListener (function (msg,arg){
        console.log(msg,arg);
    });
    */

    var FRAME_NAME = "zero";

    server.enableDeveloperUI(true);

    var namecount = 1;

   /* wedo.on('ble', function (msg) {
        setTimeout(function() {
            server.sendToUI("wedoBLE",msg);
        }, 500);


    });
    */


    wedo.on('connected', function (uuid) {


        // todo If both wedos have the same name, give numbers
        // todo make nodes invisible on command

        if (wedo.wedo[uuid]) {
            names[uuid] = {px1 : "port 1", px2 : "port 2"};

            if(!(uuid in namesLego)) {
                namesLego[uuid] = "lego"+namecount;
                namecount++;
               // names[uuid].name = wedo.wedo[uuid].name;
            }
            names[uuid].name = namesLego[uuid];
            wedo.wedo[uuid].name = names[uuid].name;

          //  server.sendToUI("wedoOn",names[uuid].name);


            if(wedo.wedo[uuid].name) {
                console.log("#####################"+wedo.wedo[uuid].name);
                var thisWedo = wedo.wedo[uuid].name;

                server.addNode(thisWedo, FRAME_NAME, "port 1", "node");
               // server.addNode(thisWedo, "none 1", "node");

                server.addNode(thisWedo, FRAME_NAME, "port 2", "node");
               // server.addNode(thisWedo, "none 2", "node");

                server.addNode(thisWedo, FRAME_NAME, "button", "node");

                server.addNode(thisWedo, FRAME_NAME, "light", "node");

                server.renameNode(names[uuid].name, FRAME_NAME, "port 1", "port 1");
               // server.renameNode(names[uuid].name, "none 1", "y1");
                server.renameNode(names[uuid].name, FRAME_NAME, "port 2", "port 2");
               // server.renameNode(names[uuid].name, "none 2", "y2");

                server.activate(thisWedo);

                server.addReadListener(names[uuid].name, FRAME_NAME, "port 1", function (names, wedo, uuid, data) {
                    // console.log(names[uuid].name,data);
                    if (names[uuid].px1 === "motor 1") {
                        wedo.setMotor(server.map(data.value, -1, 1, -100, 100), 1, uuid);
                    }
                }.bind(this, names, wedo, uuid));

                server.addReadListener(names[uuid].name, FRAME_NAME, "port 2", function (names, wedo, uuid, data) {
                    //  console.log(names[uuid].name,data);
                    if (names[uuid].px2 === "motor 2") {
                        //  console.log(server.map(data.value,0,1,-100,100));
                        wedo.setMotor(server.map(data.value, -1, 1, -100, 100), 2, uuid);
                    }
                }.bind(this, names, wedo, uuid));


                server.addReadListener(names[uuid].name, FRAME_NAME, "light", function (names, wedo, uuid, data) {
                        var color = parseInt(data.value*255);
                        wedo.setLedColor(color,color,color, uuid);
                }.bind(this, names, wedo, uuid));

                /*  server.addReadListener(names[uuid].name, "port2", function (names,wedo,uuid, data){

                 if(names[uuid].p1 === "motor") {
                 wedo.setMotor(server.map(data.value,0,1,-100,100), 2, uuid);
                 }
                 }.bind(this, names,wedo,uuid))
                 */

                wedo.on('button', function (button, uuid) {
                    if (uuid in names) {
                        server.write(names[uuid].name, FRAME_NAME, "button", button, "f");
                    }

                });

            }
        }
    }.bind(this));



    wedo.on('disconnected', function (uuid) {

        // remove all listeners when disconnected

        if (names[uuid].name) {

           // server.sendToUI("wedoOff",names[uuid].name);
            server.deactivate( names[uuid].name);

                server.renameNode(names[uuid].name, FRAME_NAME, "port 1", " ");
                names[uuid].px1 = "port 1";
                server.renameNode(names[uuid].name, FRAME_NAME, "port 2", " ");
                names[uuid].px2 = "port 2";

           // server.renameNode(names[uuid].name, "none 1", " ");
            //names[uuid].py1 = "none 1";
            //server.renameNode(names[uuid].name, "none 2", " ");
            //names[uuid].py2 = "none 2";

            server.removeReadListeners(names[uuid].name, FRAME_NAME);

            resetNode(uuid,1);
            resetNode(uuid,2);
        }

    });


    wedo.on('distanceSensor', function (distance, port, uuid) {
       if(uuid in names) {
           server.write(names[uuid].name, FRAME_NAME, "port "+port, server.map(10-distance,0,10,0,1), "f");
       }
    });

    wedo.on('tiltSensor', function (x,y, port, uuid) {
        if(uuid in names) {
            Math.round( 20.49);
            server.write(names[uuid].name, FRAME_NAME, "port "+port,  Math.round(server.map(x,-45,45,0,1)*100)/100, "f");
          //  server.write(names[uuid].name, "none "+port,   Math.round(server.map(y,-45,45,0,1)*100)/100, "f");
        }
    });


  wedo.on('port', function (port, connected, type, uuid) {

        if (wedo.wedo[uuid]) {
            names[uuid] = names[uuid] || {};

            var x = "port", y = " ";

            if(type==="distanceSensor"){
                x = "distance";
            }
            if(type==="motor"){
                x = "motor";
            }
            if(type==="tiltSensor"){
                x = "motion";
            //    y = "y";
            }

            var thisWedo = wedo.wedo[uuid].name;
            if (port === 1 && connected) {
                server.renameNode(thisWedo, FRAME_NAME, "port 1", x);
                names[uuid].px1 = x + " 1";
              /*  if(y === " "){
                    server.renameNode(thisWedo, "none 1"," ");
                } else {
                    server.renameNode(thisWedo, "none 1", y);
                }
                names[uuid].py1 = y + " 1";
                */
            }
            if (port === 2 && connected) {
                server.renameNode(thisWedo, FRAME_NAME, "port 2", x);
                names[uuid].px2 = x + " 2";
              /*  if(y === " ") {
                    server.renameNode(thisWedo, "none 2"," ");
                } else {
                    server.renameNode(thisWedo, "none 2", y);
                }
                names[uuid].py2 = y + " 2";
                */
            }

            if (port === 1 && !connected) {
                server.renameNode(thisWedo, FRAME_NAME, "port 1", " ");
                names[uuid].px1 = "port 1";
               // server.renameNode(thisWedo, "none 1", " ");
               // names[uuid].py1 = "none 1";
                resetNode(uuid,1);
            }
            if (port === 2 && !connected) {
                server.renameNode(thisWedo, FRAME_NAME, "port 2", " ");
                names[uuid].px2 = "port 2";
               // server.renameNode(thisWedo, "none 2", " ");
               // names[uuid].py2 = "none 2";
                resetNode(uuid,2);
            }

        }
    });
}


function resetNode (uuid, port){
    server.write(names[uuid].name, FRAME_NAME, "port "+port, 0, "f");
  //  server.write(names[uuid].name, "none "+port, 0, "f");

}<|MERGE_RESOLUTION|>--- conflicted
+++ resolved
@@ -47,16 +47,12 @@
 /**
  * Set to true to enable the hardware interface
  **/
-<<<<<<< HEAD
 var server = require(__dirname + '/../../libraries/hardwareInterfaces');
 var path = require('path');
 var thisHardwareInterface = __dirname.split(path.sep).pop();
 var settings = server.loadHardwareInterface(thisHardwareInterface);
 
 exports.enabled = false;
-=======
-exports.enabled = true;
->>>>>>> 5bcd5717
 
 if (exports.enabled) {
     var names = {};
